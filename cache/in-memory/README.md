# twilight-cache-inmemory

[![codecov badge][]][codecov link] [![discord badge][]][discord link] [![github badge][]][github link] [![license badge][]][license link] ![rust badge]

`twilight-cache-inmemory` is an in-process-memory cache for the
[`twilight-rs`] ecosystem. It's responsible for processing events and
caching things like guilds, channels, users, and voice states.

## Statistics

Statistics can be an important debugging tool for determining how large a
cache is or determining whether a cache has an expected amount of resources
within it. An interface for retrieving statistics about the amount of a
resource within the cache as a whole or on a guild-level can be retrieved
via [`InMemoryCache::stats`].

## Features

By default no feature is enabled.

### `permission-calculator`

The `permission-calculator` feature flag will bring in support for the
`PermissionCalculator`; an API for calculating permissions through it is
exposed via `InMemoryCache::permissions`. Support for calculating the
permissions of a member on a root guild-level and in a guild channel is
included.

Refer to the `permission` module for more documentation.

## Examples

Update a cache with events that come in through the gateway:

```rust,no_run
use std::{env, error::Error};
use futures::stream::StreamExt;
use twilight_cache_inmemory::InMemoryCache;
use twilight_gateway::{Intents, Shard};

<<<<<<< HEAD
#[tokio::main]
async fn main() -> Result<(), Box<dyn Error>> {
    let token = env::var("DISCORD_TOKEN")?;
    let (shard, mut events) = Shard::new(token, Intents::GUILD_MESSAGES);
    shard.start().await?;

    // Create a cache, caching up to 10 messages per channel:
    let cache = InMemoryCache::builder().message_cache_size(10).build();
=======
let token = env::var("DISCORD_TOKEN")?;
let (shard, mut events) = Shard::new(token, Intents::GUILD_MESSAGES).await?;
shard.start().await?;
>>>>>>> 26f23c39

    while let Some(event) = events.next().await {
        // Update the cache with the event.
        cache.update(&event);
    }

    Ok(())
}
```

## License

All first-party crates are licensed under [ISC][LICENSE.md]

[LICENSE.md]: https://github.com/twilight-rs/twilight/blob/main/LICENSE.md
[`twilight-rs`]: https://github.com/twilight-rs/twilight
[codecov badge]: https://img.shields.io/codecov/c/gh/twilight-rs/twilight?logo=codecov&style=for-the-badge&token=E9ERLJL0L2
[codecov link]: https://app.codecov.io/gh/twilight-rs/twilight/
[discord badge]: https://img.shields.io/discord/745809834183753828?color=%237289DA&label=discord%20server&logo=discord&style=for-the-badge
[discord link]: https://discord.gg/7jj8n7D
[docs:discord:sharding]: https://discord.com/developers/docs/topics/gateway#sharding
[github badge]: https://img.shields.io/badge/github-twilight-6f42c1.svg?style=for-the-badge&logo=github
[github link]: https://github.com/twilight-rs/twilight
[license badge]: https://img.shields.io/badge/license-ISC-blue.svg?style=for-the-badge&logo=pastebin
[license link]: https://github.com/twilight-rs/twilight/blob/main/LICENSE.md
<<<<<<< HEAD
[rust badge]: https://img.shields.io/badge/rust-1.57+-93450a.svg?style=for-the-badge&logo=rust
=======
[rust badge]: https://img.shields.io/badge/rust-1.60+-93450a.svg?style=for-the-badge&logo=rust

<!-- cargo-sync-readme end -->
>>>>>>> 26f23c39
<|MERGE_RESOLUTION|>--- conflicted
+++ resolved
@@ -38,20 +38,14 @@
 use twilight_cache_inmemory::InMemoryCache;
 use twilight_gateway::{Intents, Shard};
 
-<<<<<<< HEAD
 #[tokio::main]
 async fn main() -> Result<(), Box<dyn Error>> {
     let token = env::var("DISCORD_TOKEN")?;
-    let (shard, mut events) = Shard::new(token, Intents::GUILD_MESSAGES);
+    let (shard, mut events) = Shard::new(token, Intents::GUILD_MESSAGES).await?;
     shard.start().await?;
 
     // Create a cache, caching up to 10 messages per channel:
     let cache = InMemoryCache::builder().message_cache_size(10).build();
-=======
-let token = env::var("DISCORD_TOKEN")?;
-let (shard, mut events) = Shard::new(token, Intents::GUILD_MESSAGES).await?;
-shard.start().await?;
->>>>>>> 26f23c39
 
     while let Some(event) = events.next().await {
         // Update the cache with the event.
@@ -77,10 +71,4 @@
 [github link]: https://github.com/twilight-rs/twilight
 [license badge]: https://img.shields.io/badge/license-ISC-blue.svg?style=for-the-badge&logo=pastebin
 [license link]: https://github.com/twilight-rs/twilight/blob/main/LICENSE.md
-<<<<<<< HEAD
-[rust badge]: https://img.shields.io/badge/rust-1.57+-93450a.svg?style=for-the-badge&logo=rust
-=======
-[rust badge]: https://img.shields.io/badge/rust-1.60+-93450a.svg?style=for-the-badge&logo=rust
-
-<!-- cargo-sync-readme end -->
->>>>>>> 26f23c39
+[rust badge]: https://img.shields.io/badge/rust-1.60+-93450a.svg?style=for-the-badge&logo=rust