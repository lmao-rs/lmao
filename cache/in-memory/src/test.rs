use crate::InMemoryCache;
use twilight_model::{
    channel::message::sticker::{Sticker, StickerFormatType, StickerType},
    id::marker::StickerMarker,
};
use twilight_model::{
    channel::{
        message::{Message, MessageFlags, MessageType},
        Channel, ChannelType, Reaction, ReactionType,
    },
    datetime::Timestamp,
    gateway::payload::incoming::{MessageCreate, ReactionAdd},
    guild::{
        DefaultMessageNotificationLevel, Emoji, ExplicitContentFilter, Guild, Member, MfaLevel,
        NSFWLevel, PartialMember, Permissions, PremiumTier, Role, SystemChannelFlags,
        VerificationLevel,
    },
    id::{
        marker::{ChannelMarker, EmojiMarker, GuildMarker, RoleMarker, UserMarker},
        Id,
    },
    user::{CurrentUser, User},
    util::image_hash::ImageHash,
    voice::VoiceState,
};

pub fn cache() -> InMemoryCache {
    InMemoryCache::new()
}

pub fn cache_with_message_and_reactions() -> InMemoryCache {
    let joined_at = Timestamp::from_secs(1_632_072_645).expect("non zero");
    let cache = InMemoryCache::new();
    let avatar = ImageHash::parse(b"6961d9f1fdb5880bf4a3ec6348d3bbcf").unwrap();

    let msg = Message {
        activity: None,
        application: None,
        application_id: None,
        attachments: Vec::new(),
        author: User {
            accent_color: None,
            avatar: Some(avatar),
            banner: None,
            bot: false,
            discriminator: 1,
            email: None,
            flags: None,
            id: Id::new(3),
            locale: None,
            mfa_enabled: None,
            name: "test".to_owned(),
            premium_type: None,
            public_flags: None,
            system: None,
            verified: None,
        },
        channel_id: Id::new(2),
        components: Vec::new(),
        content: "ping".to_owned(),
        edited_timestamp: None,
        embeds: Vec::new(),
        flags: Some(MessageFlags::empty()),
        guild_id: Some(Id::new(1)),
        id: Id::new(4),
        interaction: None,
        kind: MessageType::Regular,
        member: Some(PartialMember {
            avatar: None,
            communication_disabled_until: None,
            deaf: false,
            joined_at,
            mute: false,
            nick: Some("member nick".to_owned()),
            permissions: None,
            premium_since: None,
            roles: Vec::new(),
            user: None,
        }),
        mention_channels: Vec::new(),
        mention_everyone: false,
        mention_roles: Vec::new(),
        mentions: Vec::new(),
        pinned: false,
        reactions: Vec::new(),
        reference: None,
        sticker_items: Vec::new(),
        thread: None,
        referenced_message: None,
        timestamp: Timestamp::from_secs(1_632_072_645).expect("non zero"),
        tts: false,
        webhook_id: None,
    };

    cache.update(&MessageCreate(msg));

    let mut reaction = ReactionAdd(Reaction {
        channel_id: Id::new(2),
        emoji: ReactionType::Unicode {
            name: "😀".to_owned(),
        },
        guild_id: Some(Id::new(1)),
        member: Some(Member {
            avatar: None,
            communication_disabled_until: None,
            deaf: false,
            guild_id: Id::new(1),
            joined_at,
            mute: false,
            nick: Some("member nick".to_owned()),
            pending: false,
            premium_since: None,
            roles: Vec::new(),
            user: User {
                accent_color: None,
                avatar: Some(avatar),
                banner: None,
                bot: false,
                discriminator: 1,
                email: None,
                flags: None,
                id: Id::new(3),
                locale: None,
                mfa_enabled: None,
                name: "test".to_owned(),
                premium_type: None,
                public_flags: None,
                system: None,
                verified: None,
            },
        }),
        message_id: Id::new(4),
        user_id: Id::new(3),
    });

    cache.update(&reaction);

    let user_5_input = b"ef678abdee09d8dfb14e83381983d5e4";
    let user_5_avatar = ImageHash::parse(user_5_input).unwrap();

    reaction.member.replace(Member {
        avatar: None,
        communication_disabled_until: None,
        deaf: false,
        guild_id: Id::new(1),
        joined_at,
        mute: false,
        nick: None,
        pending: false,
        premium_since: None,
        roles: Vec::new(),
        user: User {
            accent_color: None,
            avatar: Some(user_5_avatar),
            banner: None,
            bot: false,
            discriminator: 2,
            email: None,
            flags: None,
            id: Id::new(5),
            locale: None,
            mfa_enabled: None,
            name: "test".to_owned(),
            premium_type: None,
            public_flags: None,
            system: None,
            verified: None,
        },
    });
    reaction.user_id = Id::new(5);

    cache.update(&reaction);

    reaction.emoji = ReactionType::Unicode {
        name: "🗺️".to_owned(),
    };

    cache.update(&reaction);

    cache
}

pub fn current_user(id: u64) -> CurrentUser {
    CurrentUser {
        accent_color: Some(16711680),
        avatar: None,
        banner: None,
        bot: true,
        discriminator: 9876,
        email: None,
        id: Id::new(id),
        mfa_enabled: true,
        name: "test".to_owned(),
        verified: Some(true),
        premium_type: None,
        public_flags: None,
        flags: None,
        locale: None,
    }
}

pub fn emoji(id: Id<EmojiMarker>, user: Option<User>) -> Emoji {
    Emoji {
        animated: false,
        available: true,
        id,
        managed: false,
        name: "test".to_owned(),
        require_colons: true,
        roles: Vec::new(),
        user,
    }
}

pub fn guild_channel_text() -> (Id<GuildMarker>, Id<ChannelMarker>, Channel) {
    let guild_id = Id::new(1);
    let channel_id = Id::new(2);
    let channel = Channel {
        application_id: None,
        bitrate: None,
        default_auto_archive_duration: None,
        guild_id: Some(guild_id),
        icon: None,
        id: channel_id,
        invitable: None,
        kind: ChannelType::GuildText,
        last_message_id: None,
        last_pin_timestamp: None,
        member: None,
        member_count: None,
        message_count: None,
        name: Some("test".to_owned()),
<<<<<<< HEAD
        newly_created: None,
=======
>>>>>>> fd43b5d7
        nsfw: Some(false),
        owner_id: None,
        parent_id: None,
        permission_overwrites: Some(Vec::new()),
        position: Some(3),
        rate_limit_per_user: None,
        recipients: None,
        rtc_region: None,
        thread_metadata: None,
        topic: None,
        user_limit: None,
        video_quality_mode: None,
    };

    (guild_id, channel_id, channel)
}

pub fn member(id: Id<UserMarker>, guild_id: Id<GuildMarker>) -> Member {
    let joined_at = Timestamp::from_secs(1_632_072_645).expect("non zero");

    Member {
        avatar: None,
        communication_disabled_until: None,
        deaf: false,
        guild_id,
        joined_at,
        mute: false,
        nick: None,
        pending: false,
        premium_since: None,
        roles: Vec::new(),
        user: user(id),
    }
}

pub fn role(id: Id<RoleMarker>) -> Role {
    Role {
        color: 0,
        hoist: false,
        icon: None,
        id,
        managed: false,
        mentionable: false,
        name: "test".to_owned(),
        permissions: Permissions::empty(),
        position: 0,
        tags: None,
        unicode_emoji: None,
    }
}

pub const fn sticker(id: Id<StickerMarker>, guild_id: Id<GuildMarker>) -> Sticker {
    Sticker {
        available: false,
        description: None,
        format_type: StickerFormatType::Png,
        guild_id: Some(guild_id),
        id,
        kind: StickerType::Standard,
        name: String::new(),
        pack_id: None,
        sort_value: None,
        tags: String::new(),
        user: None,
    }
}

pub fn voice_state(
    guild_id: Id<GuildMarker>,
    channel_id: Option<Id<ChannelMarker>>,
    user_id: Id<UserMarker>,
) -> VoiceState {
    VoiceState {
        channel_id,
        deaf: false,
        guild_id: Some(guild_id),
        member: None,
        mute: true,
        self_deaf: false,
        self_mute: true,
        self_stream: false,
        self_video: false,
        session_id: "a".to_owned(),
        suppress: false,
        token: None,
        user_id,
        request_to_speak_timestamp: Some(Timestamp::from_secs(1_632_072_645).expect("non zero")),
    }
}

pub fn user(id: Id<UserMarker>) -> User {
    let banner_hash = b"16ed037ab6dae5e1739f15c745d12454";
    let banner = ImageHash::parse(banner_hash).expect("valid hash");

    User {
        accent_color: None,
        avatar: None,
        banner: Some(banner),
        bot: false,
        discriminator: 1,
        email: None,
        flags: None,
        id,
        locale: None,
        mfa_enabled: None,
        name: "user".to_owned(),
        premium_type: None,
        public_flags: None,
        system: None,
        verified: None,
    }
}

pub fn guild(id: Id<GuildMarker>, member_count: Option<u64>) -> Guild {
    Guild {
        afk_channel_id: None,
        afk_timeout: 0,
        application_id: None,
        approximate_member_count: None,
        approximate_presence_count: None,
        banner: None,
        channels: Vec::new(),
        default_message_notifications: DefaultMessageNotificationLevel::Mentions,
        description: None,
        discovery_splash: None,
        emojis: Vec::new(),
        explicit_content_filter: ExplicitContentFilter::None,
        features: Vec::new(),
        icon: None,
        id,
        joined_at: None,
        large: false,
        max_members: None,
        max_presences: None,
        max_video_channel_users: None,
        member_count,
        members: Vec::new(),
        mfa_level: MfaLevel::None,
        name: "test".to_owned(),
        nsfw_level: NSFWLevel::Default,
        owner_id: Id::new(1),
        owner: None,
        permissions: None,
        preferred_locale: "en_us".to_owned(),
        premium_progress_bar_enabled: false,
        premium_subscription_count: None,
        premium_tier: PremiumTier::None,
        presences: Vec::new(),
        roles: Vec::new(),
        rules_channel_id: None,
        splash: None,
        stage_instances: Vec::new(),
        stickers: Vec::new(),
        system_channel_flags: SystemChannelFlags::empty(),
        system_channel_id: None,
        threads: Vec::new(),
        unavailable: false,
        vanity_url_code: None,
        verification_level: VerificationLevel::VeryHigh,
        voice_states: Vec::new(),
        widget_channel_id: None,
        widget_enabled: None,
    }
}<|MERGE_RESOLUTION|>--- conflicted
+++ resolved
@@ -230,10 +230,7 @@
         member_count: None,
         message_count: None,
         name: Some("test".to_owned()),
-<<<<<<< HEAD
         newly_created: None,
-=======
->>>>>>> fd43b5d7
         nsfw: Some(false),
         owner_id: None,
         parent_id: None,
