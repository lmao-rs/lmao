--- conflicted
+++ resolved
@@ -705,8 +705,6 @@
             self.cache_voice_states(guild.voice_states);
         }
 
-<<<<<<< HEAD
-=======
         if self.wants(ResourceType::STAGE_INSTANCE) {
             self.0
                 .guild_stage_instances
@@ -714,7 +712,6 @@
             self.cache_stage_instances(guild.id, guild.stage_instances);
         }
 
->>>>>>> cbc5a815
         #[allow(deprecated)]
         let guild = CachedGuild {
             id: guild.id,
