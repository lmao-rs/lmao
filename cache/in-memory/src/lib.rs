#![deny(
    clippy::all,
    clippy::missing_const_for_fn,
    clippy::pedantic,
    future_incompatible,
    missing_docs,
    nonstandard_style,
    rust_2018_idioms,
    rustdoc::broken_intra_doc_links,
    unsafe_code,
    unused
)]
#![allow(
    clippy::module_name_repetitions,
    clippy::must_use_candidate,
    clippy::unnecessary_wraps,
    clippy::used_underscore_binding
)]
<<<<<<< HEAD
=======
#![cfg_attr(docsrs, feature(doc_cfg))]
>>>>>>> 598f0cb9
#![doc = include_str!("../README.md")]

pub mod iter;
pub mod model;

#[cfg(feature = "permission-calculator")]
pub mod permission;

mod builder;
mod config;
mod event;
mod stats;

#[cfg(test)]
mod test;

pub use self::{
    builder::InMemoryCacheBuilder,
    config::{Config, ResourceType},
    stats::InMemoryCacheStats,
};

#[cfg(feature = "permission-calculator")]
pub use self::permission::InMemoryCachePermissions;

use self::{
    iter::InMemoryCacheIter,
    model::{
        CachedEmoji, CachedGuild, CachedMember, CachedMessage, CachedPresence, CachedSticker,
        CachedVoiceState,
    },
};
use dashmap::{
    mapref::{entry::Entry, one::Ref},
    DashMap, DashSet,
};
use iter::ChannelMessages;
use std::{
    collections::{BTreeSet, HashSet, VecDeque},
    fmt::{Debug, Formatter, Result as FmtResult},
    hash::Hash,
    ops::Deref,
    sync::Mutex,
};
use twilight_model::{
    channel::{Channel, StageInstance},
    gateway::event::Event,
    guild::{GuildIntegration, Role},
    id::{
        marker::{
            ChannelMarker, EmojiMarker, GuildMarker, IntegrationMarker, MessageMarker, RoleMarker,
            StageMarker, StickerMarker, UserMarker,
        },
        Id,
    },
    user::{CurrentUser, User},
};

/// Resource associated with a guild.
///
/// This is used when a resource does not itself include its associated guild's
/// ID. In lieu of the resource itself storing its guild's ID this relation
/// includes it.
#[derive(Clone, Debug, Eq, PartialEq)]
pub struct GuildResource<T> {
    guild_id: Id<GuildMarker>,
    value: T,
}

impl<T> GuildResource<T> {
    /// ID of the guild associated with the resource.
    pub const fn guild_id(&self) -> Id<GuildMarker> {
        self.guild_id
    }

    /// Immutable reference to the resource's value.
    pub const fn resource(&self) -> &T {
        &self.value
    }
}

impl<T> Deref for GuildResource<T> {
    type Target = T;

    fn deref(&self) -> &Self::Target {
        self.resource()
    }
}

/// Immutable reference to a resource in the cache.
// We need this so as not to expose the underlying cache implementation.
pub struct Reference<'a, K, V> {
    inner: Ref<'a, K, V>,
}

impl<'a, K: Eq + Hash, V> Reference<'a, K, V> {
    /// Create a new reference from a `DashMap` reference.
    #[allow(clippy::missing_const_for_fn)]
    fn new(inner: Ref<'a, K, V>) -> Self {
        Self { inner }
    }

    /// Immutable reference to the key identifying the resource.
    pub fn key(&'a self) -> &'a K {
        self.inner.key()
    }

    /// Immutable reference to the underlying value.
    pub fn value(&'a self) -> &'a V {
        self.inner.value()
    }
}

impl<K: Eq + Hash, V: Debug> Debug for Reference<'_, K, V> {
    fn fmt(&self, f: &mut Formatter<'_>) -> FmtResult {
        f.debug_struct("Reference")
            .field("inner", self.value())
            .finish()
    }
}

impl<'a, K: Eq + Hash, V> Deref for Reference<'a, K, V> {
    type Target = V;

    fn deref(&self) -> &Self::Target {
        self.value()
    }
}

fn upsert_guild_item<K: Eq + Hash, V: PartialEq>(
    map: &DashMap<K, GuildResource<V>>,
    guild_id: Id<GuildMarker>,
    key: K,
    value: V,
) {
    match map.entry(key) {
        Entry::Occupied(entry) if entry.get().value == value => {}
        Entry::Occupied(mut entry) => {
            entry.insert(GuildResource { guild_id, value });
        }
        Entry::Vacant(entry) => {
            entry.insert(GuildResource { guild_id, value });
        }
    }
}

/// An in-memory cache of Discord data.
///
/// This is an implementation of a cache designed to be used by only the
/// current process.
///
/// Events will only be processed if they are properly expressed with
/// [`Intents`]; refer to function-level documentation for more details.
///
/// # Using the cache in multiple tasks
///
/// To use a cache instance in multiple tasks, consider wrapping it in an
/// [`std::sync::Arc`] or [`std::rc::Rc`].
///
/// # Caution required
///
/// The cache uses a concurrent map for mutability of cached resources. Return
/// types of methods are immutable references to those resources. If a resource
/// is retrieved from the cache then care must be taken to only hold it for as long as
/// necessary. If the cache needs to mutate a resource to update it and a
/// reference to it is being held then calls to [`InMemoryCache::update`] may
/// be blocked.
///
/// In order to avoid blocking of cache updates care must be taken to hold them
/// for as little as possible. For example, consider dropping references during
/// long-running tasks such as HTTP requests. Processing HTTP requests takes
/// milliseconds to seconds; retrieving a new reference to a resource is on the
/// scale of nanoseconds. If only a couple of small fields are necessary from a
/// reference consider copying or cloning them.
///
/// [`Intents`]: ::twilight_model::gateway::Intents
// When adding a field here, be sure to add it to `InMemoryCache::clear` if
// necessary.
#[derive(Debug, Default)]
pub struct InMemoryCache {
    config: Config,
    channels: DashMap<Id<ChannelMarker>, Channel>,
    channel_messages: DashMap<Id<ChannelMarker>, VecDeque<Id<MessageMarker>>>,
    // So long as the lock isn't held across await or panic points this is fine.
    current_user: Mutex<Option<CurrentUser>>,
    emojis: DashMap<Id<EmojiMarker>, GuildResource<CachedEmoji>>,
    guilds: DashMap<Id<GuildMarker>, CachedGuild>,
    guild_channels: DashMap<Id<GuildMarker>, HashSet<Id<ChannelMarker>>>,
    guild_emojis: DashMap<Id<GuildMarker>, HashSet<Id<EmojiMarker>>>,
    guild_integrations: DashMap<Id<GuildMarker>, HashSet<Id<IntegrationMarker>>>,
    guild_members: DashMap<Id<GuildMarker>, HashSet<Id<UserMarker>>>,
    guild_presences: DashMap<Id<GuildMarker>, HashSet<Id<UserMarker>>>,
    guild_roles: DashMap<Id<GuildMarker>, HashSet<Id<RoleMarker>>>,
    guild_stage_instances: DashMap<Id<GuildMarker>, HashSet<Id<StageMarker>>>,
    guild_stickers: DashMap<Id<GuildMarker>, HashSet<Id<StickerMarker>>>,
    integrations:
        DashMap<(Id<GuildMarker>, Id<IntegrationMarker>), GuildResource<GuildIntegration>>,
    members: DashMap<(Id<GuildMarker>, Id<UserMarker>), CachedMember>,
    messages: DashMap<Id<MessageMarker>, CachedMessage>,
    presences: DashMap<(Id<GuildMarker>, Id<UserMarker>), CachedPresence>,
    roles: DashMap<Id<RoleMarker>, GuildResource<Role>>,
    stage_instances: DashMap<Id<StageMarker>, GuildResource<StageInstance>>,
    stickers: DashMap<Id<StickerMarker>, GuildResource<CachedSticker>>,
    unavailable_guilds: DashSet<Id<GuildMarker>>,
    users: DashMap<Id<UserMarker>, User>,
    user_guilds: DashMap<Id<UserMarker>, BTreeSet<Id<GuildMarker>>>,
    /// Mapping of channels and the users currently connected.
    #[allow(clippy::type_complexity)]
    voice_state_channels: DashMap<Id<ChannelMarker>, HashSet<(Id<GuildMarker>, Id<UserMarker>)>>,
    /// Mapping of guilds and users currently connected to its voice channels.
    voice_state_guilds: DashMap<Id<GuildMarker>, HashSet<Id<UserMarker>>>,
    /// Mapping of guild ID and user ID pairs to their voice states.
    voice_states: DashMap<(Id<GuildMarker>, Id<UserMarker>), CachedVoiceState>,
}

/// Implemented methods and types for the cache.
impl InMemoryCache {
    /// Creates a new, empty cache.
    ///
    /// # Examples
    ///
    /// Creating a new `InMemoryCache` with a custom configuration, limiting
    /// the message cache to 50 messages per channel:
    ///
    /// ```
    /// use twilight_cache_inmemory::InMemoryCache;
    ///
    /// let cache = InMemoryCache::builder().message_cache_size(50).build();
    /// ```
    pub fn new() -> Self {
        Self::default()
    }

    /// Create a new builder to configure and construct an in-memory cache.
    pub const fn builder() -> InMemoryCacheBuilder {
        InMemoryCacheBuilder::new()
    }

    /// Clear the state of the Cache.
    ///
    /// This is equal to creating a new empty cache.
    pub fn clear(&self) {
        self.channels.clear();
        self.channel_messages.clear();
        self.current_user
            .lock()
            .expect("current user poisoned")
            .take();
        self.emojis.clear();
        self.guilds.clear();
        self.guild_channels.clear();
        self.guild_emojis.clear();
        self.guild_integrations.clear();
        self.guild_members.clear();
        self.guild_presences.clear();
        self.guild_roles.clear();
        self.guild_stage_instances.clear();
        self.guild_stickers.clear();
        self.integrations.clear();
        self.members.clear();
        self.messages.clear();
        self.presences.clear();
        self.roles.clear();
        self.stickers.clear();
        self.unavailable_guilds.clear();
        self.users.clear();
        self.voice_state_channels.clear();
        self.voice_state_guilds.clear();
        self.voice_states.clear();
    }

    /// Returns a copy of the config cache.
    pub const fn config(&self) -> &Config {
        &self.config
    }

    /// Create an interface for iterating over the various resources in the
    /// cache.
    ///
    /// Via the iterator interface many resource types can be iterated over
    /// including, but not limited to, emojis, guilds, presences, and users.
    ///
    /// # Examples
    ///
    /// Iterate over every guild in the cache and print their IDs and names:
    ///
    /// ```no_run
    /// use twilight_cache_inmemory::InMemoryCache;
    ///
    /// let cache = InMemoryCache::new();
    ///
    /// // later in the application...
    /// for guild in cache.iter().guilds() {
    ///     println!("{}: {}", guild.id(), guild.name());
    /// }
    /// ```
    #[allow(clippy::iter_not_returning_iterator)]
    pub const fn iter(&self) -> InMemoryCacheIter<'_> {
        InMemoryCacheIter::new(self)
    }

    /// Create an interface for retrieving statistics about the cache.
    ///
    /// # Examples
    ///
    /// Print the number of guilds in a cache:
    ///
    /// ```
    /// use twilight_cache_inmemory::InMemoryCache;
    ///
    /// let cache = InMemoryCache::new();
    ///
    /// // later on...
    /// let guilds = cache.stats().guilds();
    /// println!("guild count: {guilds}");
    /// ```
    pub const fn stats(&self) -> InMemoryCacheStats<'_> {
        InMemoryCacheStats::new(self)
    }

    /// Create an interface for retrieving the permissions of a member in a
    /// guild or channel.
    ///
    /// [`ResourceType`]s must be configured for the permission interface to
    /// properly work; refer to the [`permission`] module-level documentation
    /// for more information.
    ///
    /// # Examples
    ///
    /// Calculate the permissions of a member in a guild channel:
    ///
    /// ```no_run
    /// # fn main() -> Result<(), Box<dyn std::error::Error>> {
    /// use twilight_cache_inmemory::{InMemoryCache, ResourceType};
    /// use twilight_model::id::Id;
    ///
    /// let resource_types = ResourceType::CHANNEL
    ///     | ResourceType::MEMBER
    ///     | ResourceType::ROLE;
    ///
    /// let cache = InMemoryCache::builder()
    ///     .resource_types(resource_types)
    ///     .build();
    ///
    /// let channel_id = Id::new(4);
    /// let user_id = Id::new(5);
    ///
    /// let permissions = cache.permissions().in_channel(user_id, channel_id)?;
    /// println!("member has these permissions: {permissions:?}");
    /// # Ok(()) }
    /// ```
    #[cfg(feature = "permission-calculator")]
    pub const fn permissions(&self) -> InMemoryCachePermissions<'_> {
        InMemoryCachePermissions::new(self)
    }

    /// Update the cache with an event from the gateway.
    pub fn update(&self, value: &impl UpdateCache) {
        value.update(self);
    }

    /// Gets the current user.
    pub fn current_user(&self) -> Option<CurrentUser> {
        self.current_user
            .lock()
            .expect("current user poisoned")
            .clone()
    }

    /// Gets a channel by ID.
    pub fn channel(
        &self,
        channel_id: Id<ChannelMarker>,
    ) -> Option<Reference<'_, Id<ChannelMarker>, Channel>> {
        self.channels.get(&channel_id).map(Reference::new)
    }

    /// Gets the set of messages in a channel.
    ///
    /// This requires the [`DIRECT_MESSAGES`] or [`GUILD_MESSAGES`] intents.
    ///
    /// Returns `None` if the channel is not cached.
    ///
    /// # Examples
    ///
    /// Refer to [`ChannelMessages`].
    ///
    /// [`DIRECT_MESSAGES`]: ::twilight_model::gateway::Intents::DIRECT_MESSAGES
    /// [`GUILD_MESSAGES`]: ::twilight_model::gateway::Intents::GUILD_MESSAGES
    pub fn channel_messages(&self, channel_id: Id<ChannelMarker>) -> Option<ChannelMessages<'_>> {
        let channel = self.channel_messages.get(&channel_id)?;

        Some(ChannelMessages::new(channel))
    }

    /// Gets an emoji by ID.
    ///
    /// This requires the [`GUILD_EMOJIS_AND_STICKERS`] intent.
    ///
    /// [`GUILD_EMOJIS_AND_STICKERS`]: ::twilight_model::gateway::Intents::GUILD_EMOJIS_AND_STICKERS
    pub fn emoji(
        &self,
        emoji_id: Id<EmojiMarker>,
    ) -> Option<Reference<'_, Id<EmojiMarker>, GuildResource<CachedEmoji>>> {
        self.emojis.get(&emoji_id).map(Reference::new)
    }

    /// Gets a guild by ID.
    ///
    /// This requires the [`GUILDS`] intent.
    ///
    /// [`GUILDS`]: ::twilight_model::gateway::Intents::GUILDS
    pub fn guild(
        &self,
        guild_id: Id<GuildMarker>,
    ) -> Option<Reference<'_, Id<GuildMarker>, CachedGuild>> {
        self.guilds.get(&guild_id).map(Reference::new)
    }

    /// Gets the set of channels in a guild.
    ///
    /// This requires the [`GUILDS`] intent.
    ///
    /// [`GUILDS`]: ::twilight_model::gateway::Intents::GUILDS
    pub fn guild_channels(
        &self,
        guild_id: Id<GuildMarker>,
    ) -> Option<Reference<'_, Id<GuildMarker>, HashSet<Id<ChannelMarker>>>> {
        self.guild_channels.get(&guild_id).map(Reference::new)
    }

    /// Gets the set of emojis in a guild.
    ///
    /// This requires both the [`GUILDS`] and [`GUILD_EMOJIS_AND_STICKERS`]
    /// intents.
    ///
    /// [`GUILDS`]: ::twilight_model::gateway::Intents::GUILDS
    /// [`GUILD_EMOJIS_AND_STICKERS`]: ::twilight_model::gateway::Intents::GUILD_EMOJIS_AND_STICKERS
    pub fn guild_emojis(
        &self,
        guild_id: Id<GuildMarker>,
    ) -> Option<Reference<'_, Id<GuildMarker>, HashSet<Id<EmojiMarker>>>> {
        self.guild_emojis.get(&guild_id).map(Reference::new)
    }

    /// Gets the set of integrations in a guild.
    ///
    /// This requires the [`GUILD_INTEGRATIONS`] intent. The
    /// [`ResourceType::INTEGRATION`] resource type must be enabled.
    ///
    /// [`GUILD_INTEGRATIONS`]: twilight_model::gateway::Intents::GUILD_INTEGRATIONS
    pub fn guild_integrations(
        &self,
        guild_id: Id<GuildMarker>,
    ) -> Option<Reference<'_, Id<GuildMarker>, HashSet<Id<IntegrationMarker>>>> {
        self.guild_integrations.get(&guild_id).map(Reference::new)
    }

    /// Gets the set of members in a guild.
    ///
    /// This list may be incomplete if not all members have been cached.
    ///
    /// This requires the [`GUILD_MEMBERS`] intent.
    ///
    /// [`GUILD_MEMBERS`]: ::twilight_model::gateway::Intents::GUILD_MEMBERS
    pub fn guild_members(
        &self,
        guild_id: Id<GuildMarker>,
    ) -> Option<Reference<'_, Id<GuildMarker>, HashSet<Id<UserMarker>>>> {
        self.guild_members.get(&guild_id).map(Reference::new)
    }

    /// Gets the set of presences in a guild.
    ///
    /// This list may be incomplete if not all members have been cached.
    ///
    /// This requires the [`GUILD_PRESENCES`] intent.
    ///
    /// [`GUILD_PRESENCES`]: ::twilight_model::gateway::Intents::GUILD_PRESENCES
    pub fn guild_presences(
        &self,
        guild_id: Id<GuildMarker>,
    ) -> Option<Reference<'_, Id<GuildMarker>, HashSet<Id<UserMarker>>>> {
        self.guild_presences.get(&guild_id).map(Reference::new)
    }

    /// Gets the set of roles in a guild.
    ///
    /// This requires the [`GUILDS`] intent.
    ///
    /// [`GUILDS`]: ::twilight_model::gateway::Intents::GUILDS
    pub fn guild_roles(
        &self,
        guild_id: Id<GuildMarker>,
    ) -> Option<Reference<'_, Id<GuildMarker>, HashSet<Id<RoleMarker>>>> {
        self.guild_roles.get(&guild_id).map(Reference::new)
    }

    /// Gets the set of stage instances in a guild.
    ///
    /// This requires the [`GUILDS`] intent.
    ///
    /// [`GUILDS`]: twilight_model::gateway::Intents::GUILDS
    pub fn guild_stage_instances(
        &self,
        guild_id: Id<GuildMarker>,
    ) -> Option<Reference<'_, Id<GuildMarker>, HashSet<Id<StageMarker>>>> {
        self.guild_stage_instances
            .get(&guild_id)
            .map(Reference::new)
    }

    /// Gets the set of the stickers in a guild.
    ///
    /// This is an O(m) operation, where m is the amount of stickers in the
    /// guild. This requires the [`GUILDS`] and [`GUILD_EMOJIS_AND_STICKERS`]
    /// intents and the [`STICKER`] resource type.
    ///
    /// [`GUILDS`]: twilight_model::gateway::Intents::GUILDS
    /// [`GUILD_EMOJIS_AND_STICKERS`]: ::twilight_model::gateway::Intents::GUILD_EMOJIS_AND_STICKERS
    /// [`STICKER`]: crate::config::ResourceType::STICKER
    pub fn guild_stickers(
        &self,
        guild_id: Id<GuildMarker>,
    ) -> Option<Reference<'_, Id<GuildMarker>, HashSet<Id<StickerMarker>>>> {
        self.guild_stickers.get(&guild_id).map(Reference::new)
    }

    /// Gets the set of voice states in a guild.
    ///
    /// This requires both the [`GUILDS`] and [`GUILD_VOICE_STATES`] intents.
    ///
    /// [`GUILDS`]: ::twilight_model::gateway::Intents::GUILDS
    /// [`GUILD_VOICE_STATES`]: ::twilight_model::gateway::Intents::GUILD_VOICE_STATES
    pub fn guild_voice_states(
        &self,
        guild_id: Id<GuildMarker>,
    ) -> Option<Reference<'_, Id<GuildMarker>, HashSet<Id<UserMarker>>>> {
        self.voice_state_guilds.get(&guild_id).map(Reference::new)
    }

    /// Gets an integration by guild ID and integration ID.
    ///
    /// This requires the [`GUILD_INTEGRATIONS`] intent. The
    /// [`ResourceType::INTEGRATION`] resource type must be enabled.
    ///
    /// [`GUILD_INTEGRATIONS`]: twilight_model::gateway::Intents::GUILD_INTEGRATIONS
    #[allow(clippy::type_complexity)]
    pub fn integration(
        &self,
        guild_id: Id<GuildMarker>,
        integration_id: Id<IntegrationMarker>,
    ) -> Option<
        Reference<'_, (Id<GuildMarker>, Id<IntegrationMarker>), GuildResource<GuildIntegration>>,
    > {
        self.integrations
            .get(&(guild_id, integration_id))
            .map(Reference::new)
    }

    /// Gets a member by guild ID and user ID.
    ///
    /// This requires the [`GUILD_MEMBERS`] intent.
    ///
    /// [`GUILD_MEMBERS`]: ::twilight_model::gateway::Intents::GUILD_MEMBERS
    #[allow(clippy::type_complexity)]
    pub fn member(
        &self,
        guild_id: Id<GuildMarker>,
        user_id: Id<UserMarker>,
    ) -> Option<Reference<'_, (Id<GuildMarker>, Id<UserMarker>), CachedMember>> {
        self.members.get(&(guild_id, user_id)).map(Reference::new)
    }

    /// Gets a message by ID.
    ///
    /// This requires one or both of the [`GUILD_MESSAGES`] or
    /// [`DIRECT_MESSAGES`] intents.
    ///
    /// [`GUILD_MESSAGES`]: ::twilight_model::gateway::Intents::GUILD_MESSAGES
    /// [`DIRECT_MESSAGES`]: ::twilight_model::gateway::Intents::DIRECT_MESSAGES
    pub fn message(
        &self,
        message_id: Id<MessageMarker>,
    ) -> Option<Reference<'_, Id<MessageMarker>, CachedMessage>> {
        self.messages.get(&message_id).map(Reference::new)
    }

    /// Gets a presence by, optionally, guild ID, and user ID.
    ///
    /// This requires the [`GUILD_PRESENCES`] intent.
    ///
    /// [`GUILD_PRESENCES`]: ::twilight_model::gateway::Intents::GUILD_PRESENCES
    #[allow(clippy::type_complexity)]
    pub fn presence(
        &self,
        guild_id: Id<GuildMarker>,
        user_id: Id<UserMarker>,
    ) -> Option<Reference<'_, (Id<GuildMarker>, Id<UserMarker>), CachedPresence>> {
        self.presences.get(&(guild_id, user_id)).map(Reference::new)
    }

    /// Gets a role by ID.
    ///
    /// This requires the [`GUILDS`] intent.
    ///
    /// [`GUILDS`]: ::twilight_model::gateway::Intents::GUILDS
    pub fn role(
        &self,
        role_id: Id<RoleMarker>,
    ) -> Option<Reference<'_, Id<RoleMarker>, GuildResource<Role>>> {
        self.roles.get(&role_id).map(Reference::new)
    }

    /// Gets a stage instance by ID.
    ///
    /// This requires the [`GUILDS`] intent.
    ///
    /// [`GUILDS`]: twilight_model::gateway::Intents::GUILDS
    pub fn stage_instance(
        &self,
        stage_id: Id<StageMarker>,
    ) -> Option<Reference<'_, Id<StageMarker>, GuildResource<StageInstance>>> {
        self.stage_instances.get(&stage_id).map(Reference::new)
    }

    /// Gets a sticker by ID.
    ///
    /// This is the O(1) operation. This requires the [`GUILDS`] and the
    /// [`GUILD_EMOJIS_AND_STICKERS`] intents and the [`STICKER`] resource type.
    ///
    /// [`GUILDS`]: twilight_model::gateway::Intents::GUILDS
    /// [`GUILD_EMOJIS_AND_STICKERS`]: ::twilight_model::gateway::Intents::GUILD_EMOJIS_AND_STICKERS
    /// [`STICKER`]: crate::config::ResourceType::STICKER
    pub fn sticker(
        &self,
        sticker_id: Id<StickerMarker>,
    ) -> Option<Reference<'_, Id<StickerMarker>, GuildResource<CachedSticker>>> {
        self.stickers.get(&sticker_id).map(Reference::new)
    }

    /// Gets a user by ID.
    ///
    /// This requires the [`GUILD_MEMBERS`] intent.
    ///
    /// [`GUILD_MEMBERS`]: ::twilight_model::gateway::Intents::GUILD_MEMBERS
    pub fn user(&self, user_id: Id<UserMarker>) -> Option<Reference<'_, Id<UserMarker>, User>> {
        self.users.get(&user_id).map(Reference::new)
    }

    /// Gets the voice states within a voice channel.
    ///
    /// This requires both the [`GUILDS`] and [`GUILD_VOICE_STATES`] intents.
    ///
    /// [`GUILDS`]: ::twilight_model::gateway::Intents::GUILDS
    /// [`GUILD_VOICE_STATES`]: ::twilight_model::gateway::Intents::GUILD_VOICE_STATES
    pub fn voice_channel_states(
        &self,
        channel_id: Id<ChannelMarker>,
    ) -> Option<VoiceChannelStates<'_>> {
        let user_ids = self.voice_state_channels.get(&channel_id)?;

        Some(VoiceChannelStates {
            index: 0,
            user_ids,
            voice_states: &self.voice_states,
        })
    }

    /// Gets a voice state by user ID and Guild ID.
    ///
    /// This requires both the [`GUILDS`] and [`GUILD_VOICE_STATES`] intents.
    ///
    /// [`GUILDS`]: ::twilight_model::gateway::Intents::GUILDS
    /// [`GUILD_VOICE_STATES`]: ::twilight_model::gateway::Intents::GUILD_VOICE_STATES
    #[allow(clippy::type_complexity)]
    pub fn voice_state(
        &self,
        user_id: Id<UserMarker>,
        guild_id: Id<GuildMarker>,
    ) -> Option<Reference<'_, (Id<GuildMarker>, Id<UserMarker>), CachedVoiceState>> {
        self.voice_states
            .get(&(guild_id, user_id))
            .map(Reference::new)
    }

    /// Gets the highest role of a member.
    ///
    /// This requires both the [`GUILDS`] and [`GUILD_MEMBERS`] intents.
    ///
    /// [`GUILDS`]: twilight_model::gateway::Intents::GUILDS
    /// [`GUILD_MEMBERS`]: twilight_model::gateway::Intents::GUILD_MEMBERS
    pub fn member_highest_role(
        &self,
        guild_id: Id<GuildMarker>,
        user_id: Id<UserMarker>,
    ) -> Option<Id<RoleMarker>> {
        let member = self.members.get(&(guild_id, user_id))?;

        let mut highest_role: Option<(i64, Id<RoleMarker>)> = None;

        for role_id in &member.roles {
            if let Some(role) = self.role(*role_id) {
                if let Some((position, id)) = highest_role {
                    if role.position < position || (role.position == position && role.id > id) {
                        continue;
                    }
                }

                highest_role = Some((role.position, role.id));
            }
        }

        highest_role.map(|(_, id)| id)
    }

    fn new_with_config(config: Config) -> Self {
        Self {
            config,
            ..InMemoryCache::default()
        }
    }

    /// Determine whether the configured cache wants a specific resource to be
    /// processed.
    const fn wants(&self, resource_type: ResourceType) -> bool {
        self.config.resource_types().contains(resource_type)
    }
}

mod private {
    use twilight_model::gateway::{
        event::Event,
        payload::incoming::{
            ChannelCreate, ChannelDelete, ChannelPinsUpdate, ChannelUpdate, GuildCreate,
            GuildDelete, GuildEmojisUpdate, GuildStickersUpdate, GuildUpdate, IntegrationCreate,
            IntegrationDelete, IntegrationUpdate, InteractionCreate, MemberAdd, MemberChunk,
            MemberRemove, MemberUpdate, MessageCreate, MessageDelete, MessageDeleteBulk,
            MessageUpdate, PresenceUpdate, ReactionAdd, ReactionRemove, ReactionRemoveAll,
            ReactionRemoveEmoji, Ready, RoleCreate, RoleDelete, RoleUpdate, StageInstanceCreate,
            StageInstanceDelete, StageInstanceUpdate, ThreadCreate, ThreadDelete, ThreadListSync,
            ThreadUpdate, UnavailableGuild, UserUpdate, VoiceStateUpdate,
        },
    };

    pub trait Sealed {}

    impl Sealed for Event {}
    impl Sealed for ChannelCreate {}
    impl Sealed for ChannelDelete {}
    impl Sealed for ChannelPinsUpdate {}
    impl Sealed for ChannelUpdate {}
    impl Sealed for GuildCreate {}
    impl Sealed for GuildEmojisUpdate {}
    impl Sealed for GuildDelete {}
    impl Sealed for GuildStickersUpdate {}
    impl Sealed for GuildUpdate {}
    impl Sealed for IntegrationCreate {}
    impl Sealed for IntegrationDelete {}
    impl Sealed for IntegrationUpdate {}
    impl Sealed for InteractionCreate {}
    impl Sealed for MemberAdd {}
    impl Sealed for MemberChunk {}
    impl Sealed for MemberRemove {}
    impl Sealed for MemberUpdate {}
    impl Sealed for MessageCreate {}
    impl Sealed for MessageDelete {}
    impl Sealed for MessageDeleteBulk {}
    impl Sealed for MessageUpdate {}
    impl Sealed for PresenceUpdate {}
    impl Sealed for ReactionAdd {}
    impl Sealed for ReactionRemove {}
    impl Sealed for ReactionRemoveAll {}
    impl Sealed for ReactionRemoveEmoji {}
    impl Sealed for Ready {}
    impl Sealed for RoleCreate {}
    impl Sealed for RoleDelete {}
    impl Sealed for RoleUpdate {}
    impl Sealed for StageInstanceCreate {}
    impl Sealed for StageInstanceDelete {}
    impl Sealed for StageInstanceUpdate {}
    impl Sealed for ThreadCreate {}
    impl Sealed for ThreadDelete {}
    impl Sealed for ThreadListSync {}
    impl Sealed for ThreadUpdate {}
    impl Sealed for UnavailableGuild {}
    impl Sealed for UserUpdate {}
    impl Sealed for VoiceStateUpdate {}
}

/// Implemented for dispatch events.
///
/// This trait is sealed and cannot be implemented.
pub trait UpdateCache: private::Sealed {
    /// Updates the cache based on data contained within an event.
    // Allow this for presentation purposes in documentation.
    #[allow(unused_variables)]
    fn update(&self, cache: &InMemoryCache) {}
}

/// Iterator over a voice channel's list of voice states.
pub struct VoiceChannelStates<'a> {
    index: usize,
    #[allow(clippy::type_complexity)]
    user_ids: Ref<'a, Id<ChannelMarker>, HashSet<(Id<GuildMarker>, Id<UserMarker>)>>,
    voice_states: &'a DashMap<(Id<GuildMarker>, Id<UserMarker>), CachedVoiceState>,
}

impl<'a> Iterator for VoiceChannelStates<'a> {
    type Item = Reference<'a, (Id<GuildMarker>, Id<UserMarker>), CachedVoiceState>;

    fn next(&mut self) -> Option<Self::Item> {
        while let Some((guild_id, user_id)) = self.user_ids.iter().nth(self.index) {
            if let Some(voice_state) = self.voice_states.get(&(*guild_id, *user_id)) {
                self.index += 1;

                return Some(Reference::new(voice_state));
            }
        }

        None
    }
}

impl UpdateCache for Event {
    // clippy: using `.deref()` is cleaner
    #[allow(clippy::cognitive_complexity, clippy::explicit_deref_methods)]
    fn update(&self, c: &InMemoryCache) {
        match self {
            Event::ChannelCreate(v) => c.update(v.deref()),
            Event::ChannelDelete(v) => c.update(v.deref()),
            Event::ChannelPinsUpdate(v) => c.update(v),
            Event::ChannelUpdate(v) => c.update(v.deref()),
            Event::GuildCreate(v) => c.update(v.deref()),
            Event::GuildDelete(v) => c.update(v),
            Event::GuildEmojisUpdate(v) => c.update(v),
            Event::GuildStickersUpdate(v) => c.update(v),
            Event::GuildUpdate(v) => c.update(v.deref()),
            Event::IntegrationCreate(v) => c.update(v.deref()),
            Event::IntegrationDelete(v) => c.update(v.deref()),
            Event::IntegrationUpdate(v) => c.update(v.deref()),
            Event::InteractionCreate(v) => c.update(v),
            Event::MemberAdd(v) => c.update(v.deref()),
            Event::MemberRemove(v) => c.update(v),
            Event::MemberUpdate(v) => c.update(v.deref()),
            Event::MemberChunk(v) => c.update(v),
            Event::MessageCreate(v) => c.update(v.deref()),
            Event::MessageDelete(v) => c.update(v),
            Event::MessageDeleteBulk(v) => c.update(v),
            Event::MessageUpdate(v) => c.update(v.deref()),
            Event::PresenceUpdate(v) => c.update(v.deref()),
            Event::ReactionAdd(v) => c.update(v.deref()),
            Event::ReactionRemove(v) => c.update(v.deref()),
            Event::ReactionRemoveAll(v) => c.update(v),
            Event::ReactionRemoveEmoji(v) => c.update(v),
            Event::Ready(v) => c.update(v.deref()),
            Event::RoleCreate(v) => c.update(v),
            Event::RoleDelete(v) => c.update(v),
            Event::RoleUpdate(v) => c.update(v),
            Event::StageInstanceCreate(v) => c.update(v),
            Event::StageInstanceDelete(v) => c.update(v),
            Event::StageInstanceUpdate(v) => c.update(v),
            Event::ThreadCreate(v) => c.update(v.deref()),
            Event::ThreadUpdate(v) => c.update(v.deref()),
            Event::ThreadDelete(v) => c.update(v),
            Event::ThreadListSync(v) => c.update(v),
            Event::UnavailableGuild(v) => c.update(v),
            Event::UserUpdate(v) => c.update(v),
            Event::VoiceStateUpdate(v) => c.update(v.deref()),
            // Ignored events.
            Event::BanAdd(_)
            | Event::BanRemove(_)
            | Event::CommandPermissionsUpdate(_)
            | Event::GatewayHeartbeat(_)
            | Event::GatewayHeartbeatAck
            | Event::GatewayHello(_)
            | Event::GatewayInvalidateSession(_)
            | Event::GatewayReconnect
            | Event::GiftCodeUpdate
            | Event::GuildIntegrationsUpdate(_)
            | Event::GuildScheduledEventCreate(_)
            | Event::GuildScheduledEventDelete(_)
            | Event::GuildScheduledEventUpdate(_)
            | Event::GuildScheduledEventUserAdd(_)
            | Event::GuildScheduledEventUserRemove(_)
            | Event::InviteCreate(_)
            | Event::InviteDelete(_)
            | Event::PresencesReplace
            | Event::Resumed
            | Event::ShardConnected(_)
            | Event::ShardConnecting(_)
            | Event::ShardDisconnected(_)
            | Event::ShardIdentifying(_)
            | Event::ShardPayload(_)
            | Event::ShardReconnecting(_)
            | Event::ShardResuming(_)
            | Event::ThreadMembersUpdate(_)
            | Event::ThreadMemberUpdate(_)
            | Event::TypingStart(_)
            | Event::VoiceServerUpdate(_)
            | Event::WebhooksUpdate(_) => {}
        }
    }
}

#[cfg(test)]
mod tests {
    use crate::{test, InMemoryCache};
    use twilight_model::{
        gateway::payload::incoming::RoleDelete,
        guild::{Member, Permissions, Role},
        id::Id,
        util::Timestamp,
    };

    #[test]
    fn syntax_update() {
        let cache = InMemoryCache::new();
        cache.update(&RoleDelete {
            guild_id: Id::new(1),
            role_id: Id::new(1),
        });
    }

    #[test]
    fn clear() {
        let cache = InMemoryCache::new();
        cache.cache_emoji(Id::new(1), test::emoji(Id::new(3), None));
        cache.cache_member(Id::new(2), test::member(Id::new(4), Id::new(2)));
        cache.clear();
        assert!(cache.emojis.is_empty());
        assert!(cache.members.is_empty());
    }

    #[test]
    fn highest_role() {
        let joined_at = Timestamp::from_secs(1_632_072_645).expect("non zero");
        let cache = InMemoryCache::new();
        let guild_id = Id::new(1);
        let user = test::user(Id::new(1));
        cache.cache_member(
            guild_id,
            Member {
                avatar: None,
                communication_disabled_until: None,
                deaf: false,
                guild_id,
                joined_at,
                mute: false,
                nick: None,
                pending: false,
                premium_since: None,
                roles: vec![Id::new(1), Id::new(2)],
                user,
            },
        );

        cache.cache_roles(
            guild_id,
            vec![
                Role {
                    color: 0,
                    hoist: false,
                    icon: None,
                    id: Id::new(1),
                    managed: false,
                    mentionable: false,
                    name: "test".to_owned(),
                    permissions: Permissions::empty(),
                    position: 0,
                    tags: None,
                    unicode_emoji: None,
                },
                Role {
                    color: 0,
                    hoist: false,
                    icon: None,
                    id: Id::new(2),
                    managed: false,
                    mentionable: false,
                    name: "test".to_owned(),
                    permissions: Permissions::empty(),
                    position: 1,
                    tags: None,
                    unicode_emoji: None,
                },
            ],
        );

        assert_eq!(
            cache.member_highest_role(guild_id, Id::new(1)),
            Some(Id::new(2))
        );
    }
}<|MERGE_RESOLUTION|>--- conflicted
+++ resolved
@@ -16,10 +16,7 @@
     clippy::unnecessary_wraps,
     clippy::used_underscore_binding
 )]
-<<<<<<< HEAD
-=======
 #![cfg_attr(docsrs, feature(doc_cfg))]
->>>>>>> 598f0cb9
 #![doc = include_str!("../README.md")]
 
 pub mod iter;
