--- conflicted
+++ resolved
@@ -333,12 +333,7 @@
             member: Some(Member {
                 deaf: false,
                 guild_id: GuildId::new(2).expect("non zero"),
-<<<<<<< HEAD
-                hoisted_role: None,
                 joined_at,
-=======
-                joined_at: None,
->>>>>>> 8c63237e
                 mute: false,
                 nick: None,
                 pending: false,
