--- conflicted
+++ resolved
@@ -1,11 +1,7 @@
 //! Constants, error types, and functions for validating [`Command`]s.
 
 use std::{
-<<<<<<< HEAD
-    collections::HashSet,
-=======
-    collections::HashMap,
->>>>>>> c5719e87
+    collections::{HashMap, HashSet},
     error::Error,
     fmt::{Display, Formatter, Result as FmtResult},
 };
@@ -645,13 +641,9 @@
     use super::*;
     use std::collections::HashMap;
     use twilight_model::{
-<<<<<<< HEAD
-        application::command::{CommandOptionType, CommandType},
-=======
         application::command::{
             CommandOptionChoice, CommandOptionChoiceData, CommandOptionType, CommandType,
         },
->>>>>>> c5719e87
         id::Id,
     };
 
@@ -726,32 +718,6 @@
         assert!(guild_permissions(11).is_err());
     }
 
-<<<<<<< HEAD
-    /// Assert that a list of options can't contain the same name.
-    #[test]
-    fn option_name_uniqueness() {
-        let option = CommandOption {
-            autocomplete: None,
-            channel_types: None,
-            choices: None,
-            description: "a description".to_owned(),
-            description_localizations: None,
-            kind: CommandOptionType::String,
-            max_length: None,
-            max_value: None,
-            min_length: None,
-            min_value: None,
-            name: "name".to_owned(),
-            name_localizations: None,
-            options: None,
-            required: None,
-        };
-        let mut options = Vec::from([option.clone()]);
-        assert!(super::options(&options).is_ok());
-        options.push(option);
-        assert!(matches!(super::options(&options).unwrap_err().kind(),
-            CommandValidationErrorType::OptionNameNotUnique { option_index } if *option_index == 1));
-=======
     #[test]
     fn command_combined_limit() {
         let mut command = Command {
@@ -852,6 +818,31 @@
             super::command(&command).unwrap_err().kind(),
             CommandValidationErrorType::CommandTooLarge { characters: 4001 }
         ));
->>>>>>> c5719e87
+    }
+
+    /// Assert that a list of options can't contain the same name.
+    #[test]
+    fn option_name_uniqueness() {
+        let option = CommandOption {
+            autocomplete: None,
+            channel_types: None,
+            choices: None,
+            description: "a description".to_owned(),
+            description_localizations: None,
+            kind: CommandOptionType::String,
+            max_length: None,
+            max_value: None,
+            min_length: None,
+            min_value: None,
+            name: "name".to_owned(),
+            name_localizations: None,
+            options: None,
+            required: None,
+        };
+        let mut options = Vec::from([option.clone()]);
+        assert!(super::options(&options).is_ok());
+        options.push(option);
+        assert!(matches!(super::options(&options).unwrap_err().kind(),
+            CommandValidationErrorType::OptionNameNotUnique { option_index } if *option_index == 1));
     }
 }