use serde::{Deserialize, Serialize};

/// Format type of a [`Sticker`].
///
/// [`Sticker`]: super::Sticker
<<<<<<< HEAD
#[derive(Clone, Copy, Debug, Deserialize, Eq, Hash, PartialEq, Serialize)]
#[serde(from = "u8", into = "u8")]
=======
#[derive(Clone, Copy, Debug, Deserialize_repr, Eq, Hash, PartialEq, Serialize_repr)]
#[non_exhaustive]
#[repr(u8)]
>>>>>>> 9cdb4a50
pub enum StickerFormatType {
    /// Sticker format is a PNG.
    Png,
    /// Sticker format is an APNG.
    Apng,
    /// Sticker format is a LOTTIE.
    Lottie,
    /// Variant value is unknown to the library.
    Unknown(u8),
}

impl From<u8> for StickerFormatType {
    fn from(value: u8) -> Self {
        match value {
            1 => StickerFormatType::Png,
            2 => StickerFormatType::Apng,
            3 => StickerFormatType::Lottie,
            unknown => StickerFormatType::Unknown(unknown),
        }
    }
}

<<<<<<< HEAD
impl From<StickerFormatType> for u8 {
    fn from(value: StickerFormatType) -> Self {
        match value {
            StickerFormatType::Png => 1,
            StickerFormatType::Apng => 2,
            StickerFormatType::Lottie => 3,
            StickerFormatType::Unknown(unknown) => unknown,
        }
=======
/// Converting into a [`StickerFormatType`] failed.
///
/// This occurs only when the input value doesn't map to a sticker type variant.
#[derive(Clone, Debug, Eq, PartialEq)]
pub struct StickerFormatTypeConversionError {
    value: u8,
}

impl StickerFormatTypeConversionError {
    /// Retrieve a copy of the input value that couldn't be parsed.
    pub const fn value(&self) -> u8 {
        self.value
>>>>>>> 9cdb4a50
    }
}

#[cfg(test)]
mod tests {
    use super::StickerFormatType;
    use serde_test::Token;

    #[test]
    fn variants() {
        serde_test::assert_tokens(&StickerFormatType::Png, &[Token::U8(1)]);
        serde_test::assert_tokens(&StickerFormatType::Apng, &[Token::U8(2)]);
        serde_test::assert_tokens(&StickerFormatType::Lottie, &[Token::U8(3)]);
        serde_test::assert_tokens(&StickerFormatType::Unknown(99), &[Token::U8(99)]);
    }

    #[test]
<<<<<<< HEAD
    fn test_conversions() {
        assert_eq!(StickerFormatType::from(1), StickerFormatType::Png);
        assert_eq!(StickerFormatType::from(2), StickerFormatType::Apng);
        assert_eq!(StickerFormatType::from(3), StickerFormatType::Lottie);
        assert_eq!(StickerFormatType::from(99), StickerFormatType::Unknown(99));
=======
    fn conversions() {
        assert_eq!(
            StickerFormatType::try_from(1).unwrap(),
            StickerFormatType::Png
        );
        assert_eq!(
            StickerFormatType::try_from(2).unwrap(),
            StickerFormatType::Apng
        );
        assert_eq!(
            StickerFormatType::try_from(3).unwrap(),
            StickerFormatType::Lottie
        );
>>>>>>> 9cdb4a50
    }
}<|MERGE_RESOLUTION|>--- conflicted
+++ resolved
@@ -3,14 +3,8 @@
 /// Format type of a [`Sticker`].
 ///
 /// [`Sticker`]: super::Sticker
-<<<<<<< HEAD
 #[derive(Clone, Copy, Debug, Deserialize, Eq, Hash, PartialEq, Serialize)]
 #[serde(from = "u8", into = "u8")]
-=======
-#[derive(Clone, Copy, Debug, Deserialize_repr, Eq, Hash, PartialEq, Serialize_repr)]
-#[non_exhaustive]
-#[repr(u8)]
->>>>>>> 9cdb4a50
 pub enum StickerFormatType {
     /// Sticker format is a PNG.
     Png,
@@ -33,7 +27,6 @@
     }
 }
 
-<<<<<<< HEAD
 impl From<StickerFormatType> for u8 {
     fn from(value: StickerFormatType) -> Self {
         match value {
@@ -42,20 +35,6 @@
             StickerFormatType::Lottie => 3,
             StickerFormatType::Unknown(unknown) => unknown,
         }
-=======
-/// Converting into a [`StickerFormatType`] failed.
-///
-/// This occurs only when the input value doesn't map to a sticker type variant.
-#[derive(Clone, Debug, Eq, PartialEq)]
-pub struct StickerFormatTypeConversionError {
-    value: u8,
-}
-
-impl StickerFormatTypeConversionError {
-    /// Retrieve a copy of the input value that couldn't be parsed.
-    pub const fn value(&self) -> u8 {
-        self.value
->>>>>>> 9cdb4a50
     }
 }
 
@@ -73,26 +52,10 @@
     }
 
     #[test]
-<<<<<<< HEAD
-    fn test_conversions() {
+    fn conversions() {
         assert_eq!(StickerFormatType::from(1), StickerFormatType::Png);
         assert_eq!(StickerFormatType::from(2), StickerFormatType::Apng);
         assert_eq!(StickerFormatType::from(3), StickerFormatType::Lottie);
         assert_eq!(StickerFormatType::from(99), StickerFormatType::Unknown(99));
-=======
-    fn conversions() {
-        assert_eq!(
-            StickerFormatType::try_from(1).unwrap(),
-            StickerFormatType::Png
-        );
-        assert_eq!(
-            StickerFormatType::try_from(2).unwrap(),
-            StickerFormatType::Apng
-        );
-        assert_eq!(
-            StickerFormatType::try_from(3).unwrap(),
-            StickerFormatType::Lottie
-        );
->>>>>>> 9cdb4a50
     }
 }