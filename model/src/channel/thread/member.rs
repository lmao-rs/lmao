use crate::{
    datetime::Timestamp,
<<<<<<< HEAD
    gateway::presence::Presence,
    guild::Member,
    id::{
        marker::{ChannelMarker, UserMarker},
        Id,
    },
=======
    gateway::presence::{Presence, PresenceIntermediary},
    guild::{member::MemberIntermediary, Member},
    id::{ChannelId, GuildId, UserId},
>>>>>>> 15323d2f
};
use serde::{Deserialize, Serialize};

#[derive(Clone, Debug, Deserialize, Eq, Hash, PartialEq, Serialize)]
pub struct ThreadMember {
    // Values currently unknown and undocumented.
    pub flags: u64,
    #[serde(skip_serializing_if = "Option::is_none")]
    pub id: Option<Id<ChannelMarker>>,
    pub join_timestamp: Timestamp,
    #[serde(skip_serializing_if = "Option::is_none")]
    pub member: Option<Member>,
    #[serde(skip_serializing_if = "Option::is_none")]
    pub presence: Option<Presence>,
    #[serde(skip_serializing_if = "Option::is_none")]
    pub user_id: Option<Id<UserMarker>>,
}

/// Version of [`ThreadMember`], but without a guild ID in the
/// [`Self::member`] field.
#[derive(Clone, Debug, Deserialize, Eq, Hash, PartialEq)]
pub struct ThreadMemberIntermediary {
    // Values currently unknown and undocumented.
    pub flags: u64,
    #[serde(skip_serializing_if = "Option::is_none")]
    pub id: Option<ChannelId>,
    pub join_timestamp: Timestamp,
    #[serde(skip_serializing_if = "Option::is_none")]
    pub member: Option<MemberIntermediary>,
    #[serde(skip_serializing_if = "Option::is_none")]
    pub presence: Option<PresenceIntermediary>,
    #[serde(skip_serializing_if = "Option::is_none")]
    pub user_id: Option<UserId>,
}

impl ThreadMemberIntermediary {
    /// Inject a guild ID into a thread member intermediary
    pub fn into_thread_member(self, guild_id: GuildId) -> ThreadMember {
        let member = self.member.map(|m| m.into_member(guild_id));
        let presence = self.presence.map(|p| p.into_presence(guild_id));
        ThreadMember {
            flags: self.flags,
            id: self.id,
            join_timestamp: self.join_timestamp,
            member,
            presence,
            user_id: self.user_id,
        }
    }
}

#[cfg(test)]
mod tests {
    use super::ThreadMember;
    use crate::{
        datetime::{Timestamp, TimestampParseError},
        id::Id,
    };
    use serde_test::Token;
    use std::str::FromStr;

    #[test]
    fn test_thread_member() -> Result<(), TimestampParseError> {
        const DATETIME: &str = "2021-09-19T14:17:32.000000+00:00";

        let join_timestamp = Timestamp::from_str(DATETIME)?;

        let value = ThreadMember {
            flags: 3,
            id: Some(Id::new(1).expect("non zero")),
            member: None,
            presence: None,
            join_timestamp,
            user_id: Some(Id::new(2).expect("non zero")),
        };

        serde_test::assert_tokens(
            &value,
            &[
                Token::Struct {
                    name: "ThreadMember",
                    len: 4,
                },
                Token::Str("flags"),
                Token::U64(3),
                Token::Str("id"),
                Token::Some,
                Token::NewtypeStruct { name: "Id" },
                Token::Str("1"),
                Token::Str("join_timestamp"),
                Token::Str(DATETIME),
                Token::Str("user_id"),
                Token::Some,
                Token::NewtypeStruct { name: "Id" },
                Token::Str("2"),
                Token::StructEnd,
            ],
        );

        Ok(())
    }
}<|MERGE_RESOLUTION|>--- conflicted
+++ resolved
@@ -1,17 +1,11 @@
 use crate::{
     datetime::Timestamp,
-<<<<<<< HEAD
-    gateway::presence::Presence,
-    guild::Member,
+    gateway::presence::{Presence, PresenceIntermediary},
+    guild::{member::MemberIntermediary, Member},
     id::{
-        marker::{ChannelMarker, UserMarker},
+        marker::{ChannelMarker, GuildMarker, UserMarker},
         Id,
     },
-=======
-    gateway::presence::{Presence, PresenceIntermediary},
-    guild::{member::MemberIntermediary, Member},
-    id::{ChannelId, GuildId, UserId},
->>>>>>> 15323d2f
 };
 use serde::{Deserialize, Serialize};
 
@@ -37,19 +31,19 @@
     // Values currently unknown and undocumented.
     pub flags: u64,
     #[serde(skip_serializing_if = "Option::is_none")]
-    pub id: Option<ChannelId>,
+    pub id: Option<Id<ChannelMarker>>,
     pub join_timestamp: Timestamp,
     #[serde(skip_serializing_if = "Option::is_none")]
     pub member: Option<MemberIntermediary>,
     #[serde(skip_serializing_if = "Option::is_none")]
     pub presence: Option<PresenceIntermediary>,
     #[serde(skip_serializing_if = "Option::is_none")]
-    pub user_id: Option<UserId>,
+    pub user_id: Option<Id<UserMarker>>,
 }
 
 impl ThreadMemberIntermediary {
     /// Inject a guild ID into a thread member intermediary
-    pub fn into_thread_member(self, guild_id: GuildId) -> ThreadMember {
+    pub fn into_thread_member(self, guild_id: Id<GuildMarker>) -> ThreadMember {
         let member = self.member.map(|m| m.into_member(guild_id));
         let presence = self.presence.map(|p| p.into_presence(guild_id));
         ThreadMember {
