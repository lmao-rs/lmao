--- conflicted
+++ resolved
@@ -42,15 +42,9 @@
     #[test]
     fn test_group() {
         let value = Group {
-<<<<<<< HEAD
-            application_id: Some(Id::new(1).expect("non zero")),
+            application_id: Some(Id::new(1)),
             icon: Some(image_hash::ICON),
-            id: Id::new(2).expect("non zero"),
-=======
-            application_id: Some(Id::new(1)),
-            icon: Some("icon hash".to_owned()),
             id: Id::new(2),
->>>>>>> 1aa63643
             kind: ChannelType::Group,
             last_message_id: Some(Id::new(3)),
             last_pin_timestamp: None,
@@ -101,15 +95,9 @@
         let timestamp = Timestamp::from_str("2021-08-10T12:21:10+00:00")?;
 
         let value = Group {
-<<<<<<< HEAD
-            application_id: Some(Id::new(1).expect("non zero")),
+            application_id: Some(Id::new(1)),
             icon: Some(image_hash::ICON),
-            id: Id::new(2).expect("non zero"),
-=======
-            application_id: Some(Id::new(1)),
-            icon: Some("icon hash".to_owned()),
             id: Id::new(2),
->>>>>>> 1aa63643
             kind: ChannelType::Group,
             last_message_id: Some(Id::new(3)),
             last_pin_timestamp: Some(timestamp),
