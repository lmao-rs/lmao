--- conflicted
+++ resolved
@@ -1,13 +1,7 @@
 use serde::{Deserialize, Serialize};
 
-<<<<<<< HEAD
 #[derive(Clone, Copy, Debug, Deserialize, Eq, Hash, PartialEq, PartialOrd, Ord, Serialize)]
 #[serde(from = "u8", into = "u8")]
-=======
-#[derive(Clone, Copy, Debug, Deserialize_repr, Eq, Hash, PartialEq, Serialize_repr)]
-#[non_exhaustive]
-#[repr(u8)]
->>>>>>> 9cdb4a50
 pub enum NSFWLevel {
     Default,
     Explicit,
