use serde::{Deserialize, Serialize};

/// Behavior to perform when the user's integration expires.
<<<<<<< HEAD
#[derive(Clone, Copy, Debug, Deserialize, Eq, Hash, PartialEq, PartialOrd, Ord, Serialize)]
#[serde(from = "u8", into = "u8")]
=======
#[derive(Clone, Copy, Debug, Deserialize_repr, Eq, Hash, PartialEq, Serialize_repr)]
#[non_exhaustive]
#[repr(u8)]
>>>>>>> 9cdb4a50
pub enum IntegrationExpireBehavior {
    /// Remove the role when the integration expires.
    RemoveRole,
    /// Kick the user when the integration expires.
    Kick,
    /// Variant value is unknown to the library.
    Unknown(u8),
}

impl From<u8> for IntegrationExpireBehavior {
    fn from(value: u8) -> Self {
        match value {
            0 => IntegrationExpireBehavior::RemoveRole,
            1 => IntegrationExpireBehavior::Kick,
            unknown => IntegrationExpireBehavior::Unknown(unknown),
        }
    }
}

impl From<IntegrationExpireBehavior> for u8 {
    fn from(value: IntegrationExpireBehavior) -> Self {
        match value {
            IntegrationExpireBehavior::RemoveRole => 0,
            IntegrationExpireBehavior::Kick => 1,
            IntegrationExpireBehavior::Unknown(unknown) => unknown,
        }
    }
}

#[cfg(test)]
mod tests {
    use super::IntegrationExpireBehavior;
    use serde_test::Token;

    #[test]
    fn integration_expire_behavior() {
        serde_test::assert_tokens(&IntegrationExpireBehavior::RemoveRole, &[Token::U8(0)]);
        serde_test::assert_tokens(&IntegrationExpireBehavior::Kick, &[Token::U8(1)]);
        serde_test::assert_tokens(&IntegrationExpireBehavior::Unknown(99), &[Token::U8(99)]);
    }
}<|MERGE_RESOLUTION|>--- conflicted
+++ resolved
@@ -1,14 +1,8 @@
 use serde::{Deserialize, Serialize};
 
 /// Behavior to perform when the user's integration expires.
-<<<<<<< HEAD
 #[derive(Clone, Copy, Debug, Deserialize, Eq, Hash, PartialEq, PartialOrd, Ord, Serialize)]
 #[serde(from = "u8", into = "u8")]
-=======
-#[derive(Clone, Copy, Debug, Deserialize_repr, Eq, Hash, PartialEq, Serialize_repr)]
-#[non_exhaustive]
-#[repr(u8)]
->>>>>>> 9cdb4a50
 pub enum IntegrationExpireBehavior {
     /// Remove the role when the integration expires.
     RemoveRole,
