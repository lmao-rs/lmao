use serde::{Deserialize, Serialize};
use std::fmt::{Display, Formatter, Result as FmtResult};

/// Type of Component.
///
/// See [Discord Docs/Message Components].
///
/// [Discord Docs/Message Components]: https://discord.com/developers/docs/interactions/message-components#component-types
<<<<<<< HEAD
#[derive(Clone, Copy, Debug, Deserialize, Eq, Hash, PartialEq, Serialize)]
#[serde(from = "u8", into = "u8")]
=======
#[derive(Clone, Copy, Debug, Deserialize_repr, Eq, Hash, PartialEq, Serialize_repr)]
#[non_exhaustive]
#[repr(u8)]
>>>>>>> 9cdb4a50
pub enum ComponentType {
    /// Component is an [`ActionRow`].
    ///
    /// [`ActionRow`]: super::ActionRow
    ActionRow,

    /// Component is an [`Button`].
    ///
    /// [`Button`]: super::Button
    Button,

    /// Component is an [`SelectMenu`].
    ///
    /// [`SelectMenu`]: super::SelectMenu
    SelectMenu,

    /// Component is an [`TextInput`].
    ///
    /// [`TextInput`]: super::TextInput
    TextInput,
    /// Variant value is unknown to the library.
    Unknown(u8),
}

impl From<u8> for ComponentType {
    fn from(value: u8) -> Self {
        match value {
            1 => ComponentType::ActionRow,
            2 => ComponentType::Button,
            3 => ComponentType::SelectMenu,
            4 => ComponentType::TextInput,
            unknown => ComponentType::Unknown(unknown),
        }
    }
}

impl From<ComponentType> for u8 {
    fn from(value: ComponentType) -> Self {
        match value {
            ComponentType::ActionRow => 1,
            ComponentType::Button => 2,
            ComponentType::SelectMenu => 3,
            ComponentType::TextInput => 4,
            ComponentType::Unknown(unknown) => unknown,
        }
    }
}

impl ComponentType {
    /// Name of the component type.
    ///
    /// Variants have a name equivalent to the variant name itself.
    ///
    /// # Examples
    ///
    /// Check the [`ActionRow`] variant's name:
    ///
    /// ```
    /// use twilight_model::application::component::ComponentType;
    ///
    /// assert_eq!("ActionRow", ComponentType::ActionRow.name());
    /// ```
    ///
    /// [`ActionRow`]: Self::ActionRow
    pub const fn name(self) -> &'static str {
        match self {
            Self::ActionRow => "ActionRow",
            Self::Button => "Button",
            Self::SelectMenu => "SelectMenu",
            Self::TextInput => "TextInput",
            Self::Unknown(_) => "Unknown",
        }
    }
}

impl Display for ComponentType {
    fn fmt(&self, f: &mut Formatter<'_>) -> FmtResult {
        f.write_str(self.name())
    }
}

#[cfg(test)]
mod tests {
    use super::*;
    use serde::{Deserialize, Serialize};
    use serde_test::Token;
    use static_assertions::assert_impl_all;
    use std::{fmt::Debug, hash::Hash};

    assert_impl_all!(
        ComponentType: Clone,
        Copy,
        Debug,
        Deserialize<'static>,
        Eq,
        Hash,
        PartialEq,
        Send,
        Serialize,
        Sync
    );

    #[test]
    fn variants() {
        serde_test::assert_tokens(&ComponentType::ActionRow, &[Token::U8(1)]);
        serde_test::assert_tokens(&ComponentType::Button, &[Token::U8(2)]);
        serde_test::assert_tokens(&ComponentType::SelectMenu, &[Token::U8(3)]);
        serde_test::assert_tokens(&ComponentType::TextInput, &[Token::U8(4)]);
        serde_test::assert_tokens(&ComponentType::Unknown(99), &[Token::U8(99)]);
    }

    #[test]
    fn names() {
        assert_eq!("ActionRow", ComponentType::ActionRow.name());
        assert_eq!("Button", ComponentType::Button.name());
        assert_eq!("SelectMenu", ComponentType::SelectMenu.name());
        assert_eq!("TextInput", ComponentType::TextInput.name());
        assert_eq!("Unknown", ComponentType::Unknown(99).name());
    }
}<|MERGE_RESOLUTION|>--- conflicted
+++ resolved
@@ -6,14 +6,8 @@
 /// See [Discord Docs/Message Components].
 ///
 /// [Discord Docs/Message Components]: https://discord.com/developers/docs/interactions/message-components#component-types
-<<<<<<< HEAD
 #[derive(Clone, Copy, Debug, Deserialize, Eq, Hash, PartialEq, Serialize)]
 #[serde(from = "u8", into = "u8")]
-=======
-#[derive(Clone, Copy, Debug, Deserialize_repr, Eq, Hash, PartialEq, Serialize_repr)]
-#[non_exhaustive]
-#[repr(u8)]
->>>>>>> 9cdb4a50
 pub enum ComponentType {
     /// Component is an [`ActionRow`].
     ///
