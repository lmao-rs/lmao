mod resolved;

pub use self::resolved::{CommandInteractionDataResolved, InteractionChannel, InteractionMember};

use crate::{
    application::command::{CommandOptionType, Number},
    id::{ChannelId, CommandId, GenericId, RoleId, UserId},
};
use serde::{
    de::{Error as DeError, IgnoredAny, MapAccess, Unexpected, Visitor},
    ser::SerializeStruct,
    Deserialize, Deserializer, Serialize, Serializer,
};
use std::fmt::{Formatter, Result as FmtResult};

/// Data received when an [`ApplicationCommand`] interaction is executed.
///
/// Refer to [the discord docs] for more information.
///
/// [`ApplicationCommand`]: crate::application::interaction::Interaction::ApplicationCommand
/// [the discord docs]: https://discord.com/developers/docs/interactions/application-commands#interaction-applicationcommandinteractiondata
#[derive(Clone, Debug, Deserialize, Eq, PartialEq, Serialize)]
pub struct CommandData {
    /// ID of the command.
    pub id: CommandId,
    /// Name of the command.
    pub name: String,
    /// List of parsed options specified by the user.
    #[serde(default, skip_serializing_if = "Vec::is_empty")]
    pub options: Vec<CommandDataOption>,
    /// Data sent if any of the options are discord types.
    #[serde(skip_serializing_if = "Option::is_none")]
    pub resolved: Option<CommandInteractionDataResolved>,
}

/// Data received when a user fills in a command option.
///
/// Refer to [the discord docs] for more information.
///
/// [the discord docs]: https://discord.com/developers/docs/interactions/application-commands#application-command-object-application-command-interaction-data-option-structure
#[derive(Clone, Debug, Eq, PartialEq)]
pub struct CommandDataOption {
    /// [`true`] if this autocomplete option is currently highlighted.
    pub focused: bool,
    pub name: String,
    pub value: CommandOptionValue,
}

<<<<<<< HEAD
impl<'de> Deserialize<'de> for CommandDataOption {
    fn deserialize<D: Deserializer<'de>>(deserializer: D) -> Result<Self, D::Error> {
        let raw = CommandDataOptionEnvelope::deserialize(deserializer)?;

        let value = match (raw.kind, raw.value) {
            (CommandOptionType::Boolean, Some(CommandOptionValueEnvelope::Boolean(b))) => {
                CommandOptionValue::Boolean(b)
            }
            (CommandOptionType::Channel, Some(CommandOptionValueEnvelope::Id(i))) => {
                CommandOptionValue::Channel(i.0.into())
            }
            (CommandOptionType::Integer, Some(CommandOptionValueEnvelope::Integer(i))) => {
                CommandOptionValue::Integer(i)
            }
            (CommandOptionType::Mentionable, Some(CommandOptionValueEnvelope::Id(i))) => {
                CommandOptionValue::Mentionable(i.0.into())
            }
            (CommandOptionType::Number, Some(CommandOptionValueEnvelope::Number(n))) => {
                CommandOptionValue::Number(n)
            }
            (CommandOptionType::Role, Some(CommandOptionValueEnvelope::Id(i))) => {
                CommandOptionValue::Role(i.0.into())
            }
            (CommandOptionType::String, Some(CommandOptionValueEnvelope::String(s))) => {
                CommandOptionValue::String(s)
            }
            (CommandOptionType::SubCommand, _) => CommandOptionValue::SubCommand(raw.options),
            (CommandOptionType::SubCommandGroup, _) => {
                CommandOptionValue::SubCommandGroup(raw.options)
            }
            (CommandOptionType::User, Some(CommandOptionValueEnvelope::Id(i))) => {
                CommandOptionValue::User(i.0.into())
            }
            (t, v) => {
                return Err(DeError::custom(format!(
                    "invalid value/type pair: value={:?} type={:?}",
                    v, t
                )));
            }
        };

        Ok(CommandDataOption {
            focused: raw.focused,
            name: raw.name,
            value,
        })
    }
}

=======
>>>>>>> 1a2e9241
impl Serialize for CommandDataOption {
    fn serialize<S: Serializer>(&self, serializer: S) -> Result<S::Ok, S::Error> {
        let subcommand_is_empty = matches!(
            &self.value,
            CommandOptionValue::SubCommand(o)
            | CommandOptionValue::SubCommandGroup(o)
                if o.is_empty()
        );

        let len = 2 + !subcommand_is_empty as usize + self.focused as usize;

        let mut state = serializer.serialize_struct("CommandDataOption", len)?;

        if self.focused {
            state.serialize_field("focused", &self.focused)?;
        }

        state.serialize_field("name", &self.name)?;

        state.serialize_field("type", &self.value.kind())?;

        match &self.value {
            CommandOptionValue::Boolean(b) => state.serialize_field("value", b)?,
            CommandOptionValue::Channel(c) => state.serialize_field("value", c)?,
            CommandOptionValue::Integer(i) => state.serialize_field("value", i)?,
            CommandOptionValue::Mentionable(m) => state.serialize_field("value", m)?,
            CommandOptionValue::Number(n) => state.serialize_field("value", n)?,
            CommandOptionValue::Role(r) => state.serialize_field("value", r)?,
            CommandOptionValue::String(s) => state.serialize_field("value", s)?,
            CommandOptionValue::User(u) => state.serialize_field("value", u)?,
            CommandOptionValue::SubCommand(s) | CommandOptionValue::SubCommandGroup(s) => {
                if !subcommand_is_empty {
                    state.serialize_field("options", s)?
                }
            }
        }

        state.end()
    }
}

<<<<<<< HEAD
#[derive(Deserialize)]
struct CommandDataOptionEnvelope {
    #[serde(default)]
    focused: bool,
    name: String,
    #[serde(rename = "type")]
    kind: CommandOptionType,
    #[serde(default)]
    options: Vec<CommandDataOption>,
    value: Option<CommandOptionValueEnvelope>,
}
=======
impl<'de> Deserialize<'de> for CommandDataOption {
    #[allow(clippy::too_many_lines)]
    fn deserialize<D: Deserializer<'de>>(deserializer: D) -> Result<Self, D::Error> {
        #[derive(Debug, Deserialize)]
        #[serde(field_identifier, rename_all = "snake_case")]
        enum Fields {
            Name,
            Type,
            Options,
            Value,
        }
>>>>>>> 1a2e9241

        // Id before string such that IDs will always be interpreted
        // as such, this does mean that string inputs that looks like
        // IDs will have to be caught if it is a string.
        #[derive(Debug, Deserialize)]
        #[serde(untagged)]
        enum ValueEnvelope {
            Boolean(bool),
            Integer(i64),
            Number(f64),
            Id(GenericId),
            String(String),
        }

        fn make_unexpected(unexpected: &ValueEnvelope) -> Unexpected<'_> {
            match unexpected {
                ValueEnvelope::Boolean(b) => Unexpected::Bool(*b),
                ValueEnvelope::Integer(i) => Unexpected::Signed(*i),
                ValueEnvelope::Number(f) => Unexpected::Float(*f),
                ValueEnvelope::Id(_id) => Unexpected::Other("ID"),
                ValueEnvelope::String(s) => Unexpected::Str(s),
            }
        }

        struct CommandDataOptionVisitor;

        impl<'de> Visitor<'de> for CommandDataOptionVisitor {
            type Value = CommandDataOption;

            fn expecting(&self, formatter: &mut Formatter<'_>) -> FmtResult {
                formatter.write_str("CommandDataOption")
            }

            #[allow(clippy::too_many_lines)]
            fn visit_map<A: MapAccess<'de>>(self, mut map: A) -> Result<Self::Value, A::Error> {
                let mut name_opt = None;
                let mut kind_opt = None;
                let mut options = Vec::new();
                let mut value_opt = None;

                loop {
                    let key = match map.next_key() {
                        Ok(Some(key)) => key,
                        Ok(None) => break,
                        Err(why) => {
                            map.next_value::<IgnoredAny>()?;

                            tracing::trace!("ran into an unknown key: {:?}", why);

                            continue;
                        }
                    };

                    match key {
                        Fields::Name => {
                            if name_opt.is_some() {
                                return Err(DeError::duplicate_field("name"));
                            }

                            name_opt = Some(map.next_value()?);
                        }
                        Fields::Type => {
                            if kind_opt.is_some() {
                                return Err(DeError::duplicate_field("type"));
                            }

                            kind_opt = Some(map.next_value()?);
                        }
                        Fields::Options => {
                            if !options.is_empty() {
                                return Err(DeError::duplicate_field("options"));
                            }

                            options = map.next_value()?;
                        }
                        Fields::Value => {
                            if value_opt.is_some() {
                                return Err(DeError::duplicate_field("value"));
                            }

                            value_opt = Some(map.next_value()?);
                        }
                    }
                }

                let name = name_opt.ok_or_else(|| DeError::missing_field("name"))?;
                let kind = kind_opt.ok_or_else(|| DeError::missing_field("type"))?;

                let value = match kind {
                    CommandOptionType::Boolean => {
                        let val = value_opt.ok_or_else(|| DeError::missing_field("value"))?;

                        if let ValueEnvelope::Boolean(b) = val {
                            CommandOptionValue::Boolean(b)
                        } else {
                            return Err(DeError::invalid_type(make_unexpected(&val), &"boolean"));
                        }
                    }
                    CommandOptionType::Channel => {
                        let val = value_opt.ok_or_else(|| DeError::missing_field("value"))?;

                        if let ValueEnvelope::Id(id) = val {
                            CommandOptionValue::Channel(ChannelId(id.0))
                        } else {
                            return Err(DeError::invalid_type(
                                make_unexpected(&val),
                                &"channel id",
                            ));
                        }
                    }
                    CommandOptionType::Integer => {
                        let val = value_opt.ok_or_else(|| DeError::missing_field("value"))?;

                        if let ValueEnvelope::Integer(i) = val {
                            CommandOptionValue::Integer(i)
                        } else {
                            return Err(DeError::invalid_type(make_unexpected(&val), &"integer"));
                        }
                    }
                    CommandOptionType::Mentionable => {
                        let val = value_opt.ok_or_else(|| DeError::missing_field("value"))?;

                        if let ValueEnvelope::Id(id) = val {
                            CommandOptionValue::Mentionable(id)
                        } else {
                            return Err(DeError::invalid_type(
                                make_unexpected(&val),
                                &"mentionable id",
                            ));
                        }
                    }
                    CommandOptionType::Number => {
                        let val = value_opt.ok_or_else(|| DeError::missing_field("value"))?;

                        match val {
                            ValueEnvelope::Integer(i) => {
                                // As json allows sending floating
                                // points without the tailing decimals
                                // it may be interpreted as a integer
                                // but it is safe to cast as there can
                                // not occur any loss.
                                #[allow(clippy::cast_precision_loss)]
                                CommandOptionValue::Number(Number(i as f64))
                            }
                            ValueEnvelope::Number(f) => CommandOptionValue::Number(Number(f)),
                            other => {
                                return Err(DeError::invalid_type(
                                    make_unexpected(&other),
                                    &"number",
                                ));
                            }
                        }
                    }
                    CommandOptionType::Role => {
                        let val = value_opt.ok_or_else(|| DeError::missing_field("value"))?;

                        if let ValueEnvelope::Id(id) = val {
                            CommandOptionValue::Role(RoleId(id.0))
                        } else {
                            return Err(DeError::invalid_type(make_unexpected(&val), &"role id"));
                        }
                    }

                    CommandOptionType::String => {
                        let val = value_opt.ok_or_else(|| DeError::missing_field("value"))?;

                        match val {
                            ValueEnvelope::String(s) => CommandOptionValue::String(s),
                            ValueEnvelope::Id(id) => {
                                CommandOptionValue::String(id.get().to_string())
                            }
                            other => {
                                return Err(DeError::invalid_type(
                                    make_unexpected(&other),
                                    &"string",
                                ));
                            }
                        }
                    }
                    CommandOptionType::SubCommand => CommandOptionValue::SubCommand(options),
                    CommandOptionType::SubCommandGroup => {
                        CommandOptionValue::SubCommandGroup(options)
                    }
                    CommandOptionType::User => {
                        let val = value_opt.ok_or_else(|| DeError::missing_field("value"))?;

                        if let ValueEnvelope::Id(id) = val {
                            CommandOptionValue::User(UserId(id.0))
                        } else {
                            return Err(DeError::invalid_type(make_unexpected(&val), &"user id"));
                        }
                    }
                };

                Ok(CommandDataOption { name, value })
            }
        }

        deserializer.deserialize_map(CommandDataOptionVisitor)
    }
}

/// Value of a [`CommandDataOption`].
#[derive(Clone, Debug, Eq, PartialEq)]
pub enum CommandOptionValue {
    Boolean(bool),
    Channel(ChannelId),
    Integer(i64),
    Mentionable(GenericId),
    Number(Number),
    Role(RoleId),
    String(String),
    SubCommand(Vec<CommandDataOption>),
    SubCommandGroup(Vec<CommandDataOption>),
    User(UserId),
}

impl CommandOptionValue {
    pub const fn kind(&self) -> CommandOptionType {
        match self {
            CommandOptionValue::Boolean(_) => CommandOptionType::Boolean,
            CommandOptionValue::Channel(_) => CommandOptionType::Channel,
            CommandOptionValue::Integer(_) => CommandOptionType::Integer,
            CommandOptionValue::Mentionable(_) => CommandOptionType::Mentionable,
            CommandOptionValue::Number(_) => CommandOptionType::Number,
            CommandOptionValue::Role(_) => CommandOptionType::Role,
            CommandOptionValue::String(_) => CommandOptionType::String,
            CommandOptionValue::SubCommand(_) => CommandOptionType::SubCommand,
            CommandOptionValue::SubCommandGroup(_) => CommandOptionType::SubCommandGroup,
            CommandOptionValue::User(_) => CommandOptionType::User,
        }
    }
}

#[cfg(test)]
mod tests {
    use super::CommandData;
    use crate::{
        application::{
            command::{CommandOptionType, Number},
            interaction::application_command::{CommandDataOption, CommandOptionValue},
        },
        id::CommandId,
    };
    use serde_test::Token;

    #[test]
    fn no_options() {
        let value = CommandData {
            id: CommandId::new(1).expect("non zero"),
            name: "permissions".to_owned(),
            options: Vec::new(),
            resolved: None,
        };
        serde_test::assert_tokens(
            &value,
            &[
                Token::Struct {
                    name: "CommandData",
                    len: 2,
                },
                Token::Str("id"),
                Token::NewtypeStruct { name: "CommandId" },
                Token::Str("1"),
                Token::Str("name"),
                Token::Str("permissions"),
                Token::StructEnd,
            ],
        )
    }

    #[test]
    fn subcommand_without_option() {
        let value = CommandData {
            id: CommandId::new(1).expect("non zero"),
            name: "photo".to_owned(),
            options: Vec::from([CommandDataOption {
                focused: false,
                name: "cat".to_owned(),
                value: CommandOptionValue::SubCommand(Vec::new()),
            }]),
            resolved: None,
        };

        serde_test::assert_tokens(
            &value,
            &[
                Token::Struct {
                    name: "CommandData",
                    len: 3,
                },
                Token::Str("id"),
                Token::NewtypeStruct { name: "CommandId" },
                Token::Str("1"),
                Token::Str("name"),
                Token::Str("photo"),
                Token::Str("options"),
                Token::Seq { len: Some(1) },
                Token::Struct {
                    name: "CommandDataOption",
                    len: 2,
                },
                Token::Str("name"),
                Token::Str("cat"),
                Token::Str("type"),
                Token::U8(CommandOptionType::SubCommand as u8),
                Token::StructEnd,
                Token::SeqEnd,
                Token::StructEnd,
            ],
        );
    }

    #[test]
    fn numbers() {
        let value = CommandDataOption {
            name: "opt".to_string(),
            value: CommandOptionValue::Number(Number(5.0)),
        };

        serde_test::assert_de_tokens(
            &value,
            &[
                Token::Struct {
                    name: "CommandDataOption",
                    len: 3,
                },
                Token::Str("name"),
                Token::Str("opt"),
                Token::Str("type"),
                Token::U8(CommandOptionType::Number as u8),
                Token::Str("value"),
                Token::I64(5),
                Token::StructEnd,
            ],
        );
    }
}<|MERGE_RESOLUTION|>--- conflicted
+++ resolved
@@ -46,58 +46,6 @@
     pub value: CommandOptionValue,
 }
 
-<<<<<<< HEAD
-impl<'de> Deserialize<'de> for CommandDataOption {
-    fn deserialize<D: Deserializer<'de>>(deserializer: D) -> Result<Self, D::Error> {
-        let raw = CommandDataOptionEnvelope::deserialize(deserializer)?;
-
-        let value = match (raw.kind, raw.value) {
-            (CommandOptionType::Boolean, Some(CommandOptionValueEnvelope::Boolean(b))) => {
-                CommandOptionValue::Boolean(b)
-            }
-            (CommandOptionType::Channel, Some(CommandOptionValueEnvelope::Id(i))) => {
-                CommandOptionValue::Channel(i.0.into())
-            }
-            (CommandOptionType::Integer, Some(CommandOptionValueEnvelope::Integer(i))) => {
-                CommandOptionValue::Integer(i)
-            }
-            (CommandOptionType::Mentionable, Some(CommandOptionValueEnvelope::Id(i))) => {
-                CommandOptionValue::Mentionable(i.0.into())
-            }
-            (CommandOptionType::Number, Some(CommandOptionValueEnvelope::Number(n))) => {
-                CommandOptionValue::Number(n)
-            }
-            (CommandOptionType::Role, Some(CommandOptionValueEnvelope::Id(i))) => {
-                CommandOptionValue::Role(i.0.into())
-            }
-            (CommandOptionType::String, Some(CommandOptionValueEnvelope::String(s))) => {
-                CommandOptionValue::String(s)
-            }
-            (CommandOptionType::SubCommand, _) => CommandOptionValue::SubCommand(raw.options),
-            (CommandOptionType::SubCommandGroup, _) => {
-                CommandOptionValue::SubCommandGroup(raw.options)
-            }
-            (CommandOptionType::User, Some(CommandOptionValueEnvelope::Id(i))) => {
-                CommandOptionValue::User(i.0.into())
-            }
-            (t, v) => {
-                return Err(DeError::custom(format!(
-                    "invalid value/type pair: value={:?} type={:?}",
-                    v, t
-                )));
-            }
-        };
-
-        Ok(CommandDataOption {
-            focused: raw.focused,
-            name: raw.name,
-            value,
-        })
-    }
-}
-
-=======
->>>>>>> 1a2e9241
 impl Serialize for CommandDataOption {
     fn serialize<S: Serializer>(&self, serializer: S) -> Result<S::Ok, S::Error> {
         let subcommand_is_empty = matches!(
@@ -139,19 +87,6 @@
     }
 }
 
-<<<<<<< HEAD
-#[derive(Deserialize)]
-struct CommandDataOptionEnvelope {
-    #[serde(default)]
-    focused: bool,
-    name: String,
-    #[serde(rename = "type")]
-    kind: CommandOptionType,
-    #[serde(default)]
-    options: Vec<CommandDataOption>,
-    value: Option<CommandOptionValueEnvelope>,
-}
-=======
 impl<'de> Deserialize<'de> for CommandDataOption {
     #[allow(clippy::too_many_lines)]
     fn deserialize<D: Deserializer<'de>>(deserializer: D) -> Result<Self, D::Error> {
@@ -160,10 +95,10 @@
         enum Fields {
             Name,
             Type,
+            Value,
             Options,
-            Value,
-        }
->>>>>>> 1a2e9241
+            Focused,
+        }
 
         // Id before string such that IDs will always be interpreted
         // as such, this does mean that string inputs that looks like
@@ -203,6 +138,7 @@
                 let mut kind_opt = None;
                 let mut options = Vec::new();
                 let mut value_opt = None;
+                let mut focused = None;
 
                 loop {
                     let key = match map.next_key() {
@@ -232,6 +168,13 @@
 
                             kind_opt = Some(map.next_value()?);
                         }
+                        Fields::Value => {
+                            if value_opt.is_some() {
+                                return Err(DeError::duplicate_field("value"));
+                            }
+
+                            value_opt = Some(map.next_value()?);
+                        }
                         Fields::Options => {
                             if !options.is_empty() {
                                 return Err(DeError::duplicate_field("options"));
@@ -239,12 +182,12 @@
 
                             options = map.next_value()?;
                         }
-                        Fields::Value => {
-                            if value_opt.is_some() {
-                                return Err(DeError::duplicate_field("value"));
-                            }
-
-                            value_opt = Some(map.next_value()?);
+                        Fields::Focused => {
+                            if !focused.is_none() {
+                                return Err(DeError::duplicate_field("focused"));
+                            }
+
+                            focused = map.next_value()?;
                         }
                     }
                 }
@@ -358,7 +301,11 @@
                     }
                 };
 
-                Ok(CommandDataOption { name, value })
+                Ok(CommandDataOption {
+                    name,
+                    value,
+                    focused: focused.unwrap_or_default(),
+                })
             }
         }
 
@@ -480,6 +427,7 @@
     #[test]
     fn numbers() {
         let value = CommandDataOption {
+            focused: false,
             name: "opt".to_string(),
             value: CommandOptionValue::Number(Number(5.0)),
         };
