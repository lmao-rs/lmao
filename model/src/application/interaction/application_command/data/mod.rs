--- conflicted
+++ resolved
@@ -47,57 +47,6 @@
     pub value: CommandOptionValue,
 }
 
-<<<<<<< HEAD
-impl<'de> Deserialize<'de> for CommandDataOption {
-    fn deserialize<D: Deserializer<'de>>(deserializer: D) -> Result<Self, D::Error> {
-        let raw = CommandDataOptionEnvelope::deserialize(deserializer)?;
-
-        let value = match (raw.kind, raw.value) {
-            (CommandOptionType::Boolean, Some(CommandOptionValueEnvelope::Boolean(b))) => {
-                CommandOptionValue::Boolean(b)
-            }
-            (CommandOptionType::Channel, Some(CommandOptionValueEnvelope::Id(i))) => {
-                CommandOptionValue::Channel(i.cast())
-            }
-            (CommandOptionType::Integer, Some(CommandOptionValueEnvelope::Integer(i))) => {
-                CommandOptionValue::Integer(i)
-            }
-            (CommandOptionType::Mentionable, Some(CommandOptionValueEnvelope::Id(i))) => {
-                CommandOptionValue::Mentionable(i.cast())
-            }
-            (CommandOptionType::Number, Some(CommandOptionValueEnvelope::Number(n))) => {
-                CommandOptionValue::Number(n)
-            }
-            (CommandOptionType::Role, Some(CommandOptionValueEnvelope::Id(i))) => {
-                CommandOptionValue::Role(i.cast())
-            }
-            (CommandOptionType::String, Some(CommandOptionValueEnvelope::String(s))) => {
-                CommandOptionValue::String(s)
-            }
-            (CommandOptionType::SubCommand, _) => CommandOptionValue::SubCommand(raw.options),
-            (CommandOptionType::SubCommandGroup, _) => {
-                CommandOptionValue::SubCommandGroup(raw.options)
-            }
-            (CommandOptionType::User, Some(CommandOptionValueEnvelope::Id(i))) => {
-                CommandOptionValue::User(i.cast())
-            }
-            (t, v) => {
-                return Err(DeError::custom(format!(
-                    "invalid value/type pair: value={:?} type={:?}",
-                    v, t
-                )));
-            }
-        };
-
-        Ok(CommandDataOption {
-            name: raw.name,
-            value,
-        })
-    }
-}
-
-=======
->>>>>>> 1f77d801
 impl Serialize for CommandDataOption {
     fn serialize<S: Serializer>(&self, serializer: S) -> Result<S::Ok, S::Error> {
         let subcommand_is_empty = matches!(
@@ -147,16 +96,6 @@
             Value,
         }
 
-<<<<<<< HEAD
-#[derive(Debug, Deserialize)]
-#[serde(untagged)]
-enum CommandOptionValueEnvelope {
-    Boolean(bool),
-    Id(Id<GenericMarker>),
-    Integer(i64),
-    Number(Number),
-    String(String),
-=======
         // Id before string such that IDs will always be interpreted
         // as such, this does mean that string inputs that looks like
         // IDs will have to be caught if it is a string.
@@ -166,7 +105,7 @@
             Boolean(bool),
             Integer(i64),
             Number(f64),
-            Id(GenericId),
+            Id(Id<GenericMarker>),
             String(String),
         }
 
@@ -258,7 +197,7 @@
                         let val = value_opt.ok_or_else(|| DeError::missing_field("value"))?;
 
                         if let ValueEnvelope::Id(id) = val {
-                            CommandOptionValue::Channel(ChannelId(id.0))
+                            CommandOptionValue::Channel(id.cast())
                         } else {
                             return Err(DeError::invalid_type(
                                 make_unexpected(&val),
@@ -313,7 +252,7 @@
                         let val = value_opt.ok_or_else(|| DeError::missing_field("value"))?;
 
                         if let ValueEnvelope::Id(id) = val {
-                            CommandOptionValue::Role(RoleId(id.0))
+                            CommandOptionValue::Role(id.cast())
                         } else {
                             return Err(DeError::invalid_type(make_unexpected(&val), &"role id"));
                         }
@@ -343,7 +282,7 @@
                         let val = value_opt.ok_or_else(|| DeError::missing_field("value"))?;
 
                         if let ValueEnvelope::Id(id) = val {
-                            CommandOptionValue::User(UserId(id.0))
+                            CommandOptionValue::User(id.cast())
                         } else {
                             return Err(DeError::invalid_type(make_unexpected(&val), &"user id"));
                         }
@@ -356,7 +295,6 @@
 
         deserializer.deserialize_map(CommandDataOptionVisitor)
     }
->>>>>>> 1f77d801
 }
 
 /// Value of a [`CommandDataOption`].
@@ -406,7 +344,7 @@
     #[test]
     fn no_options() {
         let value = CommandData {
-            id: CommandId::new(1).expect("non zero"),
+            id: Id::new(1).expect("non zero"),
             name: "permissions".to_owned(),
             options: Vec::new(),
             resolved: None,
