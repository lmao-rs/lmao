--- conflicted
+++ resolved
@@ -30,12 +30,8 @@
     /// Data from the invoked command.
     pub data: CommandData,
     /// ID of the guild the interaction was triggered from.
-<<<<<<< HEAD
+    #[serde(skip_serializing_if = "Option::is_none")]
     pub guild_id: Option<Id<GuildMarker>>,
-=======
-    #[serde(skip_serializing_if = "Option::is_none")]
-    pub guild_id: Option<GuildId>,
->>>>>>> 1f77d801
     /// ID of the interaction.
     pub id: Id<InteractionMarker>,
     /// Kind of the interaction.
