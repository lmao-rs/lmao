--- conflicted
+++ resolved
@@ -28,12 +28,7 @@
             member: Some(Member {
                 deaf: false,
                 guild_id: GuildId::new(1).expect("non zero"),
-<<<<<<< HEAD
-                hoisted_role: Some(RoleId::new(4).expect("non zero")),
                 joined_at,
-=======
-                joined_at: None,
->>>>>>> 8c63237e
                 mute: false,
                 nick: None,
                 pending: false,
@@ -167,12 +162,7 @@
             member: Some(Member {
                 deaf: false,
                 guild_id: GuildId::new(999_999).expect("non zero"),
-<<<<<<< HEAD
-                hoisted_role: Some(RoleId::new(123).expect("non zero")),
                 joined_at,
-=======
-                joined_at: Some(joined_at),
->>>>>>> 8c63237e
                 mute: false,
                 nick: Some("Twilight".to_string()),
                 pending: false,
