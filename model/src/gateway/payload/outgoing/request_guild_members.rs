--- conflicted
+++ resolved
@@ -79,14 +79,9 @@
 impl RequestGuildMembers {
     /// Create a new builder to configure a guild members request.
     ///
-<<<<<<< HEAD
-    /// This is an alias to [`RequestGuildMembersBuilder::new`].
-    pub const fn builder(guild_id: GuildId) -> RequestGuildMembersBuilder {
-=======
     /// This is an alias to [`RequestGuildMembersBuilder::new`]. Refer to its
     /// documentation for more information.
     pub const fn builder(guild_id: Id<GuildMarker>) -> RequestGuildMembersBuilder {
->>>>>>> 128bd33f
         RequestGuildMembersBuilder::new(guild_id)
     }
 }
