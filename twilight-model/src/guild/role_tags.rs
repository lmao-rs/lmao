use crate::{
    id::{
        marker::{IntegrationMarker, RoleSubscriptionSkuMarker, UserMarker},
        Id,
    },
    util::is_false,
};
use serde::{Deserialize, Serialize};

/// Tags that a [`Role`] has.
///
/// [`Role`]: super::Role
#[derive(Clone, Debug, Deserialize, Eq, Hash, PartialEq, Serialize)]
pub struct RoleTags {
    /// Whether this role is available for purchase.
    #[serde(default, skip_serializing_if = "is_false", with = "premium_subscriber")]
    pub available_for_purchase: bool,
    /// ID of the bot the role belongs to.
    #[serde(skip_serializing_if = "Option::is_none")]
    pub bot_id: Option<Id<UserMarker>>,
    /// ID of the integration the role belongs to.
    #[serde(skip_serializing_if = "Option::is_none")]
    pub integration_id: Option<Id<IntegrationMarker>>,
<<<<<<< HEAD
    /// ID of the role's subscription SKU and listing.
    #[serde(skip_serializing_if = "Option::is_none")]
    pub subscription_listing_id: Option<Id<RoleSubscriptionSkuMarker>>,
    /// Whether this is the guild's Booster role.
    #[serde(default, skip_serializing_if = "is_false", with = "premium_subscriber")]
=======
    /// Whether this is the guild's premium subscriber role.
    #[serde(
        default,
        skip_serializing_if = "is_false",
        with = "crate::visitor::null_boolean"
    )]
>>>>>>> fe6b679b
    pub premium_subscriber: bool,
}

#[cfg(test)]
mod tests {
    use super::RoleTags;
    use crate::id::Id;
    use serde_test::Token;

    #[test]
    fn bot() {
        let tags = RoleTags {
            available_for_purchase: false,
            bot_id: Some(Id::new(1)),
            integration_id: Some(Id::new(2)),
            premium_subscriber: false,
<<<<<<< HEAD
            subscription_listing_id: None,
=======
>>>>>>> fe6b679b
        };

        serde_test::assert_tokens(
            &tags,
            &[
                Token::Struct {
                    name: "RoleTags",
                    len: 2,
                },
                Token::Str("bot_id"),
                Token::Some,
                Token::NewtypeStruct { name: "Id" },
                Token::Str("1"),
                Token::Str("integration_id"),
                Token::Some,
                Token::NewtypeStruct { name: "Id" },
                Token::Str("2"),
                Token::StructEnd,
            ],
        );
    }

    #[test]
    fn premium_subscriber() {
        let tags = RoleTags {
<<<<<<< HEAD
            available_for_purchase: false,
            bot_id: None,
            integration_id: None,
            premium_subscriber: true,
            subscription_listing_id: None,
=======
            bot_id: None,
            integration_id: None,
            premium_subscriber: true,
>>>>>>> fe6b679b
        };

        serde_test::assert_tokens(
            &tags,
            &[
                Token::Struct {
                    name: "RoleTags",
                    len: 1,
                },
                Token::Str("premium_subscriber"),
                Token::None,
                Token::StructEnd,
            ],
        );
    }

<<<<<<< HEAD
    #[test]
    fn subscription() {
        let tags = RoleTags {
            available_for_purchase: true,
            bot_id: None,
            integration_id: Some(Id::new(1)),
            premium_subscriber: false,
            subscription_listing_id: Some(Id::new(2)),
        };

        serde_test::assert_tokens(
            &tags,
            &[
                Token::Struct {
                    name: "RoleTags",
                    len: 3,
                },
                Token::Str("available_for_purchase"),
                Token::None,
                Token::Str("integration_id"),
                Token::Some,
                Token::NewtypeStruct { name: "Id" },
                Token::Str("1"),
                Token::Str("subscription_listing_id"),
                Token::Some,
                Token::NewtypeStruct { name: "Id" },
                Token::Str("2"),
                Token::StructEnd,
            ],
        );
    }

=======
>>>>>>> fe6b679b
    /// Test that if all fields are None and the optional null fields are false,
    /// then serialize back into the source payload (where all fields are not
    /// present).
    #[test]
    fn none() {
        let tags = RoleTags {
            available_for_purchase: false,
            bot_id: None,
            integration_id: None,
            premium_subscriber: false,
            subscription_listing_id: None,
        };

        serde_test::assert_tokens(
            &tags,
            &[
                Token::Struct {
                    name: "RoleTags",
                    len: 0,
                },
                Token::StructEnd,
            ],
        );
    }
}<|MERGE_RESOLUTION|>--- conflicted
+++ resolved
@@ -13,7 +13,11 @@
 #[derive(Clone, Debug, Deserialize, Eq, Hash, PartialEq, Serialize)]
 pub struct RoleTags {
     /// Whether this role is available for purchase.
-    #[serde(default, skip_serializing_if = "is_false", with = "premium_subscriber")]
+    #[serde(
+        default,
+        skip_serializing_if = "is_false",
+        with = "crate::visitor::null_boolean"
+    )]
     pub available_for_purchase: bool,
     /// ID of the bot the role belongs to.
     #[serde(skip_serializing_if = "Option::is_none")]
@@ -21,20 +25,15 @@
     /// ID of the integration the role belongs to.
     #[serde(skip_serializing_if = "Option::is_none")]
     pub integration_id: Option<Id<IntegrationMarker>>,
-<<<<<<< HEAD
     /// ID of the role's subscription SKU and listing.
     #[serde(skip_serializing_if = "Option::is_none")]
     pub subscription_listing_id: Option<Id<RoleSubscriptionSkuMarker>>,
-    /// Whether this is the guild's Booster role.
-    #[serde(default, skip_serializing_if = "is_false", with = "premium_subscriber")]
-=======
     /// Whether this is the guild's premium subscriber role.
     #[serde(
         default,
         skip_serializing_if = "is_false",
         with = "crate::visitor::null_boolean"
     )]
->>>>>>> fe6b679b
     pub premium_subscriber: bool,
 }
 
@@ -51,10 +50,7 @@
             bot_id: Some(Id::new(1)),
             integration_id: Some(Id::new(2)),
             premium_subscriber: false,
-<<<<<<< HEAD
             subscription_listing_id: None,
-=======
->>>>>>> fe6b679b
         };
 
         serde_test::assert_tokens(
@@ -80,17 +76,11 @@
     #[test]
     fn premium_subscriber() {
         let tags = RoleTags {
-<<<<<<< HEAD
             available_for_purchase: false,
             bot_id: None,
             integration_id: None,
             premium_subscriber: true,
             subscription_listing_id: None,
-=======
-            bot_id: None,
-            integration_id: None,
-            premium_subscriber: true,
->>>>>>> fe6b679b
         };
 
         serde_test::assert_tokens(
@@ -107,7 +97,6 @@
         );
     }
 
-<<<<<<< HEAD
     #[test]
     fn subscription() {
         let tags = RoleTags {
@@ -140,8 +129,6 @@
         );
     }
 
-=======
->>>>>>> fe6b679b
     /// Test that if all fields are None and the optional null fields are false,
     /// then serialize back into the source payload (where all fields are not
     /// present).
