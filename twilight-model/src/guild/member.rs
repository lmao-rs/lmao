//! Mostly internal custom serde deserializers.

use super::MemberFlags;
use crate::{
    id::{marker::RoleMarker, Id},
    user::User,
    util::{ImageHash, Timestamp},
};
<<<<<<< HEAD

use serde::{Deserialize, Serialize};
=======
use serde::{
    de::{
        value::MapAccessDeserializer, DeserializeSeed, Deserializer, MapAccess, SeqAccess, Visitor,
    },
    Deserialize, Serialize,
};
use std::fmt::{Formatter, Result as FmtResult};
>>>>>>> 1299073b

/// [`User`] that is in a [`Guild`].
///
/// [`Guild`]: super::Guild
#[derive(Clone, Debug, Deserialize, Eq, Hash, PartialEq, Serialize)]
pub struct Member {
    /// Member's guild avatar.
    #[serde(skip_serializing_if = "Option::is_none")]
    pub avatar: Option<ImageHash>,
    pub communication_disabled_until: Option<Timestamp>,
    pub deaf: bool,
<<<<<<< HEAD
=======
    /// Flags for the member.
    ///
    /// Defaults to an empty bitfield.
    pub flags: MemberFlags,
    pub guild_id: Id<GuildMarker>,
>>>>>>> 1299073b
    pub joined_at: Timestamp,
    pub mute: bool,
    pub nick: Option<String>,
    /// Whether the user has yet to pass the guild's [Membership Screening]
    /// requirements.
<<<<<<< HEAD
=======
    pub pending: bool,
    #[serde(skip_serializing_if = "Option::is_none")]
    pub premium_since: Option<Timestamp>,
    pub roles: Vec<Id<RoleMarker>>,
    pub user: User,
}

/// Version of [`Member`] but without a guild ID, useful in some contexts.
///
/// The HTTP and Gateway APIs don't always include guild IDs in their payloads,
/// so this can be useful when you're unable to use a deserialization seed like
/// [`MemberDeserializer`].
// Used in the guild deserializer.
#[derive(Clone, Debug, Deserialize, Eq, Hash, PartialEq, Serialize)]
#[serde(rename(deserialize = "Member"))]
pub(crate) struct MemberIntermediary {
    /// Member's guild avatar.
    #[serde(skip_serializing_if = "Option::is_none")]
    pub avatar: Option<ImageHash>,
    pub communication_disabled_until: Option<Timestamp>,
    pub deaf: bool,
    pub flags: MemberFlags,
    pub joined_at: Timestamp,
    pub mute: bool,
    pub nick: Option<String>,
>>>>>>> 1299073b
    #[serde(default)]
    pub pending: bool,
    #[serde(skip_serializing_if = "Option::is_none")]
    pub premium_since: Option<Timestamp>,
    pub roles: Vec<Id<RoleMarker>>,
    pub user: User,
}

<<<<<<< HEAD
=======
impl MemberIntermediary {
    /// Inject a guild ID to create a [`Member`].
    #[allow(clippy::missing_const_for_fn)] // false positive
    pub fn into_member(self, guild_id: Id<GuildMarker>) -> Member {
        Member {
            avatar: self.avatar,
            communication_disabled_until: self.communication_disabled_until,
            deaf: self.deaf,
            flags: self.flags,
            guild_id,
            joined_at: self.joined_at,
            mute: self.mute,
            nick: self.nick,
            pending: self.pending,
            premium_since: self.premium_since,
            roles: self.roles,
            user: self.user,
        }
    }
}

/// Deserialize a member when the payload doesn't have the guild ID but
/// you already know the guild ID.
///
/// Member payloads from the HTTP API, for example, don't have the guild
/// ID.
#[derive(Clone, Debug, Eq, PartialEq)]
pub struct MemberDeserializer(Id<GuildMarker>);

impl MemberDeserializer {
    /// Create a new deserializer for a member when you know the ID but the
    /// payload probably doesn't contain it.
    pub const fn new(guild_id: Id<GuildMarker>) -> Self {
        Self(guild_id)
    }
}

impl<'de> DeserializeSeed<'de> for MemberDeserializer {
    type Value = Member;

    fn deserialize<D: Deserializer<'de>>(self, deserializer: D) -> Result<Self::Value, D::Error> {
        deserializer.deserialize_map(MemberVisitor(self.0))
    }
}

struct MemberVisitor(Id<GuildMarker>);

impl<'de> Visitor<'de> for MemberVisitor {
    type Value = Member;

    fn expecting(&self, f: &mut Formatter<'_>) -> FmtResult {
        f.write_str("a map of member fields")
    }

    fn visit_map<M: MapAccess<'de>>(self, map: M) -> Result<Self::Value, M::Error> {
        let deser = MapAccessDeserializer::new(map);
        let member = MemberIntermediary::deserialize(deser)?;

        Ok(member.into_member(self.0))
    }
}

#[derive(Clone, Debug, Eq, PartialEq)]
pub struct MemberListDeserializer(Id<GuildMarker>);

impl MemberListDeserializer {
    /// Create a new deserializer for a map of members when you know the
    /// Guild ID but the payload probably doesn't contain it.
    pub const fn new(guild_id: Id<GuildMarker>) -> Self {
        Self(guild_id)
    }
}

impl<'de> DeserializeSeed<'de> for MemberListDeserializer {
    type Value = Vec<Member>;

    fn deserialize<D: Deserializer<'de>>(self, deserializer: D) -> Result<Self::Value, D::Error> {
        deserializer.deserialize_any(MemberListVisitor(self.0))
    }
}

struct MemberListVisitor(Id<GuildMarker>);

impl<'de> Visitor<'de> for MemberListVisitor {
    type Value = Vec<Member>;

    fn expecting(&self, f: &mut Formatter<'_>) -> FmtResult {
        f.write_str("a sequence of members")
    }

    fn visit_seq<S: SeqAccess<'de>>(self, mut seq: S) -> Result<Self::Value, S::Error> {
        let mut list = seq.size_hint().map_or_else(Vec::new, Vec::with_capacity);

        while let Some(member) = seq.next_element_seed(MemberDeserializer(self.0))? {
            list.push(member);
        }

        Ok(list)
    }
}

>>>>>>> 1299073b
#[cfg(test)]
mod tests {
    use super::Member;
    use crate::{
        guild::MemberFlags,
        id::Id,
        test::image_hash,
        user::User,
        util::datetime::{Timestamp, TimestampParseError},
    };
    use serde_test::Token;
    use std::str::FromStr;

    #[test]
    fn member_deserializer() -> Result<(), TimestampParseError> {
        let joined_at = Timestamp::from_str("2015-04-26T06:26:56.936000+00:00")?;
        let premium_since = Timestamp::from_str("2021-03-16T14:29:19.046000+00:00")?;
        let flags = MemberFlags::BYPASSES_VERIFICATION | MemberFlags::DID_REJOIN;

        let value = Member {
            avatar: Some(image_hash::AVATAR),
            communication_disabled_until: None,
            deaf: false,
<<<<<<< HEAD
=======
            flags,
            guild_id: Id::new(1),
>>>>>>> 1299073b
            joined_at,
            mute: true,
            nick: Some("twilight".to_owned()),
            pending: false,
            premium_since: Some(premium_since),
            roles: Vec::new(),
            user: User {
                accent_color: None,
                avatar: None,
                banner: None,
                bot: false,
                discriminator: 1,
                email: None,
                flags: None,
                id: Id::new(3),
                locale: None,
                mfa_enabled: None,
                name: "twilight".to_owned(),
                premium_type: None,
                public_flags: None,
                system: None,
                verified: None,
            },
        };

        serde_test::assert_tokens(
            &value,
            &[
                Token::Struct {
                    name: "Member",
<<<<<<< HEAD
                    len: 10,
=======
                    len: 12,
>>>>>>> 1299073b
                },
                Token::Str("avatar"),
                Token::Some,
                Token::Str(image_hash::AVATAR_INPUT),
                Token::Str("communication_disabled_until"),
                Token::None,
                Token::Str("deaf"),
                Token::Bool(false),
<<<<<<< HEAD
=======
                Token::Str("flags"),
                Token::U64(flags.bits()),
                Token::Str("guild_id"),
                Token::NewtypeStruct { name: "Id" },
                Token::Str("1"),
>>>>>>> 1299073b
                Token::Str("joined_at"),
                Token::Str("2015-04-26T06:26:56.936000+00:00"),
                Token::Str("mute"),
                Token::Bool(true),
                Token::Str("nick"),
                Token::Some,
                Token::Str("twilight"),
                Token::Str("pending"),
                Token::Bool(false),
                Token::Str("premium_since"),
                Token::Some,
                Token::Str("2021-03-16T14:29:19.046000+00:00"),
                Token::Str("roles"),
                Token::Seq { len: Some(0) },
                Token::SeqEnd,
                Token::Str("user"),
                Token::Struct {
                    name: "User",
                    len: 7,
                },
                Token::Str("accent_color"),
                Token::None,
                Token::Str("avatar"),
                Token::None,
                Token::Str("banner"),
                Token::None,
                Token::Str("bot"),
                Token::Bool(false),
                Token::Str("discriminator"),
                Token::Str("0001"),
                Token::Str("id"),
                Token::NewtypeStruct { name: "Id" },
                Token::Str("3"),
                Token::Str("username"),
                Token::Str("twilight"),
                Token::StructEnd,
                Token::StructEnd,
            ],
        );

        Ok(())
    }

    #[test]
    fn guild_member_communication_disabled_until() -> Result<(), TimestampParseError> {
        let communication_disabled_until = Timestamp::from_str("2021-12-23T14:29:19.046000+00:00")?;
        let joined_at = Timestamp::from_str("2015-04-26T06:26:56.936000+00:00")?;
        let premium_since = Timestamp::from_str("2021-03-16T14:29:19.046000+00:00")?;
        let flags = MemberFlags::BYPASSES_VERIFICATION | MemberFlags::DID_REJOIN;

        let value = Member {
            avatar: Some(image_hash::AVATAR),
            communication_disabled_until: Some(communication_disabled_until),
            deaf: false,
<<<<<<< HEAD
=======
            flags,
            guild_id: Id::new(1),
>>>>>>> 1299073b
            joined_at,
            mute: true,
            nick: Some("twilight".to_owned()),
            pending: false,
            premium_since: Some(premium_since),
            roles: Vec::new(),
            user: User {
                accent_color: None,
                avatar: None,
                banner: None,
                bot: false,
                discriminator: 1,
                email: None,
                flags: None,
                id: Id::new(3),
                locale: None,
                mfa_enabled: None,
                name: "twilight".to_owned(),
                premium_type: None,
                public_flags: None,
                system: None,
                verified: None,
            },
        };

        serde_test::assert_tokens(
            &value,
            &[
                Token::Struct {
                    name: "Member",
<<<<<<< HEAD
                    len: 10,
=======
                    len: 12,
>>>>>>> 1299073b
                },
                Token::Str("avatar"),
                Token::Some,
                Token::Str(image_hash::AVATAR_INPUT),
                Token::Str("communication_disabled_until"),
                Token::Some,
                Token::Str("2021-12-23T14:29:19.046000+00:00"),
                Token::Str("deaf"),
                Token::Bool(false),
<<<<<<< HEAD
=======
                Token::Str("flags"),
                Token::U64(flags.bits()),
                Token::Str("guild_id"),
                Token::NewtypeStruct { name: "Id" },
                Token::Str("1"),
>>>>>>> 1299073b
                Token::Str("joined_at"),
                Token::Str("2015-04-26T06:26:56.936000+00:00"),
                Token::Str("mute"),
                Token::Bool(true),
                Token::Str("nick"),
                Token::Some,
                Token::Str("twilight"),
                Token::Str("pending"),
                Token::Bool(false),
                Token::Str("premium_since"),
                Token::Some,
                Token::Str("2021-03-16T14:29:19.046000+00:00"),
                Token::Str("roles"),
                Token::Seq { len: Some(0) },
                Token::SeqEnd,
                Token::Str("user"),
                Token::Struct {
                    name: "User",
                    len: 7,
                },
                Token::Str("accent_color"),
                Token::None,
                Token::Str("avatar"),
                Token::None,
                Token::Str("banner"),
                Token::None,
                Token::Str("bot"),
                Token::Bool(false),
                Token::Str("discriminator"),
                Token::Str("0001"),
                Token::Str("id"),
                Token::NewtypeStruct { name: "Id" },
                Token::Str("3"),
                Token::Str("username"),
                Token::Str("twilight"),
                Token::StructEnd,
                Token::StructEnd,
            ],
        );

        Ok(())
    }
}<|MERGE_RESOLUTION|>--- conflicted
+++ resolved
@@ -6,18 +6,8 @@
     user::User,
     util::{ImageHash, Timestamp},
 };
-<<<<<<< HEAD
 
 use serde::{Deserialize, Serialize};
-=======
-use serde::{
-    de::{
-        value::MapAccessDeserializer, DeserializeSeed, Deserializer, MapAccess, SeqAccess, Visitor,
-    },
-    Deserialize, Serialize,
-};
-use std::fmt::{Formatter, Result as FmtResult};
->>>>>>> 1299073b
 
 /// [`User`] that is in a [`Guild`].
 ///
@@ -29,47 +19,15 @@
     pub avatar: Option<ImageHash>,
     pub communication_disabled_until: Option<Timestamp>,
     pub deaf: bool,
-<<<<<<< HEAD
-=======
     /// Flags for the member.
     ///
     /// Defaults to an empty bitfield.
     pub flags: MemberFlags,
-    pub guild_id: Id<GuildMarker>,
->>>>>>> 1299073b
     pub joined_at: Timestamp,
     pub mute: bool,
     pub nick: Option<String>,
     /// Whether the user has yet to pass the guild's [Membership Screening]
     /// requirements.
-<<<<<<< HEAD
-=======
-    pub pending: bool,
-    #[serde(skip_serializing_if = "Option::is_none")]
-    pub premium_since: Option<Timestamp>,
-    pub roles: Vec<Id<RoleMarker>>,
-    pub user: User,
-}
-
-/// Version of [`Member`] but without a guild ID, useful in some contexts.
-///
-/// The HTTP and Gateway APIs don't always include guild IDs in their payloads,
-/// so this can be useful when you're unable to use a deserialization seed like
-/// [`MemberDeserializer`].
-// Used in the guild deserializer.
-#[derive(Clone, Debug, Deserialize, Eq, Hash, PartialEq, Serialize)]
-#[serde(rename(deserialize = "Member"))]
-pub(crate) struct MemberIntermediary {
-    /// Member's guild avatar.
-    #[serde(skip_serializing_if = "Option::is_none")]
-    pub avatar: Option<ImageHash>,
-    pub communication_disabled_until: Option<Timestamp>,
-    pub deaf: bool,
-    pub flags: MemberFlags,
-    pub joined_at: Timestamp,
-    pub mute: bool,
-    pub nick: Option<String>,
->>>>>>> 1299073b
     #[serde(default)]
     pub pending: bool,
     #[serde(skip_serializing_if = "Option::is_none")]
@@ -78,110 +36,6 @@
     pub user: User,
 }
 
-<<<<<<< HEAD
-=======
-impl MemberIntermediary {
-    /// Inject a guild ID to create a [`Member`].
-    #[allow(clippy::missing_const_for_fn)] // false positive
-    pub fn into_member(self, guild_id: Id<GuildMarker>) -> Member {
-        Member {
-            avatar: self.avatar,
-            communication_disabled_until: self.communication_disabled_until,
-            deaf: self.deaf,
-            flags: self.flags,
-            guild_id,
-            joined_at: self.joined_at,
-            mute: self.mute,
-            nick: self.nick,
-            pending: self.pending,
-            premium_since: self.premium_since,
-            roles: self.roles,
-            user: self.user,
-        }
-    }
-}
-
-/// Deserialize a member when the payload doesn't have the guild ID but
-/// you already know the guild ID.
-///
-/// Member payloads from the HTTP API, for example, don't have the guild
-/// ID.
-#[derive(Clone, Debug, Eq, PartialEq)]
-pub struct MemberDeserializer(Id<GuildMarker>);
-
-impl MemberDeserializer {
-    /// Create a new deserializer for a member when you know the ID but the
-    /// payload probably doesn't contain it.
-    pub const fn new(guild_id: Id<GuildMarker>) -> Self {
-        Self(guild_id)
-    }
-}
-
-impl<'de> DeserializeSeed<'de> for MemberDeserializer {
-    type Value = Member;
-
-    fn deserialize<D: Deserializer<'de>>(self, deserializer: D) -> Result<Self::Value, D::Error> {
-        deserializer.deserialize_map(MemberVisitor(self.0))
-    }
-}
-
-struct MemberVisitor(Id<GuildMarker>);
-
-impl<'de> Visitor<'de> for MemberVisitor {
-    type Value = Member;
-
-    fn expecting(&self, f: &mut Formatter<'_>) -> FmtResult {
-        f.write_str("a map of member fields")
-    }
-
-    fn visit_map<M: MapAccess<'de>>(self, map: M) -> Result<Self::Value, M::Error> {
-        let deser = MapAccessDeserializer::new(map);
-        let member = MemberIntermediary::deserialize(deser)?;
-
-        Ok(member.into_member(self.0))
-    }
-}
-
-#[derive(Clone, Debug, Eq, PartialEq)]
-pub struct MemberListDeserializer(Id<GuildMarker>);
-
-impl MemberListDeserializer {
-    /// Create a new deserializer for a map of members when you know the
-    /// Guild ID but the payload probably doesn't contain it.
-    pub const fn new(guild_id: Id<GuildMarker>) -> Self {
-        Self(guild_id)
-    }
-}
-
-impl<'de> DeserializeSeed<'de> for MemberListDeserializer {
-    type Value = Vec<Member>;
-
-    fn deserialize<D: Deserializer<'de>>(self, deserializer: D) -> Result<Self::Value, D::Error> {
-        deserializer.deserialize_any(MemberListVisitor(self.0))
-    }
-}
-
-struct MemberListVisitor(Id<GuildMarker>);
-
-impl<'de> Visitor<'de> for MemberListVisitor {
-    type Value = Vec<Member>;
-
-    fn expecting(&self, f: &mut Formatter<'_>) -> FmtResult {
-        f.write_str("a sequence of members")
-    }
-
-    fn visit_seq<S: SeqAccess<'de>>(self, mut seq: S) -> Result<Self::Value, S::Error> {
-        let mut list = seq.size_hint().map_or_else(Vec::new, Vec::with_capacity);
-
-        while let Some(member) = seq.next_element_seed(MemberDeserializer(self.0))? {
-            list.push(member);
-        }
-
-        Ok(list)
-    }
-}
-
->>>>>>> 1299073b
 #[cfg(test)]
 mod tests {
     use super::Member;
@@ -205,11 +59,7 @@
             avatar: Some(image_hash::AVATAR),
             communication_disabled_until: None,
             deaf: false,
-<<<<<<< HEAD
-=======
             flags,
-            guild_id: Id::new(1),
->>>>>>> 1299073b
             joined_at,
             mute: true,
             nick: Some("twilight".to_owned()),
@@ -240,11 +90,7 @@
             &[
                 Token::Struct {
                     name: "Member",
-<<<<<<< HEAD
-                    len: 10,
-=======
-                    len: 12,
->>>>>>> 1299073b
+                    len: 11,
                 },
                 Token::Str("avatar"),
                 Token::Some,
@@ -253,14 +99,8 @@
                 Token::None,
                 Token::Str("deaf"),
                 Token::Bool(false),
-<<<<<<< HEAD
-=======
                 Token::Str("flags"),
                 Token::U64(flags.bits()),
-                Token::Str("guild_id"),
-                Token::NewtypeStruct { name: "Id" },
-                Token::Str("1"),
->>>>>>> 1299073b
                 Token::Str("joined_at"),
                 Token::Str("2015-04-26T06:26:56.936000+00:00"),
                 Token::Str("mute"),
@@ -315,11 +155,7 @@
             avatar: Some(image_hash::AVATAR),
             communication_disabled_until: Some(communication_disabled_until),
             deaf: false,
-<<<<<<< HEAD
-=======
             flags,
-            guild_id: Id::new(1),
->>>>>>> 1299073b
             joined_at,
             mute: true,
             nick: Some("twilight".to_owned()),
@@ -350,11 +186,7 @@
             &[
                 Token::Struct {
                     name: "Member",
-<<<<<<< HEAD
-                    len: 10,
-=======
-                    len: 12,
->>>>>>> 1299073b
+                    len: 11,
                 },
                 Token::Str("avatar"),
                 Token::Some,
@@ -364,14 +196,8 @@
                 Token::Str("2021-12-23T14:29:19.046000+00:00"),
                 Token::Str("deaf"),
                 Token::Bool(false),
-<<<<<<< HEAD
-=======
                 Token::Str("flags"),
                 Token::U64(flags.bits()),
-                Token::Str("guild_id"),
-                Token::NewtypeStruct { name: "Id" },
-                Token::Str("1"),
->>>>>>> 1299073b
                 Token::Str("joined_at"),
                 Token::Str("2015-04-26T06:26:56.936000+00:00"),
                 Token::Str("mute"),
