use serde::{Deserialize, Serialize};
use std::fmt::{Debug, Formatter, Result as FmtResult};

/// Format type of a [`Sticker`].
///
/// [`Sticker`]: super::Sticker
#[derive(Clone, Copy, Deserialize, Eq, Hash, PartialEq, Serialize)]
pub struct StickerFormatType(u8);

impl StickerFormatType {
    /// Sticker format is a PNG.
    pub const PNG: Self = Self::new(1);

    /// Sticker format is an APNG.
    pub const APNG: Self = Self::new(2);

    /// Sticker format is a LOTTIE.
<<<<<<< HEAD
    pub const LOTTIE: Self = Self::new(3);

    /// Create a new sticker format type from a dynamic value.
    ///
    /// The provided value isn't validated. Known valid values are associated
    /// constants such as [`LOTTIE`][`Self::LOTTIE`].
    pub const fn new(command_type: u8) -> Self {
        Self(command_type)
    }

    /// Retrieve the value of the sticker format type.
    ///
    /// # Examples
    ///
    /// ```
    /// use twilight_model::channel::message::sticker::StickerFormatType;
    ///
    /// assert_eq!(1, StickerFormatType::PNG.get());
    /// ```
    pub const fn get(&self) -> u8 {
        self.0
    }

    /// Name of the associated constant.
    ///
    /// Returns `None` if the value doesn't have a defined constant.
    pub const fn name(self) -> Option<&'static str> {
        Some(match self {
            Self::APNG => "APNG",
            Self::LOTTIE => "LOTTIE",
            Self::PNG => "PNG",
            _ => return None,
        })
    }
}

impl Debug for StickerFormatType {
    fn fmt(&self, f: &mut Formatter<'_>) -> FmtResult {
        if let Some(name) = self.name() {
            f.debug_struct("StickerFormatType")
                .field("name", &name)
                .field("value", &self.0)
                .finish()
        } else {
            f.debug_tuple("StickerFormatType").field(&self.0).finish()
        }
    }
=======
    Lottie,
    /// Sticker format is a GIF.
    Gif,
    /// Variant value is unknown to the library.
    Unknown(u8),
>>>>>>> 73c43a39
}

impl From<u8> for StickerFormatType {
    fn from(value: u8) -> Self {
<<<<<<< HEAD
        Self(value)
=======
        match value {
            1 => StickerFormatType::Png,
            2 => StickerFormatType::Apng,
            3 => StickerFormatType::Lottie,
            4 => StickerFormatType::Gif,
            unknown => StickerFormatType::Unknown(unknown),
        }
>>>>>>> 73c43a39
    }
}

impl From<StickerFormatType> for u8 {
    fn from(value: StickerFormatType) -> Self {
<<<<<<< HEAD
        value.get()
=======
        match value {
            StickerFormatType::Png => 1,
            StickerFormatType::Apng => 2,
            StickerFormatType::Lottie => 3,
            StickerFormatType::Gif => 4,
            StickerFormatType::Unknown(unknown) => unknown,
        }
>>>>>>> 73c43a39
    }
}

#[cfg(test)]
mod tests {
    use super::StickerFormatType;
    use serde_test::Token;

<<<<<<< HEAD
    const MAP: &[(StickerFormatType, u8)] = &[
        (StickerFormatType::PNG, 1),
        (StickerFormatType::APNG, 2),
        (StickerFormatType::LOTTIE, 3),
    ];

    #[test]
    fn variants() {
        for (kind, num) in MAP {
            serde_test::assert_tokens(
                kind,
                &[
                    Token::NewtypeStruct {
                        name: "StickerFormatType",
                    },
                    Token::U8(*num),
                ],
            );
            assert_eq!(*kind, StickerFormatType::from(*num));
            assert_eq!(*num, kind.get());
        }
=======
    #[test]
    fn variants() {
        serde_test::assert_tokens(&StickerFormatType::Png, &[Token::U8(1)]);
        serde_test::assert_tokens(&StickerFormatType::Apng, &[Token::U8(2)]);
        serde_test::assert_tokens(&StickerFormatType::Lottie, &[Token::U8(3)]);
        serde_test::assert_tokens(&StickerFormatType::Gif, &[Token::U8(4)]);
        serde_test::assert_tokens(&StickerFormatType::Unknown(99), &[Token::U8(99)]);
    }

    #[test]
    fn conversions() {
        assert_eq!(StickerFormatType::from(1), StickerFormatType::Png);
        assert_eq!(StickerFormatType::from(2), StickerFormatType::Apng);
        assert_eq!(StickerFormatType::from(3), StickerFormatType::Lottie);
        assert_eq!(StickerFormatType::from(4), StickerFormatType::Gif);
        assert_eq!(StickerFormatType::from(99), StickerFormatType::Unknown(99));
>>>>>>> 73c43a39
    }
}<|MERGE_RESOLUTION|>--- conflicted
+++ resolved
@@ -15,8 +15,10 @@
     pub const APNG: Self = Self::new(2);
 
     /// Sticker format is a LOTTIE.
-<<<<<<< HEAD
     pub const LOTTIE: Self = Self::new(3);
+
+    /// Sticker format is a GIF.
+    pub const GIF: Self = Self::new(4);
 
     /// Create a new sticker format type from a dynamic value.
     ///
@@ -63,44 +65,17 @@
             f.debug_tuple("StickerFormatType").field(&self.0).finish()
         }
     }
-=======
-    Lottie,
-    /// Sticker format is a GIF.
-    Gif,
-    /// Variant value is unknown to the library.
-    Unknown(u8),
->>>>>>> 73c43a39
 }
 
 impl From<u8> for StickerFormatType {
     fn from(value: u8) -> Self {
-<<<<<<< HEAD
         Self(value)
-=======
-        match value {
-            1 => StickerFormatType::Png,
-            2 => StickerFormatType::Apng,
-            3 => StickerFormatType::Lottie,
-            4 => StickerFormatType::Gif,
-            unknown => StickerFormatType::Unknown(unknown),
-        }
->>>>>>> 73c43a39
     }
 }
 
 impl From<StickerFormatType> for u8 {
     fn from(value: StickerFormatType) -> Self {
-<<<<<<< HEAD
         value.get()
-=======
-        match value {
-            StickerFormatType::Png => 1,
-            StickerFormatType::Apng => 2,
-            StickerFormatType::Lottie => 3,
-            StickerFormatType::Gif => 4,
-            StickerFormatType::Unknown(unknown) => unknown,
-        }
->>>>>>> 73c43a39
     }
 }
 
@@ -109,11 +84,11 @@
     use super::StickerFormatType;
     use serde_test::Token;
 
-<<<<<<< HEAD
     const MAP: &[(StickerFormatType, u8)] = &[
         (StickerFormatType::PNG, 1),
         (StickerFormatType::APNG, 2),
         (StickerFormatType::LOTTIE, 3),
+        (StickerFormatType::GIF, 4),
     ];
 
     #[test]
@@ -131,23 +106,5 @@
             assert_eq!(*kind, StickerFormatType::from(*num));
             assert_eq!(*num, kind.get());
         }
-=======
-    #[test]
-    fn variants() {
-        serde_test::assert_tokens(&StickerFormatType::Png, &[Token::U8(1)]);
-        serde_test::assert_tokens(&StickerFormatType::Apng, &[Token::U8(2)]);
-        serde_test::assert_tokens(&StickerFormatType::Lottie, &[Token::U8(3)]);
-        serde_test::assert_tokens(&StickerFormatType::Gif, &[Token::U8(4)]);
-        serde_test::assert_tokens(&StickerFormatType::Unknown(99), &[Token::U8(99)]);
-    }
-
-    #[test]
-    fn conversions() {
-        assert_eq!(StickerFormatType::from(1), StickerFormatType::Png);
-        assert_eq!(StickerFormatType::from(2), StickerFormatType::Apng);
-        assert_eq!(StickerFormatType::from(3), StickerFormatType::Lottie);
-        assert_eq!(StickerFormatType::from(4), StickerFormatType::Gif);
-        assert_eq!(StickerFormatType::from(99), StickerFormatType::Unknown(99));
->>>>>>> 73c43a39
     }
 }