<<<<<<< HEAD
=======
pub mod embed;
pub mod forum;
>>>>>>> 6ad4a22d
pub mod message;
pub mod permission_overwrite;
pub mod stage_instance;
pub mod thread;
pub mod webhook;

mod attachment;
mod channel_mention;
mod channel_type;
mod flags;
mod followed_channel;
mod video_quality_mode;

pub use self::{
    attachment::Attachment,
    channel_mention::ChannelMention,
    channel_type::ChannelType,
    flags::ChannelFlags,
    followed_channel::FollowedChannel,
    message::Message,
    stage_instance::StageInstance,
    video_quality_mode::VideoQualityMode,
    webhook::{Webhook, WebhookType},
};

use crate::{
    channel::{
        forum::{DefaultReaction, ForumTag},
        permission_overwrite::PermissionOverwrite,
        thread::{AutoArchiveDuration, ThreadMember, ThreadMetadata},
    },
    id::{
        marker::{
            ApplicationMarker, ChannelMarker, GenericMarker, GuildMarker, TagMarker, UserMarker,
        },
        Id,
    },
    user::User,
    util::{ImageHash, Timestamp},
};
use serde::{Deserialize, Serialize};

/// Channel to send messages in, call with other users, organize groups, and
/// more.
///
/// The `Channel` type is one overarching type for all types of channels: there
/// is no distinction between audio channels, textual channels, guild channels,
/// groups, threads, and so on. The type of channel can be determined by
/// checking [`Channel::kind`], which can be used to determine what fields you
/// might expect to be present.
///
/// For Discord's documentation on channels, refer to [Discord Docs/Channel].
///
/// [Discord Docs/Channel]: https://discord.com/developers/docs/resources/channel
#[derive(Clone, Debug, Deserialize, Eq, Hash, PartialEq, Serialize)]
pub struct Channel {
    /// ID of the application that created the channel.
    #[serde(skip_serializing_if = "Option::is_none")]
    pub application_id: Option<Id<ApplicationMarker>>,
    #[serde(skip_serializing_if = "Option::is_none")]
    pub applied_tags: Option<Vec<Id<TagMarker>>>,
    #[serde(skip_serializing_if = "Option::is_none")]
    pub available_tags: Option<Vec<ForumTag>>,
    /// Bitrate (in bits) setting of audio channels.
    #[serde(skip_serializing_if = "Option::is_none")]
    pub bitrate: Option<u32>,
    /// Default duration without messages before the channel's threads
    /// automatically archive.
    ///
    /// Automatic archive durations are not locked behind the guild's boost
    /// level.
    #[serde(skip_serializing_if = "Option::is_none")]
    pub default_auto_archive_duration: Option<AutoArchiveDuration>,
    #[serde(skip_serializing_if = "Option::is_none")]
    pub default_reaction_emoji: Option<DefaultReaction>,
    #[serde(skip_serializing_if = "Option::is_none")]
    pub default_thread_rate_limit_per_user: Option<u16>,
    /// Flags of the channel.
    #[serde(skip_serializing_if = "Option::is_none")]
    pub flags: Option<ChannelFlags>,
    /// ID of the guild the channel is in.
    #[serde(skip_serializing_if = "Option::is_none")]
    pub guild_id: Option<Id<GuildMarker>>,
    /// Hash of the channel's icon.
    #[serde(skip_serializing_if = "Option::is_none")]
    pub icon: Option<ImageHash>,
    /// ID of the channel.
    pub id: Id<ChannelMarker>,
    /// Whether users can be invited.
    #[serde(skip_serializing_if = "Option::is_none")]
    pub invitable: Option<bool>,
    /// Type of the channel.
    ///
    /// This can be used to determine what fields *might* be available.
    #[serde(rename = "type")]
    pub kind: ChannelType,
    /// For text channels, this is the ID of the last message sent in the
    /// channel.
    ///
    /// For forum channels, this is the ID of the last created thread in the
    /// forum.
    #[serde(skip_serializing_if = "Option::is_none")]
    pub last_message_id: Option<Id<GenericMarker>>,
    /// ID of the last message pinned in the channel.
    #[serde(skip_serializing_if = "Option::is_none")]
    pub last_pin_timestamp: Option<Timestamp>,
    /// Member that created the channel.
    #[serde(skip_serializing_if = "Option::is_none")]
    pub member: Option<ThreadMember>,
    /// Number of members in the channel.
    ///
    /// At most a value of 50 is provided although the real number may be
    /// higher.
    #[serde(skip_serializing_if = "Option::is_none")]
    pub member_count: Option<u8>,
    /// Number of messages in the channel.
    #[serde(skip_serializing_if = "Option::is_none")]
    pub message_count: Option<u32>,
    /// Name of the channel.
    #[serde(skip_serializing_if = "Option::is_none")]
    pub name: Option<String>,
    /// Whether a thread was newly created.
    #[serde(skip_serializing_if = "Option::is_none")]
    pub newly_created: Option<bool>,
    /// Whether the channel has been configured to be NSFW.
    #[serde(skip_serializing_if = "Option::is_none")]
    pub nsfw: Option<bool>,
    /// ID of the creator of the channel.
    #[serde(skip_serializing_if = "Option::is_none")]
    pub owner_id: Option<Id<UserMarker>>,
    /// ID of the parent channel.
    ///
    /// For guild channels this is the ID of the parent category channel.
    ///
    /// For threads this is the ID of the channel the thread was created in.
    #[serde(skip_serializing_if = "Option::is_none")]
    pub parent_id: Option<Id<ChannelMarker>>,
    /// Explicit permission overwrites for members and roles.
    #[serde(skip_serializing_if = "Option::is_none")]
    pub permission_overwrites: Option<Vec<PermissionOverwrite>>,
    /// Sorting position of the channel.
    #[serde(skip_serializing_if = "Option::is_none")]
    pub position: Option<i32>,
    /// Amount of seconds a user has to wait before sending another message.
    #[serde(skip_serializing_if = "Option::is_none")]
    pub rate_limit_per_user: Option<u16>,
    /// Recipients of the channel.
    #[serde(skip_serializing_if = "Option::is_none")]
    pub recipients: Option<Vec<User>>,
    /// ID of the voice region for the channel.
    ///
    /// Defaults to automatic for applicable channels.
    #[serde(skip_serializing_if = "Option::is_none")]
    pub rtc_region: Option<String>,
    /// Metadata about a thread.
    #[serde(skip_serializing_if = "Option::is_none")]
    pub thread_metadata: Option<ThreadMetadata>,
    /// Topic of the channel.
    #[serde(skip_serializing_if = "Option::is_none")]
    pub topic: Option<String>,
    /// Number of users that may be in the channel.
    ///
    /// Zero refers to no limit.
    #[serde(skip_serializing_if = "Option::is_none")]
    pub user_limit: Option<u32>,
    /// Camera video quality mode of the channel.
    ///
    /// Defaults to [`VideoQualityMode::Auto`] for applicable channels.
    #[serde(skip_serializing_if = "Option::is_none")]
    pub video_quality_mode: Option<VideoQualityMode>,
}

#[cfg(test)]
mod tests {
    use super::{AutoArchiveDuration, Channel, ChannelType, ThreadMember, ThreadMetadata};
    use crate::{
        channel::permission_overwrite::{PermissionOverwrite, PermissionOverwriteType},
        guild::Permissions,
        id::Id,
        util::Timestamp,
    };

    // The deserializer for GuildChannel should skip over fields names that
    // it couldn't deserialize.
    #[test]
    fn guild_channel_unknown_field_deserialization() {
        let input = serde_json::json!({
            "type": 0,
            "topic": "a",
            "rate_limit_per_user": 0,
            "position": 0,
            "permission_overwrites": [],
            "parent_id": null,
            "nsfw": false,
            "name": "hey",
            "last_message_id": "3",
            "id": "2",
            "guild_id": "1",
            "guild_hashes": {
                "version": 1,
                "roles": {
                    "hash": "aaaaaaaaaaa"
                },
                "metadata": {
                    "hash": "bbbbbbbbbbb"
                },
                "channels": {
                    "hash": "ccccccccccc"
                }
            },
            "unknown_field": "the deserializer should skip unknown field names",
        });

        let value = Channel {
            application_id: None,
            applied_tags: None,
            available_tags: None,
            bitrate: None,
            default_auto_archive_duration: None,
            default_reaction_emoji: None,
            default_thread_rate_limit_per_user: None,
            flags: None,
            guild_id: Some(Id::new(1)),
            icon: None,
            id: Id::new(2),
            invitable: None,
            kind: ChannelType::GuildText,
            last_message_id: Some(Id::new(3)),
            last_pin_timestamp: None,
            member: None,
            member_count: None,
            message_count: None,
            name: Some("hey".to_owned()),
            newly_created: None,
            nsfw: Some(false),
            owner_id: None,
            parent_id: None,
            permission_overwrites: Some(Vec::new()),
            position: Some(0),
            rate_limit_per_user: Some(0),
            recipients: None,
            rtc_region: None,
            thread_metadata: None,
            topic: Some("a".to_owned()),
            user_limit: None,
            video_quality_mode: None,
        };

        assert_eq!(value, serde_json::from_value(input).unwrap());
    }

    #[test]
    fn guild_category_channel_deserialization() {
        let value = Channel {
            application_id: None,
            applied_tags: None,
            available_tags: None,
            bitrate: None,
            default_auto_archive_duration: None,
            default_reaction_emoji: None,
            default_thread_rate_limit_per_user: None,
            flags: None,
            guild_id: Some(Id::new(2)),
            icon: None,
            id: Id::new(1),
            invitable: None,
            kind: ChannelType::GuildCategory,
            last_message_id: None,
            last_pin_timestamp: None,
            member: None,
            member_count: None,
            message_count: None,
            name: Some("foo".to_owned()),
            newly_created: None,
            nsfw: None,
            owner_id: None,
            parent_id: None,
            permission_overwrites: Some(Vec::new()),
            position: Some(3),
            rate_limit_per_user: None,
            recipients: None,
            rtc_region: None,
            thread_metadata: None,
            topic: None,
            user_limit: None,
            video_quality_mode: None,
        };
        let permission_overwrites: Vec<PermissionOverwrite> = Vec::new();

        assert_eq!(
            value,
            serde_json::from_value(serde_json::json!({
                "id": "1",
                "guild_id": Some("2"),
                "name": "foo",
                "permission_overwrites": permission_overwrites,
                "position": 3,
                "type": 4,
            }))
            .unwrap()
        );
    }

    #[test]
    fn guild_announcement_channel_deserialization() {
        let value = Channel {
            application_id: None,
            applied_tags: None,
            available_tags: None,
            bitrate: None,
            default_auto_archive_duration: None,
            default_reaction_emoji: None,
            default_thread_rate_limit_per_user: None,
            flags: None,
            guild_id: Some(Id::new(2)),
            icon: None,
            id: Id::new(1),
            invitable: None,
            kind: ChannelType::GuildAnnouncement,
            last_message_id: Some(Id::new(4)),
            last_pin_timestamp: None,
            member: None,
            member_count: None,
            message_count: None,
            name: Some("news".to_owned()),
            newly_created: None,
            nsfw: Some(true),
            owner_id: None,
            parent_id: Some(Id::new(5)),
            permission_overwrites: Some(Vec::new()),
            position: Some(3),
            rate_limit_per_user: None,
            recipients: None,
            rtc_region: None,
            thread_metadata: None,
            topic: Some("a news channel".to_owned()),
            user_limit: None,
            video_quality_mode: None,
        };
        let permission_overwrites: Vec<PermissionOverwrite> = Vec::new();

        assert_eq!(
            value,
            serde_json::from_value(serde_json::json!({
                "id": "1",
                "guild_id": "2",
                "name": "news",
                "nsfw": true,
                "last_message_id": "4",
                "parent_id": "5",
                "permission_overwrites": permission_overwrites,
                "position": 3,
                "topic": "a news channel",
                "type": ChannelType::GuildAnnouncement,
            }))
            .unwrap()
        );
    }

    #[test]
    fn guild_announcement_thread_deserialization() {
        let timestamp = Timestamp::from_secs(1_632_074_792).expect("non zero");
        let formatted = timestamp.iso_8601().to_string();

        let value = Channel {
            application_id: None,
            applied_tags: None,
            available_tags: None,
            bitrate: None,
            default_auto_archive_duration: Some(AutoArchiveDuration::Hour),
            default_reaction_emoji: None,
            default_thread_rate_limit_per_user: None,
            flags: None,
            guild_id: Some(Id::new(1)),
            icon: None,
            id: Id::new(6),
            invitable: None,
            kind: ChannelType::AnnouncementThread,
            last_message_id: Some(Id::new(3)),
            last_pin_timestamp: None,
            member: Some(ThreadMember {
                flags: 0_u64,
                id: Some(Id::new(4)),
                join_timestamp: timestamp,
                member: None,
                presence: None,
                user_id: Some(Id::new(5)),
            }),
            member_count: Some(50_u8),
            message_count: Some(50),
            name: Some("newsthread".into()),
            newly_created: Some(true),
            nsfw: None,
            owner_id: Some(Id::new(5)),
            parent_id: Some(Id::new(2)),
            permission_overwrites: None,
            position: None,
            rate_limit_per_user: Some(1000),
            recipients: None,
            rtc_region: None,
            thread_metadata: Some(ThreadMetadata {
                archived: false,
                auto_archive_duration: AutoArchiveDuration::Day,
                archive_timestamp: timestamp,
                create_timestamp: Some(timestamp),
                invitable: None,
                locked: false,
            }),
            topic: None,
            user_limit: None,
            video_quality_mode: None,
        };

        assert_eq!(
            value,
            serde_json::from_value(serde_json::json!({
                "id": "6",
                "guild_id": "1",
                "type": ChannelType::AnnouncementThread,
                "last_message_id": "3",
                "member": {
                    "flags": 0,
                    "id": "4",
                    "join_timestamp": formatted,
                    "user_id": "5",
                },
                "default_auto_archive_duration": 60,
                "member_count": 50,
                "message_count": 50,
                "name": "newsthread",
                "newly_created": true,
                "owner_id": "5",
                "parent_id": "2",
                "rate_limit_per_user": 1000,
                "thread_metadata": {
                    "archive_timestamp": formatted,
                    "archived": false,
                    "auto_archive_duration": AutoArchiveDuration::Day,
                    "create_timestamp": formatted,
                    "locked": false
                }
            }))
            .unwrap()
        )
    }

    #[test]
    fn public_thread_deserialization() {
        let timestamp = Timestamp::from_secs(1_632_074_792).expect("non zero");

        let value = Channel {
            application_id: None,
            applied_tags: None,
            available_tags: None,
            bitrate: None,
            default_auto_archive_duration: Some(AutoArchiveDuration::Hour),
            default_reaction_emoji: None,
            default_thread_rate_limit_per_user: None,
            flags: None,
            guild_id: Some(Id::new(1)),
            icon: None,
            id: Id::new(6),
            invitable: None,
            kind: ChannelType::PublicThread,
            last_message_id: Some(Id::new(3)),
            last_pin_timestamp: None,
            member: Some(ThreadMember {
                flags: 0_u64,
                id: Some(Id::new(4)),
                join_timestamp: timestamp,
                member: None,
                presence: None,
                user_id: Some(Id::new(5)),
            }),
            member_count: Some(50_u8),
            message_count: Some(50),
            name: Some("publicthread".into()),
            newly_created: Some(true),
            nsfw: None,
            owner_id: Some(Id::new(5)),
            parent_id: Some(Id::new(2)),
            permission_overwrites: None,
            position: None,
            rate_limit_per_user: Some(1000),
            recipients: None,
            rtc_region: None,
            thread_metadata: Some(ThreadMetadata {
                archived: false,
                auto_archive_duration: AutoArchiveDuration::Day,
                archive_timestamp: timestamp,
                create_timestamp: Some(timestamp),
                invitable: None,
                locked: false,
            }),
            topic: None,
            user_limit: None,
            video_quality_mode: None,
        };

        assert_eq!(
            value,
            serde_json::from_value(serde_json::json!({
                "id": "6",
                "guild_id": "1",
                "type": ChannelType::PublicThread,
                "last_message_id": "3",
                "member": {
                    "flags": 0,
                    "id": "4",
                    "join_timestamp": timestamp,
                    "user_id": "5",
                },
                "default_auto_archive_duration": 60,
                "member_count": 50,
                "message_count": 50,
                "name": "publicthread",
                "newly_created": true,
                "owner_id": "5",
                "parent_id": "2",
                "rate_limit_per_user": 1000,
                "thread_metadata": {
                    "archive_timestamp": timestamp,
                    "archived": false,
                    "auto_archive_duration": AutoArchiveDuration::Day,
                    "create_timestamp": timestamp,
                    "locked": false
                }
            }))
            .unwrap()
        )
    }

    #[test]
    fn private_thread_deserialization() {
        let timestamp = Timestamp::from_secs(1_632_074_792).expect("non zero");
        let formatted = timestamp.iso_8601().to_string();

        let value = Channel {
            application_id: None,
            applied_tags: None,
            available_tags: None,
            bitrate: None,
            default_auto_archive_duration: Some(AutoArchiveDuration::Hour),
            default_reaction_emoji: None,
            default_thread_rate_limit_per_user: None,
            flags: None,
            guild_id: Some(Id::new(1)),
            icon: None,
            id: Id::new(6),
            invitable: Some(true),
            kind: ChannelType::PrivateThread,
            last_message_id: Some(Id::new(3)),
            last_pin_timestamp: None,
            member: Some(ThreadMember {
                flags: 0_u64,
                id: Some(Id::new(4)),
                join_timestamp: timestamp,
                member: None,
                presence: None,
                user_id: Some(Id::new(5)),
            }),
            member_count: Some(50_u8),
            message_count: Some(50),
            name: Some("privatethread".into()),
            newly_created: Some(true),
            nsfw: None,
            owner_id: Some(Id::new(5)),
            parent_id: Some(Id::new(2)),
            permission_overwrites: Some(Vec::from([PermissionOverwrite {
                allow: Permissions::empty(),
                deny: Permissions::empty(),
                id: Id::new(5),
                kind: PermissionOverwriteType::Member,
            }])),
            position: None,
            rate_limit_per_user: Some(1000),
            recipients: None,
            rtc_region: None,
            thread_metadata: Some(ThreadMetadata {
                archived: false,
                auto_archive_duration: AutoArchiveDuration::Day,
                archive_timestamp: timestamp,
                create_timestamp: Some(timestamp),
                invitable: None,
                locked: false,
            }),
            topic: None,
            user_limit: None,
            video_quality_mode: None,
        };

        assert_eq!(
            value,
            serde_json::from_value(serde_json::json!({
                "id": "6",
                "guild_id": "1",
                "type": ChannelType::PrivateThread,
                "last_message_id": "3",
                "member": {
                    "flags": 0,
                    "id": "4",
                    "join_timestamp": formatted,
                    "user_id": "5",
                },
                "default_auto_archive_duration": 60,
                "invitable": true,
                "member_count": 50,
                "message_count": 50,
                "name": "privatethread",
                "newly_created": true,
                "owner_id": "5",
                "parent_id": "2",
                "rate_limit_per_user": 1000,
                "thread_metadata": {
                    "archive_timestamp": formatted,
                    "archived": false,
                    "auto_archive_duration": AutoArchiveDuration::Day,
                    "create_timestamp": formatted,
                    "locked": false
                },
                "permission_overwrites": [
                    {
                        "allow": "0",
                        "deny": "0",
                        "type": 1,
                        "id": "5"
                    }
                ]
            }))
            .unwrap()
        )
    }
}<|MERGE_RESOLUTION|>--- conflicted
+++ resolved
@@ -1,8 +1,4 @@
-<<<<<<< HEAD
-=======
-pub mod embed;
 pub mod forum;
->>>>>>> 6ad4a22d
 pub mod message;
 pub mod permission_overwrite;
 pub mod stage_instance;
