use crate::voice::VoiceState;
use serde::{Deserialize, Serialize};
use std::ops::{Deref, DerefMut};

#[derive(Clone, Debug, Deserialize, Eq, Hash, PartialEq, Serialize)]
pub struct VoiceStateUpdate(pub VoiceState);

impl Deref for VoiceStateUpdate {
    type Target = VoiceState;

    fn deref(&self) -> &Self::Target {
        &self.0
    }
}

impl DerefMut for VoiceStateUpdate {
    fn deref_mut(&mut self) -> &mut Self::Target {
        &mut self.0
    }
}

#[cfg(test)]
mod tests {
    use super::{VoiceState, VoiceStateUpdate};
    use crate::{
        guild::{Member, MemberFlags},
        id::Id,
        test::image_hash,
        user::User,
        util::datetime::{Timestamp, TimestampParseError},
    };
    use serde_test::Token;
    use std::str::FromStr;

    #[test]
    #[allow(clippy::too_many_lines)]
    fn voice_state_update() {
        let joined_at = Timestamp::from_secs(1_632_072_645).expect("non zero");
        let flags = MemberFlags::BYPASSES_VERIFICATION | MemberFlags::DID_REJOIN;

        let value = VoiceStateUpdate(VoiceState {
            channel_id: None,
            deaf: false,
            guild_id: Some(Id::new(1)),
            member: Some(Member {
                avatar: None,
                communication_disabled_until: None,
                deaf: false,
<<<<<<< HEAD
=======
                flags,
                guild_id: Id::new(1),
>>>>>>> 1299073b
                joined_at,
                mute: false,
                nick: None,
                pending: false,
                premium_since: None,
                roles: vec![Id::new(4)],
                user: User {
                    id: Id::new(1),
                    accent_color: None,
                    avatar: None,
                    banner: None,
                    bot: false,
                    discriminator: 909,
                    name: "foo".to_string(),
                    mfa_enabled: None,
                    locale: None,
                    verified: None,
                    email: None,
                    flags: None,
                    premium_type: None,
                    system: None,
                    public_flags: None,
                },
            }),
            mute: false,
            self_deaf: false,
            self_mute: false,
            self_stream: false,
            self_video: false,
            session_id: "a".to_owned(),
            suppress: false,
            user_id: Id::new(1),
            request_to_speak_timestamp: None,
        });

        serde_test::assert_tokens(
            &value,
            &[
                Token::NewtypeStruct {
                    name: "VoiceStateUpdate",
                },
                Token::Struct {
                    name: "VoiceState",
                    len: 13,
                },
                Token::Str("channel_id"),
                Token::None,
                Token::Str("deaf"),
                Token::Bool(false),
                Token::Str("guild_id"),
                Token::Some,
                Token::NewtypeStruct { name: "Id" },
                Token::Str("1"),
                Token::Str("member"),
                Token::Some,
                Token::Struct {
                    name: "Member",
<<<<<<< HEAD
                    len: 8,
=======
                    len: 10,
>>>>>>> 1299073b
                },
                Token::Str("communication_disabled_until"),
                Token::None,
                Token::Str("deaf"),
                Token::Bool(false),
<<<<<<< HEAD
=======
                Token::Str("flags"),
                Token::U64(flags.bits()),
                Token::Str("guild_id"),
                Token::NewtypeStruct { name: "Id" },
                Token::Str("1"),
>>>>>>> 1299073b
                Token::Str("joined_at"),
                Token::Str("2021-09-19T17:30:45.000000+00:00"),
                Token::Str("mute"),
                Token::Bool(false),
                Token::Str("nick"),
                Token::None,
                Token::Str("pending"),
                Token::Bool(false),
                Token::Str("roles"),
                Token::Seq { len: Some(1) },
                Token::NewtypeStruct { name: "Id" },
                Token::Str("4"),
                Token::SeqEnd,
                Token::Str("user"),
                Token::Struct {
                    name: "User",
                    len: 7,
                },
                Token::Str("accent_color"),
                Token::None,
                Token::Str("avatar"),
                Token::None,
                Token::Str("banner"),
                Token::None,
                Token::Str("bot"),
                Token::Bool(false),
                Token::Str("discriminator"),
                Token::Str("0909"),
                Token::Str("id"),
                Token::NewtypeStruct { name: "Id" },
                Token::Str("1"),
                Token::Str("username"),
                Token::Str("foo"),
                Token::StructEnd,
                Token::StructEnd,
                Token::Str("mute"),
                Token::Bool(false),
                Token::Str("self_deaf"),
                Token::Bool(false),
                Token::Str("self_mute"),
                Token::Bool(false),
                Token::Str("self_stream"),
                Token::Bool(false),
                Token::Str("self_video"),
                Token::Bool(false),
                Token::Str("session_id"),
                Token::Str("a"),
                Token::Str("suppress"),
                Token::Bool(false),
                Token::Str("user_id"),
                Token::NewtypeStruct { name: "Id" },
                Token::Str("1"),
                Token::Str("request_to_speak_timestamp"),
                Token::None,
                Token::StructEnd,
            ],
        );
    }

    #[test]
    #[allow(clippy::too_many_lines)]
    fn voice_state_update_deser_tokens() -> Result<(), TimestampParseError> {
        let joined_at = Timestamp::from_str("2016-12-08T18:41:21.954000+00:00")?;
        let request_to_speak_timestamp = Timestamp::from_str("2021-03-31T18:45:31.297561+00:00")?;
        let flags = MemberFlags::BYPASSES_VERIFICATION | MemberFlags::DID_REJOIN;

        let value = VoiceStateUpdate(VoiceState {
            channel_id: None,
            deaf: false,
            guild_id: Some(Id::new(999_999)),
            member: Some(Member {
                avatar: None,
                communication_disabled_until: None,
                deaf: false,
<<<<<<< HEAD
=======
                flags,
                guild_id: Id::new(999_999),
>>>>>>> 1299073b
                joined_at,
                mute: false,
                nick: Some("Twilight".to_string()),
                pending: false,
                premium_since: None,
                roles: vec![Id::new(123), Id::new(124)],
                user: User {
                    id: Id::new(1_234_123_123_123),
                    accent_color: None,
                    avatar: Some(image_hash::AVATAR),
                    banner: None,
                    bot: false,
                    discriminator: 4242,
                    name: "Twilight Sparkle".to_string(),
                    mfa_enabled: None,
                    locale: None,
                    verified: None,
                    email: None,
                    flags: None,
                    premium_type: None,
                    system: None,
                    public_flags: None,
                },
            }),
            mute: false,
            self_deaf: false,
            self_mute: false,
            self_stream: false,
            self_video: false,
            session_id: "asdasdas1da98da2b3ab3a".to_owned(),
            suppress: false,
            user_id: Id::new(123_213),
            request_to_speak_timestamp: Some(request_to_speak_timestamp),
        });

        // Token stream here's `Member` has no `guild_id`, which deserializer
        // must add.
        // Lack of "guild_id" in real "member" means that de+ser does not
        // reproduce original input (assert only `de`).
        serde_test::assert_de_tokens(
            &value,
            &[
                Token::NewtypeStruct {
                    name: "VoiceStateUpdate",
                },
                Token::Struct {
                    name: "VoiceState",
                    len: 12,
                },
                Token::Str("channel_id"),
                Token::None,
                Token::Str("deaf"),
                Token::Bool(false),
                Token::Str("guild_id"),
                Token::Some,
                Token::NewtypeStruct { name: "Id" },
                Token::Str("999999"),
                Token::Str("member"),
                Token::Some,
                Token::Struct {
                    name: "Member",
                    len: 10,
                },
                Token::Str("communication_disabled_until"),
                Token::None,
                Token::Str("deaf"),
                Token::Bool(false),
                Token::Str("flags"),
                Token::U64(flags.bits()),
                Token::Str("joined_at"),
                Token::Str("2016-12-08T18:41:21.954000+00:00"),
                Token::Str("mute"),
                Token::Bool(false),
                Token::Str("nick"),
                Token::Some,
                Token::Str("Twilight"),
                Token::Str("pending"),
                Token::Bool(false),
                Token::Str("roles"),
                Token::Seq { len: Some(2) },
                Token::NewtypeStruct { name: "Id" },
                Token::Str("123"),
                Token::NewtypeStruct { name: "Id" },
                Token::Str("124"),
                Token::SeqEnd,
                Token::Str("user"),
                Token::Struct {
                    name: "User",
                    len: 7,
                },
                Token::Str("accent_color"),
                Token::None,
                Token::Str("avatar"),
                Token::Some,
                Token::Str(image_hash::AVATAR_INPUT),
                Token::Str("banner"),
                Token::None,
                Token::Str("bot"),
                Token::Bool(false),
                Token::Str("discriminator"),
                Token::Str("4242"),
                Token::Str("id"),
                Token::NewtypeStruct { name: "Id" },
                Token::Str("1234123123123"),
                Token::Str("username"),
                Token::Str("Twilight Sparkle"),
                Token::StructEnd,
                Token::StructEnd,
                Token::Str("mute"),
                Token::Bool(false),
                Token::Str("self_deaf"),
                Token::Bool(false),
                Token::Str("self_mute"),
                Token::Bool(false),
                Token::Str("self_stream"),
                Token::Bool(false),
                Token::Str("self_video"),
                Token::Bool(false),
                Token::Str("session_id"),
                Token::Str("asdasdas1da98da2b3ab3a"),
                Token::Str("suppress"),
                Token::Bool(false),
                Token::Str("user_id"),
                Token::NewtypeStruct { name: "Id" },
                Token::Str("123213"),
                Token::Str("request_to_speak_timestamp"),
                Token::Some,
                Token::Str("2021-03-31T18:45:31.297561+00:00"),
                Token::StructEnd,
            ],
        );

        Ok(())
    }
}<|MERGE_RESOLUTION|>--- conflicted
+++ resolved
@@ -46,11 +46,7 @@
                 avatar: None,
                 communication_disabled_until: None,
                 deaf: false,
-<<<<<<< HEAD
-=======
                 flags,
-                guild_id: Id::new(1),
->>>>>>> 1299073b
                 joined_at,
                 mute: false,
                 nick: None,
@@ -108,24 +104,14 @@
                 Token::Some,
                 Token::Struct {
                     name: "Member",
-<<<<<<< HEAD
-                    len: 8,
-=======
-                    len: 10,
->>>>>>> 1299073b
+                    len: 9,
                 },
                 Token::Str("communication_disabled_until"),
                 Token::None,
                 Token::Str("deaf"),
                 Token::Bool(false),
-<<<<<<< HEAD
-=======
                 Token::Str("flags"),
                 Token::U64(flags.bits()),
-                Token::Str("guild_id"),
-                Token::NewtypeStruct { name: "Id" },
-                Token::Str("1"),
->>>>>>> 1299073b
                 Token::Str("joined_at"),
                 Token::Str("2021-09-19T17:30:45.000000+00:00"),
                 Token::Str("mute"),
@@ -200,11 +186,7 @@
                 avatar: None,
                 communication_disabled_until: None,
                 deaf: false,
-<<<<<<< HEAD
-=======
                 flags,
-                guild_id: Id::new(999_999),
->>>>>>> 1299073b
                 joined_at,
                 mute: false,
                 nick: Some("Twilight".to_string()),
