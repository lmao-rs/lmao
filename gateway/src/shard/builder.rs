use super::{Config, Events, Shard, ShardStartError, ShardStartErrorType};
use crate::EventTypeFlags;
use std::{
    error::Error,
    fmt::{Display, Formatter, Result as FmtResult},
    sync::Arc,
};
use twilight_gateway_queue::{LocalQueue, Queue};
use twilight_http::Client;
use twilight_model::gateway::{
    payload::outgoing::{identify::IdentifyProperties, update_presence::UpdatePresencePayload},
    Intents,
};

/// Large threshold configuration is invalid.
///
/// Returned by [`ShardBuilder::large_threshold`].
#[derive(Debug)]
pub struct LargeThresholdError {
    kind: LargeThresholdErrorType,
}

impl LargeThresholdError {
    /// Immutable reference to the type of error that occurred.
    #[must_use = "retrieving the type has no effect if left unused"]
    pub const fn kind(&self) -> &LargeThresholdErrorType {
        &self.kind
    }

    /// Consume the error, returning the source error if there is any.
    #[allow(clippy::unused_self)]
    #[must_use = "consuming the error and retrieving the source has no effect if left unused"]
    pub fn into_source(self) -> Option<Box<dyn Error + Send + Sync>> {
        None
    }

    /// Consume the error, returning the owned error type and the source error.
    #[must_use = "consuming the error into its parts has no effect if left unused"]
    pub fn into_parts(
        self,
    ) -> (
        LargeThresholdErrorType,
        Option<Box<dyn Error + Send + Sync>>,
    ) {
        (self.kind, None)
    }
}

impl Display for LargeThresholdError {
    fn fmt(&self, f: &mut Formatter<'_>) -> FmtResult {
        match &self.kind {
            LargeThresholdErrorType::TooFew { .. } => {
                f.write_str("provided large threshold value is fewer than 50")
            }
            LargeThresholdErrorType::TooMany { .. } => {
                f.write_str("provided large threshold value is more than 250")
            }
        }
    }
}

impl Error for LargeThresholdError {}

/// Type of [`LargeThresholdError`] that occurred.
#[derive(Debug)]
#[non_exhaustive]
pub enum LargeThresholdErrorType {
    /// Provided large threshold value is too few in number.
    TooFew {
        /// Provided value.
        value: u64,
    },
    /// Provided large threshold value is too many in number.
    TooMany {
        /// Provided value.
        value: u64,
    },
}

/// Shard ID configuration is invalid.
///
/// Returned by [`ShardBuilder::shard`].
#[derive(Debug)]
pub struct ShardIdError {
    kind: ShardIdErrorType,
}

impl ShardIdError {
    /// Immutable reference to the type of error that occurred.
    #[must_use = "retrieving the type has no effect if left unused"]
    pub const fn kind(&self) -> &ShardIdErrorType {
        &self.kind
    }

    /// Consume the error, returning the source error if there is any.
    #[allow(clippy::unused_self)]
    #[must_use = "consuming the error and retrieving the source has no effect if left unused"]
    pub fn into_source(self) -> Option<Box<dyn Error + Send + Sync>> {
        None
    }

    /// Consume the error, returning the owned error type and the source error.
    #[must_use = "consuming the error into its parts has no effect if left unused"]
    pub fn into_parts(self) -> (ShardIdErrorType, Option<Box<dyn Error + Send + Sync>>) {
        (self.kind, None)
    }
}

impl Display for ShardIdError {
    fn fmt(&self, f: &mut Formatter<'_>) -> FmtResult {
        match &self.kind {
            ShardIdErrorType::IdTooLarge { id, total } => {
                f.write_str("provided shard ID ")?;
                Display::fmt(id, f)?;
                f.write_str(" is larger than the total ")?;

                Display::fmt(total, f)
            }
        }
    }
}

impl Error for ShardIdError {}

/// Type of [`ShardIdError`] that occurred.
#[derive(Debug)]
pub enum ShardIdErrorType {
    /// Provided shard ID is higher than provided total shard count.
    IdTooLarge {
        /// Shard ID.
        id: u64,
        /// Total shard count.
        total: u64,
    },
}

/// Builder to configure and construct a shard.
///
/// Use [`ShardBuilder::new`] to start configuring a new [`Shard`].
///
/// # Examples
///
/// Create a new shard, setting the [`large_threshold`] to 100 and the
/// [`shard`] ID to 5 out of 10:
///
/// ```no_run
/// use std::env;
/// use twilight_gateway::{Intents, Shard};
///
/// # fn main() -> Result<(), Box<dyn std::error::Error>> {
/// let token = env::var("DISCORD_TOKEN")?;
///
/// let shard = Shard::builder(token, Intents::GUILD_MESSAGE_REACTIONS)
///     .large_threshold(100)?
///     .shard(5, 10)?
///     .build();
/// # Ok(()) }
/// ```
///
/// [`ShardBuilder::new`]: Self::new
/// [`large_threshold`]: Self::large_threshold
/// [`shard`]: Self::shard
#[derive(Debug)]
pub struct ShardBuilder {
    event_types: EventTypeFlags,
    pub(crate) gateway_url: Option<Box<str>>,
    pub(crate) http_client: Client,
    identify_properties: Option<IdentifyProperties>,
    intents: Intents,
    large_threshold: u64,
    presence: Option<UpdatePresencePayload>,
    queue: Arc<dyn Queue>,
    ratelimit_payloads: bool,
    shard: [u64; 2],
    token: Box<str>,
}

impl ShardBuilder {
    /// Create a new builder to configure and construct a shard.
    ///
    /// Refer to each method to learn their default values.
    pub fn new(mut token: String, intents: Intents) -> Self {
        if !token.starts_with("Bot ") {
            token.insert_str(0, "Bot ");
        }

        Self {
            event_types: EventTypeFlags::default(),
            gateway_url: None,
            http_client: Client::new(token.clone()),
            identify_properties: None,
            intents,
            large_threshold: 50,
            presence: None,
            queue: Arc::new(LocalQueue::new()),
            ratelimit_payloads: true,
            shard: [0, 1],
            token: token.into_boxed_str(),
        }
    }

    /// # Panics
    ///
    /// Panics if `gateway_url` is [`None`]
    pub(crate) fn into_config(self) -> Config {
<<<<<<< HEAD
        let Self {
            event_types,
            gateway_url,
            identify_properties,
            intents,
            large_threshold,
            presence,
            queue,
            shard,
            token,
            ratelimit_payloads,
            ..
        } = self;

        Config {
            event_types,
            gateway_url: gateway_url.expect("always set"),
            identify_properties,
            intents,
            large_threshold,
            presence,
            queue,
=======
        Config {
            event_types: self.event_types,
            gateway_url: self.gateway_url.unwrap(),
            http_client: self.http_client,
            identify_properties: self.identify_properties,
            intents: self.intents,
            large_threshold: self.large_threshold,
            presence: self.presence,
            queue: self.queue,
            ratelimit_payloads: self.ratelimit_payloads,
>>>>>>> 2c9a9470
            session_id: None,
            sequence: None,
            shard: self.shard,
            tls: None,
            token: self.token,
        }
    }

    /// Consume the builder, constructing a shard.
    ///
    /// # Errors
    ///
    /// Returns a [`ShardStartErrorType::RetrievingGatewayUrl`] error type if
    /// the gateway URL couldn't be retrieved from the HTTP API.
    pub async fn build(mut self) -> Result<(Shard, Events), ShardStartError> {
        if self.gateway_url.is_none() {
            // By making an authenticated gateway information retrieval request
            // we're also validating the configured token.
            self.gateway_url = Some(
                self.http_client
                    .gateway()
                    .authed()
                    .exec()
                    .await
                    .map_err(|source| ShardStartError {
                        source: Some(Box::new(source)),
                        kind: ShardStartErrorType::RetrievingGatewayUrl,
                    })?
                    .model()
                    .await
                    .map_err(|source| ShardStartError {
                        source: Some(Box::new(source)),
                        kind: ShardStartErrorType::RetrievingGatewayUrl,
                    })?
                    .url
                    .into_boxed_str(),
            );
        }

        Ok(Shard::new_with_config(self.into_config()))
    }

    /// Set the event types to process.
    ///
    /// This is an optimization technique; all events not included in the
    /// provided event type flags will not be deserialized by the gateway and
    /// will be discarded. All events will still be sent if
    /// [`EventTypeFlags::SHARD_PAYLOAD`] is enabled.
    ///
    /// [`EventTypeFlags::SHARD_PAYLOAD`]: crate::EventTypeFlags::SHARD_PAYLOAD
    #[must_use = "has no effect if not built"]
    pub const fn event_types(mut self, event_types: EventTypeFlags) -> Self {
        self.event_types = event_types;

        self
    }

    /// Set the URL used for connecting to Discord's gateway
    ///
    /// Default is to fetch it from the HTTP API.
    #[must_use = "has no effect if not built"]
    pub fn gateway_url(mut self, gateway_url: String) -> Self {
        self.gateway_url = Some(gateway_url.into_boxed_str());

        self
    }

    /// Set the HTTP client to be used by the shard for getting gateway
    /// information.
    ///
    /// Default is a new, unconfigured instance of an HTTP client.
    #[allow(clippy::missing_const_for_fn)]
    #[must_use = "has no effect if not built"]
    pub fn http_client(mut self, http_client: Client) -> Self {
        self.http_client = http_client;

        self
    }

    /// Set the properties to identify with.
    ///
    /// This may be used if you want to set a different operating system, for
    /// example.
    ///
    /// # Examples
    ///
    /// Set the identify properties for a shard:
    ///
    /// ```no_run
    /// # fn main() -> Result<(), Box<dyn std::error::Error>> {
    /// use std::env::{self, consts::OS};
    /// use twilight_gateway::{Intents, Shard};
    /// use twilight_model::gateway::payload::outgoing::identify::IdentifyProperties;
    ///
    /// let token = env::var("DISCORD_TOKEN")?;
    /// let properties = IdentifyProperties::new(
    ///     "twilight.rs",
    ///     "twilight.rs",
    ///     OS,
    ///     "",
    ///     "",
    /// );
    ///
    /// let builder = Shard::builder(token, Intents::empty())
    ///     .identify_properties(properties);
    /// # Ok(()) }
    /// ```
    #[allow(clippy::missing_const_for_fn)]
    #[must_use = "has no effect if not built"]
    pub fn identify_properties(mut self, identify_properties: IdentifyProperties) -> Self {
        self.identify_properties = Some(identify_properties);

        self
    }

    /// Set the maximum number of members in a guild to load the member list.
    ///
    /// Default value is `50`. The minimum value is `50` and the maximum is
    /// `250`.
    ///
    /// # Examples
    ///
    /// If you pass `200`, then if there are 250 members in a guild the member
    /// list won't be sent. If there are 150 members, then the list *will* be
    /// sent.
    ///
    /// # Errors
    ///
    /// Returns a [`LargeThresholdErrorType::TooFew`] error type if the provided
    /// value is below 50.
    ///
    /// Returns a [`LargeThresholdErrorType::TooMany`] error type if the
    /// provided value is above 250.
    #[allow(clippy::missing_const_for_fn)]
    pub fn large_threshold(mut self, large_threshold: u64) -> Result<Self, LargeThresholdError> {
        match large_threshold {
            0..=49 => {
                return Err(LargeThresholdError {
                    kind: LargeThresholdErrorType::TooFew {
                        value: large_threshold,
                    },
                })
            }
            50..=250 => {}
            251..=u64::MAX => {
                return Err(LargeThresholdError {
                    kind: LargeThresholdErrorType::TooMany {
                        value: large_threshold,
                    },
                })
            }
        }

        self.large_threshold = large_threshold;

        Ok(self)
    }

    /// Set the presence to use automatically when starting a new session.
    ///
    /// Default is no presence, which defaults to strictly being "online"
    /// with no special qualities.
    ///
    /// # Examples
    ///
    /// Set the bot user's presence to idle with the status "Not accepting
    /// commands":
    ///
    /// ```no_run
    /// use std::env;
    /// use twilight_gateway::{Intents, Shard};
    /// use twilight_model::gateway::{
    ///     payload::outgoing::update_presence::UpdatePresencePayload,
    ///     presence::{ActivityType, MinimalActivity, Status},
    /// };
    ///
    /// # fn main() -> Result<(), Box<dyn std::error::Error>> {
    /// let shard = Shard::builder(env::var("DISCORD_TOKEN")?, Intents::empty())
    ///     .presence(UpdatePresencePayload::new(
    ///         vec![MinimalActivity {
    ///             kind: ActivityType::Playing,
    ///             name: "Not accepting commands".into(),
    ///             url: None,
    ///         }
    ///         .into()],
    ///         false,
    ///         None,
    ///         Status::Idle,
    ///     )?);
    /// # Ok(()) }
    ///
    /// ```
    #[must_use = "has no effect if not built"]
    pub fn presence(mut self, presence: UpdatePresencePayload) -> Self {
        self.presence.replace(presence);

        self
    }

    /// Set the queue to use for queueing shard connections.
    ///
    /// You probably don't need to set this yourself, because the [`Cluster`]
    /// manages that for you. Refer to the [`queue`] module for more
    /// information.
    ///
    /// The default value is a queue used only by this shard, or a queue used by
    /// all shards when ran by a [`Cluster`].
    ///
    /// [`Cluster`]: crate::cluster::Cluster
    /// [`queue`]: crate::queue
    #[must_use = "has no effect if not built"]
    pub fn queue(mut self, queue: Arc<dyn Queue>) -> Self {
        self.queue = queue;

        self
    }

    /// Set whether or not outgoing payloads will be ratelimited.
    ///
    /// Useful when running behind a proxy gateway. Running without a
    /// functional ratelimiter **will** get you ratelimited.
    ///
    /// Defaults to being enabled.
    #[allow(clippy::missing_const_for_fn)]
    #[must_use = "has no effect if not built"]
    pub fn ratelimit_payloads(mut self, ratelimit_payloads: bool) -> Self {
        self.ratelimit_payloads = ratelimit_payloads;

        self
    }

    /// Set the shard ID to connect as, and the total number of shards used by
    /// the bot.
    ///
    /// The shard ID is 0-indexed, while the total is 1-indexed.
    ///
    /// The default value is a shard ID of 0 and a shard total of 1, which is
    /// good for smaller bots.
    ///
    /// **Note**: If your bot is in over 250'000 guilds then `shard_total`
    /// *should probably* be a multiple of 16 if you're in the "Large Bot
    /// Sharding" program.
    ///
    /// # Examples
    ///
    /// If you have 19 shards, then your last shard will have an ID of 18 out of
    /// a total of 19 shards:
    ///
    /// ```no_run
    /// use twilight_gateway::{Intents, Shard};
    /// use std::env;
    ///
    /// # fn main() -> Result<(), Box<dyn std::error::Error>> {
    /// let token = env::var("DISCORD_TOKEN")?;
    ///
    /// let shard = Shard::builder(token, Intents::empty()).shard(18, 19)?.build();
    /// # Ok(()) }
    /// ```
    ///
    /// # Errors
    ///
    /// Returns a [`ShardIdErrorType::IdTooLarge`] error type if the shard ID to
    /// connect as is larger than the total.
    #[allow(clippy::missing_const_for_fn)]
    pub fn shard(mut self, shard_id: u64, shard_total: u64) -> Result<Self, ShardIdError> {
        if shard_id >= shard_total {
            return Err(ShardIdError {
                kind: ShardIdErrorType::IdTooLarge {
                    id: shard_id,
                    total: shard_total,
                },
            });
        }

        self.shard = [shard_id, shard_total];

        Ok(self)
    }
}

impl From<(String, Intents)> for ShardBuilder {
    fn from((token, intents): (String, Intents)) -> Self {
        Self::new(token, intents)
    }
}

#[cfg(test)]
mod tests {
    use super::{
        LargeThresholdError, LargeThresholdErrorType, ShardBuilder, ShardIdError, ShardIdErrorType,
    };
    use crate::Intents;
    use static_assertions::{assert_fields, assert_impl_all};
    use std::{error::Error, fmt::Debug};

    assert_impl_all!(LargeThresholdErrorType: Debug, Send, Sync);
    assert_fields!(LargeThresholdErrorType::TooFew: value);
    assert_fields!(LargeThresholdErrorType::TooMany: value);
    assert_impl_all!(LargeThresholdError: Error, Send, Sync);
    assert_impl_all!(ShardBuilder: Debug, From<(String, Intents)>, Send, Sync);
    assert_impl_all!(ShardIdErrorType: Debug, Send, Sync);
    assert_fields!(ShardIdErrorType::IdTooLarge: id, total);
    assert_impl_all!(ShardIdError: Error, Send, Sync);
}<|MERGE_RESOLUTION|>--- conflicted
+++ resolved
@@ -203,41 +203,15 @@
     ///
     /// Panics if `gateway_url` is [`None`]
     pub(crate) fn into_config(self) -> Config {
-<<<<<<< HEAD
-        let Self {
-            event_types,
-            gateway_url,
-            identify_properties,
-            intents,
-            large_threshold,
-            presence,
-            queue,
-            shard,
-            token,
-            ratelimit_payloads,
-            ..
-        } = self;
-
-        Config {
-            event_types,
-            gateway_url: gateway_url.expect("always set"),
-            identify_properties,
-            intents,
-            large_threshold,
-            presence,
-            queue,
-=======
         Config {
             event_types: self.event_types,
             gateway_url: self.gateway_url.unwrap(),
-            http_client: self.http_client,
             identify_properties: self.identify_properties,
             intents: self.intents,
             large_threshold: self.large_threshold,
             presence: self.presence,
             queue: self.queue,
             ratelimit_payloads: self.ratelimit_payloads,
->>>>>>> 2c9a9470
             session_id: None,
             sequence: None,
             shard: self.shard,
