#![doc = include_str!("../README.md")]
#![warn(
    clippy::missing_const_for_fn,
    clippy::missing_docs_in_private_items,
    clippy::pedantic,
    missing_docs,
    unsafe_code
)]
#![allow(
    clippy::module_name_repetitions,
    clippy::must_use_candidate,
    clippy::unnecessary_wraps
)]

pub mod future;

use self::future::{
    WaitForComponentFuture, WaitForComponentStream, WaitForEventFuture, WaitForEventStream,
    WaitForGuildEventFuture, WaitForGuildEventStream, WaitForMessageFuture, WaitForMessageStream,
    WaitForReactionFuture, WaitForReactionStream,
};
use dashmap::DashMap;
use std::{
    fmt::{Debug, Display, Formatter, Result as FmtResult},
    hash::Hash,
    sync::atomic::{AtomicU64, Ordering},
};
use tokio::sync::{
    mpsc::{self, UnboundedReceiver, UnboundedSender as MpscSender},
    oneshot::{self, Receiver, Sender as OneshotSender},
};
use twilight_model::{
    application::interaction::{Interaction, InteractionType},
    gateway::{
        event::Event,
        payload::incoming::{MessageCreate, ReactionAdd},
    },
    id::{
        marker::{ChannelMarker, GuildMarker, MessageMarker},
        Id,
    },
};

/// Map keyed by an ID - such as a channel ID or message ID - storing a list of
/// bystanders.
type BystanderMap<K, V> = DashMap<K, Vec<Bystander<V>>>;

/// Sender to a caller that may be for a future bystander or a stream bystander.
#[derive(Debug)]
enum Sender<E> {
    /// Bystander is a future and the sender is a oneshot.
    Future(OneshotSender<E>),
    /// Bystander is a stream and the sender is an MPSC.
    Stream(MpscSender<E>),
}

impl<E> Sender<E> {
    /// Whether the channel is closed.
    fn is_closed(&self) -> bool {
        match self {
            Self::Future(sender) => sender.is_closed(),
            Self::Stream(sender) => sender.is_closed(),
        }
    }
}

/// Registration for a caller to wait for an event based on a predicate
/// function.
struct Bystander<T> {
    /// Predicate check to perform on an event.
    func: Box<dyn Fn(&T) -> bool + Send + Sync>,
    /// [`Sender::Future`]s consume themselves once upon sending so the sender
    /// needs to be able to be taken out separately.
    sender: Option<Sender<T>>,
}

impl<T: Debug> Debug for Bystander<T> {
    fn fmt(&self, f: &mut Formatter<'_>) -> FmtResult {
        f.debug_struct("Bystander")
            .field("func", &"<dyn Fn(&T) -> bool>")
            .field("sender", &self.sender)
            .finish()
    }
}

/// The `Standby` struct, used by the main event loop to process events and by
/// tasks to wait for an event.
///
/// Refer to the crate-level documentation for more information.
///
/// # Using Standby in multiple tasks
///
/// To use a Standby instance in multiple tasks, consider wrapping it in an
/// [`std::sync::Arc`] or [`std::rc::Rc`].
///
/// # Examples
///
/// ## Timeouts
///
/// Futures can be timed out by passing the future returned by Standby to
/// functions such as [`tokio::time::timeout`]:
///
/// ```rust,no_run
/// # #[tokio::main] async fn main() -> Result<(), Box<dyn std::error::Error>> {
/// use std::time::Duration;
/// use twilight_model::gateway::event::{Event, EventType};
/// use twilight_standby::Standby;
///
/// let standby = Standby::new();
/// let future = standby.wait_for_event(|event: &Event| event.kind() == EventType::Ready);
/// let event = tokio::time::timeout(Duration::from_secs(1), future).await?;
/// # Ok(()) }
/// ```
///
/// [`tokio::time::timeout`]: https://docs.rs/tokio/latest/tokio/time/fn.timeout.html
#[derive(Debug, Default)]
pub struct Standby {
    /// List of component bystanders where the ID of the message is known
    /// beforehand.
    components: DashMap<Id<MessageMarker>, Vec<Bystander<Interaction>>>,
    /// Bystanders for any event that may not be in any particular guild.
    ///
    /// The key is generated via [`event_counter`].
    ///
    /// [`event_counter`]: Self::event_counter
    events: DashMap<u64, Bystander<Event>>,
    /// Event counter to be used as the key of [`events`].
    ///
    /// [`events`]: Self::events
    event_counter: AtomicU64,
    /// List of bystanders where the ID of the guild is known beforehand.
    guilds: DashMap<Id<GuildMarker>, Vec<Bystander<Event>>>,
    /// List of message bystanders where the ID of the channel is known
    /// beforehand.
    messages: DashMap<Id<ChannelMarker>, Vec<Bystander<MessageCreate>>>,
    /// List of reaction bystanders where the ID of the message is known
    /// beforehand.
    reactions: DashMap<Id<MessageMarker>, Vec<Bystander<ReactionAdd>>>,
}

impl Standby {
    /// Create a new instance of `Standby`.
    ///
    /// Once a `Standby` has been created it must process gateway events via
    /// [`process`]. Awaiting an event can start via methods such as
    /// [`wait_for`] and [`wait_for_message_stream`].
    ///
    /// [`process`]: Self::process
    /// [`wait_for`]: Self::wait_for
    /// [`wait_for_message_stream`]: Self::wait_for_message_stream
    #[must_use = "must process events to be useful"]
    pub fn new() -> Self {
        Self::default()
    }

    /// Process an event, calling any bystanders that might be waiting on it.
    ///
    /// Returns statistics about matched [`Standby`] calls and how they were
    /// processed. For example, by using [`ProcessResults::matched`] you can
    /// determine how many calls were sent an event.
    ///
    /// When a bystander checks to see if an event is what it's waiting for, it
    /// will receive the event by cloning it.
    ///
    /// This function must be called when events are received in order for
    /// futures returned by methods to fulfill.
    pub fn process(&self, event: &Event) -> ProcessResults {
        tracing::trace!(event_type = ?event.kind(), ?event, "processing event");

        let mut completions = ProcessResults::new();

        match event {
            Event::InteractionCreate(e) => {
                if e.kind == InteractionType::MessageComponent {
                    if let Some(message) = &e.message {
                        completions.add_with(&Self::process_specific_event(
                            &self.components,
                            message.id,
                            e,
                        ));
                    }
                }
            }
            Event::MessageCreate(e) => {
                completions.add_with(&Self::process_specific_event(
                    &self.messages,
                    e.0.channel_id,
                    e,
                ));
            }
            Event::ReactionAdd(e) => {
                completions.add_with(&Self::process_specific_event(
                    &self.reactions,
                    e.0.message_id,
                    e,
                ));
            }
            _ => {}
        }

        if let Some(guild_id) = event.guild_id() {
            completions.add_with(&Self::process_specific_event(&self.guilds, guild_id, event));
        }

        completions.add_with(&Self::process_event(&self.events, event));

        completions
    }

    /// Wait for an event in a certain guild.
    ///
    /// To wait for multiple guild events matching the given predicate use
    /// [`wait_for_stream`].
    ///
    /// # Examples
    ///
    /// Wait for a [`BanAdd`] event in guild 123:
    ///
    /// ```no_run
    /// # #[tokio::main]
    /// # async fn main() -> Result<(), Box<dyn std::error::Error>> {
    /// use twilight_model::{
    ///     gateway::event::{Event, EventType},
    ///     id::Id,
    /// };
    /// use twilight_standby::Standby;
    ///
    /// let standby = Standby::new();
    ///
    /// let guild_id = Id::new(123);
    ///
    /// let reaction = standby
    ///     .wait_for(guild_id, |event: &Event| event.kind() == EventType::BanAdd)
    ///     .await?;
    /// # Ok(()) }
    /// ```
    ///
    /// # Errors
    ///
    /// The returned future resolves to a [`Canceled`] error if the associated
    /// [`Standby`] instance is dropped.
    ///
    /// [`BanAdd`]: twilight_model::gateway::payload::incoming::BanAdd
    /// [`Canceled`]: future::Canceled
    /// [`wait_for_stream`]: Self::wait_for_stream
    pub fn wait_for<F: Fn(&Event) -> bool + Send + Sync + 'static>(
        &self,
        guild_id: Id<GuildMarker>,
        check: impl Into<Box<F>>,
    ) -> WaitForGuildEventFuture {
        tracing::trace!(%guild_id, "waiting for event in guild");

        WaitForGuildEventFuture {
            rx: Self::insert_future(&self.guilds, guild_id, check),
        }
    }

    /// Wait for a stream of events in a certain guild.
    ///
    /// To wait for only one guild event matching the given predicate use
    /// [`wait_for`].
    ///
    /// # Examples
    ///
    /// Wait for multiple [`BanAdd`] events in guild 123:
    ///
    /// ```no_run
    /// # #[tokio::main]
    /// # async fn main() -> Result<(), Box<dyn std::error::Error>> {
    /// use tokio_stream::StreamExt;
    /// use twilight_model::{
    ///     gateway::event::{Event, EventType},
    ///     id::Id,
    /// };
    /// use twilight_standby::Standby;
    ///
    /// let standby = Standby::new();
    ///
    /// let guild_id = Id::new(123);
    ///
    /// let mut stream =
    ///     standby.wait_for_stream(guild_id, |event: &Event| event.kind() == EventType::BanAdd);
    ///
    /// while let Some(event) = stream.next().await {
    ///     if let Event::BanAdd(ban) = event {
    ///         println!("user {} was banned in guild {}", ban.user.id, ban.guild_id);
    ///     }
    /// }
    /// # Ok(()) }
    /// ```
    ///
    /// # Errors
    ///
    /// The returned stream ends when the associated [`Standby`] instance is
    /// dropped.
    ///
    /// [`BanAdd`]: twilight_model::gateway::payload::incoming::BanAdd
    /// [`wait_for`]: Self::wait_for
    pub fn wait_for_stream<F: Fn(&Event) -> bool + Send + Sync + 'static>(
        &self,
        guild_id: Id<GuildMarker>,
        check: impl Into<Box<F>>,
    ) -> WaitForGuildEventStream {
        tracing::trace!(%guild_id, "waiting for event in guild");

        WaitForGuildEventStream {
            rx: Self::insert_stream(&self.guilds, guild_id, check),
        }
    }

    /// Wait for an event not in a certain guild. This must be filtered by an
    /// event type.
    ///
    /// To wait for multiple events matching the given predicate use
    /// [`wait_for_event_stream`].
    ///
    /// # Examples
    ///
    /// Wait for a [`Ready`] event for shard 5:
    ///
    /// ```no_run
    /// # #[tokio::main]
    /// # async fn main() -> Result<(), Box<dyn std::error::Error>> {
    /// use twilight_model::gateway::event::{Event, EventType};
    /// use twilight_standby::Standby;
    ///
    /// let standby = Standby::new();
    ///
    /// let ready = standby
    ///     .wait_for_event(|event: &Event| {
    ///         if let Event::Ready(ready) = event {
    ///             ready.shard.map_or(false, |id| id.number() == 5)
    ///         } else {
    ///             false
    ///         }
    ///     })
    ///     .await?;
    /// # Ok(()) }
    /// ```
    ///
    /// # Errors
    ///
    /// The returned future resolves to a [`Canceled`] error if the associated
    /// [`Standby`] instance is dropped.
    ///
    /// [`Canceled`]: future::Canceled
    /// [`Ready`]: twilight_model::gateway::payload::incoming::Ready
    /// [`wait_for_event_stream`]: Self::wait_for_event_stream
    pub fn wait_for_event<F: Fn(&Event) -> bool + Send + Sync + 'static>(
        &self,
        check: impl Into<Box<F>>,
    ) -> WaitForEventFuture {
        tracing::trace!("waiting for event");

        let (tx, rx) = oneshot::channel();

        self.events.insert(
            self.next_event_id(),
            Bystander {
                func: check.into(),
                sender: Some(Sender::Future(tx)),
            },
        );

        WaitForEventFuture { rx }
    }

    /// Wait for a stream of events not in a certain guild. This must be
    /// filtered by an event type.
    ///
    /// To wait for only one event matching the given predicate use
    /// [`wait_for_event`].
    ///
    /// # Examples
    ///
    /// Wait for multiple [`Ready`] events on shard 5:
    ///
    /// ```no_run
    /// # #[tokio::main]
    /// # async fn main() -> Result<(), Box<dyn std::error::Error>> {
    /// use tokio_stream::StreamExt;
    /// use twilight_model::gateway::event::{Event, EventType};
    /// use twilight_standby::Standby;
    ///
    /// let standby = Standby::new();
    ///
    /// let mut events = standby.wait_for_event_stream(|event: &Event| {
    ///     if let Event::Ready(ready) = event {
    ///         ready.shard.map_or(false, |id| id.number() == 5)
    ///     } else {
    ///         false
    ///     }
    /// });
    ///
    /// while let Some(event) = events.next().await {
    ///     println!("got event with type {:?}", event.kind());
    /// }
    /// # Ok(()) }
    /// ```
    ///
    /// # Errors
    ///
    /// The returned stream ends when the associated [`Standby`] instance is
    /// dropped.
    ///
    /// [`Ready`]: twilight_model::gateway::payload::incoming::Ready
    /// [`wait_for_event`]: Self::wait_for_event
    pub fn wait_for_event_stream<F: Fn(&Event) -> bool + Send + Sync + 'static>(
        &self,
        check: impl Into<Box<F>>,
    ) -> WaitForEventStream {
        tracing::trace!("waiting for event");

        let (tx, rx) = mpsc::unbounded_channel();

        self.events.insert(
            self.next_event_id(),
            Bystander {
                func: check.into(),
                sender: Some(Sender::Stream(tx)),
            },
        );

        WaitForEventStream { rx }
    }

    /// Wait for a message in a certain channel.
    ///
    /// To wait for multiple messages matching the given predicate use
    /// [`wait_for_message_stream`].
    ///
    /// # Examples
    ///
    /// Wait for a message in channel 123 by user 456 with the content "test":
    ///
    /// ```no_run
    /// # #[tokio::main]
    /// # async fn main() -> Result<(), Box<dyn std::error::Error>> {
    /// use twilight_model::{gateway::payload::incoming::MessageCreate, id::Id};
    /// use twilight_standby::Standby;
    ///
    /// let standby = Standby::new();
    ///
    /// let author_id = Id::new(456);
    /// let channel_id = Id::new(123);
    ///
    /// let message = standby
    ///     .wait_for_message(channel_id, move |event: &MessageCreate| {
    ///         event.author.id == author_id && event.content == "test"
    ///     })
    ///     .await?;
    /// # Ok(()) }
    /// ```
    ///
    /// # Errors
    ///
    /// The returned future resolves to a [`Canceled`] error if the associated
    /// [`Standby`] instance is dropped.
    ///
    /// [`Canceled`]: future::Canceled
    /// [`wait_for_message_stream`]: Self::wait_for_message_stream
    pub fn wait_for_message<F: Fn(&MessageCreate) -> bool + Send + Sync + 'static>(
        &self,
        channel_id: Id<ChannelMarker>,
        check: impl Into<Box<F>>,
    ) -> WaitForMessageFuture {
        tracing::trace!(%channel_id, "waiting for message in channel");

        WaitForMessageFuture {
            rx: Self::insert_future(&self.messages, channel_id, check),
        }
    }

    /// Wait for a stream of message in a certain channel.
    ///
    /// To wait for only one message matching the given predicate use
    /// [`wait_for_message`].
    ///
    /// # Examples
    ///
    /// Wait for multiple messages in channel 123 by user 456 with the content
    /// "test":
    ///
    /// ```no_run
    /// # #[tokio::main]
    /// # async fn main() -> Result<(), Box<dyn std::error::Error>> {
    /// use tokio_stream::StreamExt;
    /// use twilight_model::{gateway::payload::incoming::MessageCreate, id::Id};
    /// use twilight_standby::Standby;
    ///
    /// let standby = Standby::new();
    ///
    /// let author_id = Id::new(456);
    /// let channel_id = Id::new(123);
    ///
    /// let mut messages = standby.wait_for_message_stream(channel_id, move |event: &MessageCreate| {
    ///     event.author.id == author_id && event.content == "test"
    /// });
    ///
    /// while let Some(message) = messages.next().await {
    ///     println!("got message by {}", message.author.id);
    /// }
    /// # Ok(()) }
    /// ```
    ///
    /// # Errors
    ///
    /// The returned stream ends when the associated [`Standby`] instance is
    /// dropped.
    ///
    /// [`wait_for_message`]: Self::wait_for_message
    pub fn wait_for_message_stream<F: Fn(&MessageCreate) -> bool + Send + Sync + 'static>(
        &self,
        channel_id: Id<ChannelMarker>,
        check: impl Into<Box<F>>,
    ) -> WaitForMessageStream {
        tracing::trace!(%channel_id, "waiting for message in channel");

        WaitForMessageStream {
            rx: Self::insert_stream(&self.messages, channel_id, check),
        }
    }

    /// Wait for a reaction on a certain message.
    ///
    /// To wait for multiple reactions matching the given predicate use
    /// [`wait_for_reaction_stream`].
    ///
    /// # Examples
    ///
    /// Wait for a reaction on message 123 by user 456:
    ///
    /// ```no_run
    /// # #[tokio::main]
    /// # async fn main() -> Result<(), Box<dyn std::error::Error>> {
    /// use twilight_model::{gateway::payload::incoming::ReactionAdd, id::Id};
    /// use twilight_standby::Standby;
    ///
    /// let standby = Standby::new();
    ///
    /// let message_id = Id::new(123);
    /// let user_id = Id::new(456);
    ///
    /// let reaction = standby
    ///     .wait_for_reaction(message_id, move |event: &ReactionAdd| {
    ///         event.user_id == user_id
    ///     })
    ///     .await?;
    /// # Ok(()) }
    /// ```
    ///
    /// # Errors
    ///
    /// The returned future resolves to a [`Canceled`] error if the associated
    /// [`Standby`] instance is dropped.
    ///
    /// [`Canceled`]: future::Canceled
    /// [`wait_for_reaction_stream`]: Self::wait_for_reaction_stream
    pub fn wait_for_reaction<F: Fn(&ReactionAdd) -> bool + Send + Sync + 'static>(
        &self,
        message_id: Id<MessageMarker>,
        check: impl Into<Box<F>>,
    ) -> WaitForReactionFuture {
        tracing::trace!(%message_id, "waiting for reaction on message");

        WaitForReactionFuture {
            rx: Self::insert_future(&self.reactions, message_id, check),
        }
    }

    /// Wait for a stream of reactions on a certain message.
    ///
    /// To wait for only one reaction matching the given predicate use
    /// [`wait_for_reaction`].
    ///
    /// # Examples
    ///
    /// Wait for multiple reactions on message 123 with unicode reaction "🤠":
    ///
    /// ```no_run
    /// # #[tokio::main]
    /// # async fn main() -> Result<(), Box<dyn std::error::Error>> {
    /// use tokio_stream::StreamExt;
    /// use twilight_model::{
    ///     channel::message::ReactionType,
    ///     gateway::payload::incoming::ReactionAdd,
    ///     id::Id,
    /// };
    /// use twilight_standby::Standby;
    ///
    /// let standby = Standby::new();
    ///
    /// let message_id = Id::new(123);
    ///
    /// let mut reactions = standby.wait_for_reaction_stream(message_id, |event: &ReactionAdd| {
    ///     matches!(&event.emoji, ReactionType::Unicode { name } if name == "🤠")
    /// });
    ///
    /// while let Some(reaction) = reactions.next().await {
    ///     println!("got a reaction by {}", reaction.user_id);
    /// }
    /// # Ok(()) }
    /// ```
    ///
    /// # Errors
    ///
    /// The returned stream ends when the associated [`Standby`] instance is
    /// dropped.
    ///
    /// [`wait_for_reaction`]: Self::wait_for_reaction
    pub fn wait_for_reaction_stream<F: Fn(&ReactionAdd) -> bool + Send + Sync + 'static>(
        &self,
        message_id: Id<MessageMarker>,
        check: impl Into<Box<F>>,
    ) -> WaitForReactionStream {
        tracing::trace!(%message_id, "waiting for reaction on message");

        WaitForReactionStream {
            rx: Self::insert_stream(&self.reactions, message_id, check),
        }
    }

    /// Wait for a component on a certain message.
    ///
    /// Returns a `Canceled` error if the `Standby` struct was dropped.
    ///
    /// If you need to wait for multiple components matching the given predicate,
    /// use [`wait_for_component_stream`].
    ///
    /// # Examples
    ///
    /// Wait for a component on message 123 by user 456:
    ///
    /// ```no_run
    /// # #[tokio::main] async fn main() -> Result<(), Box<dyn std::error::Error>> {
    /// use twilight_model::{application::interaction::Interaction, id::Id};
    /// use twilight_standby::Standby;
    ///
    /// let standby = Standby::new();
    /// let message_id = Id::new(123);
    ///
    /// let component = standby
    ///     .wait_for_component(message_id, |event: &Interaction| {
    ///         event.author_id() == Some(Id::new(456))
    ///     })
    ///     .await?;
    /// # Ok(()) }
    /// ```
    ///
    /// [`wait_for_component_stream`]: Self::wait_for_component_stream
    pub fn wait_for_component<F: Fn(&Interaction) -> bool + Send + Sync + 'static>(
        &self,
        message_id: Id<MessageMarker>,
        check: impl Into<Box<F>>,
    ) -> WaitForComponentFuture {
        tracing::trace!(%message_id, "waiting for component on message");

        WaitForComponentFuture {
            rx: Self::insert_future(&self.components, message_id, check),
        }
    }

    /// Wait for a stream of components on a certain message.
    ///
    /// Returns a `Canceled` error if the `Standby` struct was dropped.
    ///
    /// If you need to wait for only one component matching the given predicate,
    /// use [`wait_for_component`].
    ///
    /// # Examples
    ///
    /// Wait for multiple button components on message 123 with a `custom_id` of
    /// "Click":
    ///
    /// ```no_run
    /// # #[tokio::main] async fn main() -> Result<(), Box<dyn std::error::Error>> {
    /// use tokio_stream::StreamExt;
    /// use twilight_model::{
    ///     application::interaction::{Interaction, InteractionData},
    ///     id::Id,
    /// };
    /// use twilight_standby::Standby;
    ///
    /// let standby = Standby::new();
    /// let message_id = Id::new(123);
    ///
    /// let mut components = standby.wait_for_component_stream(message_id, |event: &Interaction| {
    ///     if let Some(InteractionData::MessageComponent(data)) = &event.data {
    ///         data.custom_id == "Click".to_string()
    ///     } else {
    ///         false
    ///     }
    /// });
    ///
    /// while let Some(component) = components.next().await {
    ///     println!("got a component by {}", component.author_id().unwrap());
    /// }
    /// # Ok(()) }
    /// ```
    ///
    /// [`wait_for_component`]: Self::wait_for_component
    pub fn wait_for_component_stream<F: Fn(&Interaction) -> bool + Send + Sync + 'static>(
        &self,
        message_id: Id<MessageMarker>,
        check: impl Into<Box<F>>,
    ) -> WaitForComponentStream {
        tracing::trace!(%message_id, "waiting for component on message");

        WaitForComponentStream {
            rx: Self::insert_stream(&self.components, message_id, check),
        }
    }

    /// Next event ID in [`Standby::event_counter`].
    fn next_event_id(&self) -> u64 {
        self.event_counter.fetch_add(1, Ordering::SeqCst)
    }

    /// Append a new future bystander into a map according to the ID.
    fn insert_future<F: Fn(&V) -> bool + Send + Sync + 'static, K: Eq + Hash, V>(
        map: &BystanderMap<K, V>,
        id: K,
        check: impl Into<Box<F>>,
    ) -> Receiver<V> {
        let (tx, rx) = oneshot::channel();

        let mut entry = map.entry(id).or_default();
        entry.push(Bystander {
            func: check.into(),
            sender: Some(Sender::Future(tx)),
        });

        rx
    }

    /// Append a new stream bystander into a map according to the ID.
    fn insert_stream<F: Fn(&V) -> bool + Send + Sync + 'static, K: Eq + Hash, V>(
        map: &BystanderMap<K, V>,
        id: K,
        check: impl Into<Box<F>>,
    ) -> UnboundedReceiver<V> {
        let (tx, rx) = mpsc::unbounded_channel();

        let mut entry = map.entry(id).or_default();
        entry.push(Bystander {
            func: check.into(),
            sender: Some(Sender::Stream(tx)),
        });

        rx
    }

    /// Process a general event that is not of any particular type or in any
    /// particular guild.
    #[tracing::instrument(level = "trace")]
    fn process_event<K: Debug + Display + Eq + Hash + PartialEq + 'static, V: Clone + Debug>(
        map: &DashMap<K, Bystander<V>>,
        event: &V,
    ) -> ProcessResults {
        tracing::trace!(?event, "processing event");

        let mut results = ProcessResults::new();

        map.retain(|id, bystander| {
            let result = Self::bystander_process(bystander, event);
            results.handle(result);

            tracing::trace!(bystander_id = %id, ?result, "event bystander processed");

            // We want to retain bystanders that are *incomplete* and remove
            // bystanders that are *complete*.
            !result.is_complete()
        });

        results
    }

    /// Process a general event that is either of a particular type or in a
    /// particular guild.
    #[tracing::instrument(level = "trace")]
    fn process_specific_event<
        K: Debug + Display + Eq + Hash + PartialEq + 'static,
        V: Clone + Debug,
    >(
        map: &DashMap<K, Vec<Bystander<V>>>,
        guild_id: K,
        event: &V,
    ) -> ProcessResults {
        // Iterate over a guild's bystanders and mark it for removal if there
        // are no bystanders remaining.
        let (remove_guild, results) = if let Some(mut bystanders) = map.get_mut(&guild_id) {
            let results = Self::bystander_iter(&mut bystanders, event);

            (bystanders.is_empty(), results)
        } else {
            tracing::trace!(%guild_id, "guild has no event bystanders");

            return ProcessResults::new();
        };

        if remove_guild {
            tracing::trace!(%guild_id, "removing guild from map");

            map.remove(&guild_id);
        }

        results
    }

    /// Iterate over bystanders and remove the ones that match the predicate.
    #[tracing::instrument(level = "trace")]
    fn bystander_iter<E: Clone + Debug>(
        bystanders: &mut Vec<Bystander<E>>,
        event: &E,
    ) -> ProcessResults {
        tracing::trace!(?bystanders, "iterating over bystanders");

        // Iterate over the list of bystanders by using an index and manually
        // indexing in to the list.
        //
        // # Logic
        //
        // In each iteration we decide whether to retain a bystander: if we do
        // then we can increment our index and move on, but if we opt to instead
        // remove it then we do so and don't increment the index. The reason we
        // don't increment the index is because when we remove an element the
        // index does not become empty and instead everything to the right is
        // shifted to the left, illustrated as such:
        //
        //     |---|
        //     v   |
        // A - B - C - D
        //     |   ^   |
        //     |   |---|
        //     |
        //  Remove B
        //
        // After: A - C - D
        //
        // # Reasons not to use alternatives
        //
        // **`Vec::retain`** we need to mutate the entries in order to take out
        // the sender and `Vec::retain` only gives us immutable references.
        //
        // A form of enumeration can't be used because sometimes the index
        // doesn't advance; iterators would continue to provide incrementing
        // enumeration indexes while we sometimes want to reuse an index.
        let mut index = 0;
        let mut results = ProcessResults::new();

        while index < bystanders.len() {
            tracing::trace!(%index, "checking bystander");

            let status = Self::bystander_process(&mut bystanders[index], event);
            results.handle(status);

            tracing::trace!(%index, ?status, "checked bystander");

            if status.is_complete() {
                bystanders.remove(index);
            } else {
                index += 1;
            }
        }

        results
    }

    /// Process a bystander, sending the event if the sender is active and the
    /// predicate matches. Returns whether the bystander has fulfilled.
    ///
    /// Returns whether the bystander is fulfilled; if the bystander has been
    /// fulfilled then the channel is now closed.
    #[tracing::instrument(level = "trace")]
    fn bystander_process<T: Clone + Debug>(
        bystander: &mut Bystander<T>,
        event: &T,
    ) -> ProcessStatus {
        // We need to take the sender out because `OneshotSender`s consume
        // themselves when calling `OneshotSender::send`.
        let Some(sender) = bystander.sender.take() else {
            tracing::trace!("bystander has no sender, indicating for removal");

            return ProcessStatus::AlreadyComplete;
        };

        // The channel may have closed due to the receiver dropping their end,
        // in which case we can say we're done.
        if sender.is_closed() {
            tracing::trace!("bystander's rx dropped, indicating for removal");

            return ProcessStatus::Dropped;
        }

        // Lastly check to see if the predicate matches the event. If it doesn't
        // then we can short-circuit.
        if !(bystander.func)(event) {
            tracing::trace!("bystander check doesn't match, not removing");

            // Put the sender back into its bystander since we'll still need it
            // next time around.
            bystander.sender.replace(sender);

            return ProcessStatus::Skip;
        }

        match sender {
            Sender::Future(tx) => {
                // We don't care if the event successfully sends or not since
                // we're going to be tossing out the bystander anyway.
                drop(tx.send(event.clone()));

                tracing::trace!("bystander matched event, indicating for removal");

                ProcessStatus::SentFuture
            }
            Sender::Stream(tx) => {
                // If we can send an event to the receiver and the channel is
                // still open then we need to retain the bystander, otherwise we
                // need to mark it for removal.
                if tx.send(event.clone()).is_ok() {
                    tracing::trace!("bystander is a stream, retaining in map");

                    bystander.sender.replace(Sender::Stream(tx));

                    ProcessStatus::SentStream
                } else {
                    ProcessStatus::Dropped
                }
            }
        }
    }
}
/// Number of [`Standby`] calls that were completed.
#[derive(Clone, Debug, Eq, Hash, PartialEq)]
pub struct ProcessResults {
    /// Number of bystanders that were dropped due to the receiving end
    /// dropping.
    dropped: usize,
    /// Number of future bystanders that were open and were sent an event.
    fulfilled: usize,
    /// Number of stream bystanders that were open and were sent an event.
    sent: usize,
}

impl ProcessResults {
    /// Create a new set of zeroed out results.
    const fn new() -> Self {
        Self {
            dropped: 0,
            fulfilled: 0,
            sent: 0,
        }
    }

    /// Number of [`Standby`] calls where the receiver had already dropped their
    /// end.
    ///
    /// This may happen when a caller calls into [`Standby`] but then times out
    /// or otherwise cancels their request.
    pub const fn dropped(&self) -> usize {
        self.dropped
    }

    /// Number of [`Standby`] calls that were fulfilled.
    ///
    /// Calls for futures via methods such as [`Standby::wait_for`] will be
    /// marked as fulfilled once matched and an event is sent over the channel.
    ///
    /// **Caveat**: although an event has been sent over the channel to the
    /// receiver it is not guaranteed whether the receiver end actually received
    /// it; the receiver end may drop shortly after an event is sent. In this
    /// case the call is considered to be fulfilled.
    pub const fn fulfilled(&self) -> usize {
        self.fulfilled
    }

    /// Number of calls that were matched and were sent an event.
    ///
    /// This is the sum of [`fulfilled`] and [`sent`].
    ///
    /// See the caveats for both methods.
    ///
    /// [`fulfilled`]: Self::fulfilled
    /// [`sent`]: Self::sent
    pub const fn matched(&self) -> usize {
        self.fulfilled() + self.sent()
    }

    /// Number of [`Standby`] streaming calls that were matched and had an event
    /// sent to them.
    ///
    /// **Caveat**: although an event has been sent over the channel to the
    /// receiver it is not guaranteed whether the receiver end actually received
    /// it; the receiver end may drop shortly after an event is sent. In this
    /// case the call is considered to be sent. Checks over this call will in
    /// the future be considered [`dropped`].
    ///
    /// [`dropped`]: Self::dropped
    pub const fn sent(&self) -> usize {
        self.sent
    }

    /// Add another set of results to this set.
    fn add_with(&mut self, other: &Self) {
        self.dropped = self.dropped.saturating_add(other.dropped);
        self.fulfilled = self.fulfilled.saturating_add(other.fulfilled);
        self.sent = self.sent.saturating_add(other.sent);
    }

    /// Handle a process status.
    fn handle(&mut self, status: ProcessStatus) {
        match status {
            ProcessStatus::Dropped => {
                self.dropped += 1;
            }
            ProcessStatus::SentFuture => {
                self.fulfilled += 1;
            }
            ProcessStatus::SentStream => {
                self.sent += 1;
            }
            ProcessStatus::AlreadyComplete | ProcessStatus::Skip => {}
        }
    }
}

/// Status result of processing a bystander via [`Standby::bystander_process`].
#[derive(Clone, Copy, Debug)]
enum ProcessStatus {
    /// Call matched but already matched previously and was not removed, so the
    /// subject must be removed and not counted towards results.
    AlreadyComplete,
    /// Call matched but the receiver dropped their end.
    Dropped,
    /// Call matched a oneshot.
    SentFuture,
    /// Call matched a stream.
    SentStream,
    /// Call was not matched.
    Skip,
}

impl ProcessStatus {
    /// Whether the call is complete.
    const fn is_complete(self) -> bool {
        matches!(
            self,
            Self::AlreadyComplete | Self::Dropped | Self::SentFuture
        )
    }
}

#[cfg(test)]
mod tests {
    #![allow(clippy::non_ascii_literal)]

    use crate::Standby;
    use static_assertions::assert_impl_all;
    use std::fmt::Debug;
    use tokio_stream::StreamExt;
    use twilight_gateway::{Event, EventType};
    use twilight_model::{
        application::interaction::{
            message_component::MessageComponentInteractionData, Interaction, InteractionData,
            InteractionType,
        },
        channel::{
            message::{component::ComponentType, Message, MessageType, ReactionType},
            Channel, ChannelType,
        },
        gateway::{
            payload::incoming::{InteractionCreate, MessageCreate, ReactionAdd, Ready, RoleDelete},
            GatewayReaction, ShardId,
        },
        guild::Permissions,
        id::{marker::GuildMarker, Id},
        oauth::{ApplicationFlags, PartialApplication},
        user::{CurrentUser, User},
        util::Timestamp,
    };

    assert_impl_all!(Standby: Debug, Default, Send, Sync);

    fn message() -> Message {
        Message {
            activity: None,
            application: None,
            application_id: None,
            attachments: Vec::new(),
            author: User {
                accent_color: None,
                avatar: None,
                avatar_decoration: None,
                banner: None,
                bot: false,
                discriminator: 1,
                email: None,
                flags: None,
                global_name: Some("test".to_owned()),
                id: Id::new(2),
                locale: None,
                mfa_enabled: None,
                name: "twilight".to_owned(),
                premium_type: None,
                public_flags: None,
                system: None,
                verified: None,
            },
            channel_id: Id::new(1),
            components: Vec::new(),
            content: "test".to_owned(),
            edited_timestamp: None,
            embeds: Vec::new(),
            flags: None,
            guild_id: Some(Id::new(4)),
            id: Id::new(3),
            interaction: None,
            kind: MessageType::Regular,
            member: None,
            mention_channels: Vec::new(),
            mention_everyone: false,
            mention_roles: Vec::new(),
            mentions: Vec::new(),
            pinned: false,
            reactions: Vec::new(),
            reference: None,
            referenced_message: None,
            role_subscription_data: None,
            sticker_items: Vec::new(),
            timestamp: Timestamp::from_secs(1_632_072_645).expect("non zero"),
            thread: None,
            tts: false,
            webhook_id: None,
        }
    }

    fn reaction() -> GatewayReaction {
        GatewayReaction {
            channel_id: Id::new(2),
            emoji: ReactionType::Unicode {
                name: "🍎".to_owned(),
            },
            guild_id: Some(Id::new(1)),
            member: None,
            message_author_id: None,
            message_id: Id::new(4),
            user_id: Id::new(3),
        }
    }

    #[allow(deprecated)]
    fn button() -> Interaction {
        Interaction {
            app_permissions: Some(Permissions::SEND_MESSAGES),
            application_id: Id::new(1),
            channel: Some(Channel {
                bitrate: None,
                guild_id: None,
                id: Id::new(400),
                kind: ChannelType::GuildText,
                last_message_id: None,
                last_pin_timestamp: None,
                name: None,
                nsfw: None,
                owner_id: None,
                parent_id: None,
                permission_overwrites: None,
                position: None,
                rate_limit_per_user: None,
                recipients: None,
                rtc_region: None,
                topic: None,
                user_limit: None,
                application_id: None,
                applied_tags: None,
                available_tags: None,
                default_auto_archive_duration: None,
                default_forum_layout: None,
                default_reaction_emoji: None,
                default_sort_order: None,
                default_thread_rate_limit_per_user: None,
                flags: None,
                icon: None,
                invitable: None,
                managed: None,
                member: None,
                member_count: None,
                message_count: None,
                newly_created: None,
                thread_metadata: None,
                video_quality_mode: None,
            }),
            channel_id: None,
            data: Some(InteractionData::MessageComponent(Box::new(
                MessageComponentInteractionData {
                    custom_id: String::from("Click"),
                    component_type: ComponentType::Button,
                    resolved: None,
                    values: Vec::new(),
                },
<<<<<<< HEAD
            )),
            entitlements: Vec::new(),
=======
            ))),
>>>>>>> effddf2b
            guild_id: Some(Id::new(3)),
            guild_locale: None,
            id: Id::new(4),
            kind: InteractionType::MessageComponent,
            locale: Some("en-GB".to_owned()),
            member: None,
            message: Some(message()),
            token: String::from("token"),
            user: Some(User {
                accent_color: None,
                avatar: None,
                avatar_decoration: None,
                banner: None,
                bot: false,
                discriminator: 1,
                email: None,
                flags: None,
                global_name: Some("test".to_owned()),
                id: Id::new(2),
                locale: None,
                mfa_enabled: None,
                name: "twilight".to_owned(),
                premium_type: None,
                public_flags: None,
                system: None,
                verified: None,
            }),
        }
    }

    /// Test that if a receiver drops their end, the result properly counts the
    /// statistic.
    #[tokio::test]
    async fn test_dropped() {
        let standby = Standby::new();
        let guild_id = Id::new(1);

        {
            let _rx = standby.wait_for(guild_id, move |_: &Event| false);
        }

        let results = standby.process(&Event::RoleDelete(RoleDelete {
            guild_id,
            role_id: Id::new(2),
        }));

        assert_eq!(1, results.dropped());
        assert_eq!(0, results.fulfilled());
        assert_eq!(0, results.sent());
    }

    /// Test that both events in guild 1 is matched but the event in guild 2 is
    /// not matched by testing the returned matched amount.
    #[tokio::test]
    async fn test_matched() {
        fn check(event: &Event, guild_id: Id<GuildMarker>) -> bool {
            matches!(event, Event::RoleDelete(e) if e.guild_id == guild_id)
        }

        let standby = Standby::new();
        let guild_id_one = Id::new(1);
        let guild_id_two = Id::new(2);
        let _one = standby.wait_for(guild_id_one, move |event: &Event| {
            check(event, guild_id_one)
        });
        let _two = standby.wait_for(guild_id_one, move |event: &Event| {
            check(event, guild_id_one)
        });
        let _three = standby.wait_for(guild_id_two, move |event: &Event| {
            check(event, guild_id_two)
        });

        let results = standby.process(&Event::RoleDelete(RoleDelete {
            guild_id: Id::new(1),
            role_id: Id::new(2),
        }));

        assert_eq!(0, results.dropped());
        assert_eq!(2, results.fulfilled());
        assert_eq!(0, results.sent());
    }

    /// Test that the [`ProcessResults::sent`] counter increments if a match is
    /// sent to it.
    #[tokio::test]
    async fn test_sent() {
        let standby = Standby::new();
        let guild_id = Id::new(1);

        let _rx = standby.wait_for_stream(guild_id, move |_: &Event| true);

        let results = standby.process(&Event::RoleDelete(RoleDelete {
            guild_id,
            role_id: Id::new(2),
        }));

        assert_eq!(0, results.dropped());
        assert_eq!(0, results.fulfilled());
        assert_eq!(1, results.sent());
    }

    /// Test basic functionality of the [`Standby::wait_for`] method.
    #[tokio::test]
    async fn test_wait_for() {
        let standby = Standby::new();
        let wait = standby.wait_for(
            Id::new(1),
            |event: &Event| matches!(event, Event::RoleDelete(e) if e.guild_id.get() == 1),
        );
        standby.process(&Event::RoleDelete(RoleDelete {
            guild_id: Id::new(1),
            role_id: Id::new(2),
        }));

        assert_eq!(
            wait.await.unwrap(),
            Event::RoleDelete(RoleDelete {
                guild_id: Id::new(1),
                role_id: Id::new(2),
            })
        );
        assert!(standby.guilds.is_empty());
    }

    /// Test basic functionality of the [`Standby::wait_for_stream`] method.
    #[tokio::test]
    async fn test_wait_for_stream() {
        let standby = Standby::new();
        let mut stream = standby.wait_for_stream(
            Id::new(1),
            |event: &Event| matches!(event, Event::RoleDelete(e) if e.guild_id.get() == 1),
        );
        standby.process(&Event::RoleDelete(RoleDelete {
            guild_id: Id::new(1),
            role_id: Id::new(2),
        }));
        standby.process(&Event::RoleDelete(RoleDelete {
            guild_id: Id::new(1),
            role_id: Id::new(3),
        }));

        assert_eq!(
            stream.next().await,
            Some(Event::RoleDelete(RoleDelete {
                guild_id: Id::new(1),
                role_id: Id::new(2)
            }))
        );
        assert_eq!(
            stream.next().await,
            Some(Event::RoleDelete(RoleDelete {
                guild_id: Id::new(1),
                role_id: Id::new(3)
            }))
        );
        assert!(!standby.guilds.is_empty());
        drop(stream);
        standby.process(&Event::RoleDelete(RoleDelete {
            guild_id: Id::new(1),
            role_id: Id::new(4),
        }));
        assert!(standby.guilds.is_empty());
    }

    /// Test basic functionality of the [`Standby::wait_for_event`] method.
    #[tokio::test]
    async fn test_wait_for_event() {
        let ready = Ready {
            application: PartialApplication {
                flags: ApplicationFlags::empty(),
                id: Id::new(1),
            },
            guilds: Vec::new(),
            resume_gateway_url: "wss://gateway.discord.gg".into(),
            session_id: String::new(),
            shard: Some(ShardId::new(5, 7)),
            user: CurrentUser {
                accent_color: None,
                avatar: None,
                banner: None,
                bot: false,
                discriminator: 1,
                email: None,
                id: Id::new(1),
                mfa_enabled: true,
                name: "twilight".to_owned(),
                verified: Some(false),
                premium_type: None,
                public_flags: None,
                flags: None,
                locale: None,
            },
            version: 6,
        };
        let event = Event::Ready(Box::new(ready));

        let standby = Standby::new();
        let wait = standby.wait_for_event(|event: &Event| match event {
            Event::Ready(ready) => ready.shard.map_or(false, |id| id.number() == 5),
            _ => false,
        });
        assert!(!standby.events.is_empty());
        standby.process(&event);

        assert_eq!(event, wait.await.unwrap());
        assert!(standby.events.is_empty());
    }

    /// Test basic functionality of the [`Standby::wait_for_event_stream`]
    /// method.
    #[tokio::test]
    async fn test_wait_for_event_stream() {
        let standby = Standby::new();
        let mut stream =
            standby.wait_for_event_stream(|event: &Event| event.kind() == EventType::Resumed);
        standby.process(&Event::Resumed);
        assert_eq!(stream.next().await, Some(Event::Resumed));
        assert!(!standby.events.is_empty());
        drop(stream);
        standby.process(&Event::Resumed);
        assert!(standby.events.is_empty());
    }

    /// Test basic functionality of the [`Standby::wait_for_message`] method.
    #[tokio::test]
    async fn test_wait_for_message() {
        let message = message();
        let event = Event::MessageCreate(Box::new(MessageCreate(message)));

        let standby = Standby::new();
        let wait = standby.wait_for_message(Id::new(1), |message: &MessageCreate| {
            message.author.id.get() == 2
        });
        standby.process(&event);

        assert_eq!(3, wait.await.map(|msg| msg.id.get()).unwrap());
        assert!(standby.messages.is_empty());
    }

    /// Test basic functionality of the [`Standby::wait_for_message_stream`]
    /// method.
    #[tokio::test]
    async fn test_wait_for_message_stream() {
        let standby = Standby::new();
        let mut stream = standby.wait_for_message_stream(Id::new(1), |_: &MessageCreate| true);
        standby.process(&Event::MessageCreate(Box::new(MessageCreate(message()))));
        standby.process(&Event::MessageCreate(Box::new(MessageCreate(message()))));

        assert!(stream.next().await.is_some());
        assert!(stream.next().await.is_some());
        drop(stream);
        assert_eq!(1, standby.messages.len());
        standby.process(&Event::MessageCreate(Box::new(MessageCreate(message()))));
        assert!(standby.messages.is_empty());
    }

    /// Test basic functionality of the [`Standby::wait_for_reaction`] method.
    #[tokio::test]
    async fn test_wait_for_reaction() {
        let event = Event::ReactionAdd(Box::new(ReactionAdd(reaction())));

        let standby = Standby::new();
        let wait = standby.wait_for_reaction(Id::new(4), |reaction: &ReactionAdd| {
            reaction.user_id.get() == 3
        });

        standby.process(&event);

        assert_eq!(
            Id::new(3),
            wait.await.map(|reaction| reaction.user_id).unwrap()
        );
        assert!(standby.reactions.is_empty());
    }

    /// Test basic functionality of the [`Standby::wait_for_reaction_stream`]
    /// method.
    #[tokio::test]
    async fn test_wait_for_reaction_stream() {
        let standby = Standby::new();
        let mut stream = standby.wait_for_reaction_stream(Id::new(4), |_: &ReactionAdd| true);
        standby.process(&Event::ReactionAdd(Box::new(ReactionAdd(reaction()))));
        standby.process(&Event::ReactionAdd(Box::new(ReactionAdd(reaction()))));

        assert!(stream.next().await.is_some());
        assert!(stream.next().await.is_some());
        drop(stream);
        assert_eq!(1, standby.reactions.len());
        standby.process(&Event::ReactionAdd(Box::new(ReactionAdd(reaction()))));
        assert!(standby.reactions.is_empty());
    }

    /// Assert that Standby processing some non-matching events will not affect
    /// the matching of a later event.
    #[tokio::test]
    async fn test_wait_for_component() {
        let event = Event::InteractionCreate(Box::new(InteractionCreate(button())));

        let standby = Standby::new();
        let wait = standby.wait_for_component(Id::new(3), |button: &Interaction| {
            button.author_id() == Some(Id::new(2))
        });

        standby.process(&event);

        assert_eq!(
            Some(Id::new(2)),
            wait.await.map(|button| button.author_id()).unwrap()
        );
        assert!(standby.components.is_empty());
    }

    #[tokio::test]
    async fn test_wait_for_component_stream() {
        let standby = Standby::new();
        let mut stream = standby.wait_for_component_stream(Id::new(3), |_: &Interaction| true);
        standby.process(&Event::InteractionCreate(Box::new(InteractionCreate(
            button(),
        ))));
        standby.process(&Event::InteractionCreate(Box::new(InteractionCreate(
            button(),
        ))));

        assert!(stream.next().await.is_some());
        assert!(stream.next().await.is_some());
        drop(stream);
        assert_eq!(1, standby.components.len());
        standby.process(&Event::InteractionCreate(Box::new(InteractionCreate(
            button(),
        ))));
        assert!(standby.components.is_empty());
    }

    #[tokio::test]
    async fn test_handles_wrong_events() {
        let standby = Standby::new();
        let wait = standby.wait_for_event(|event: &Event| event.kind() == EventType::Resumed);

        standby.process(&Event::GatewayHeartbeatAck);
        standby.process(&Event::GatewayHeartbeatAck);
        standby.process(&Event::Resumed);

        assert_eq!(Event::Resumed, wait.await.unwrap());
    }

    /// Test that generic event handlers will be given the opportunity to
    /// process events with specific handlers (message creates, reaction adds)
    /// and guild events. Similarly, guild handlers should be able to process
    /// specific handler events as well.
    #[tokio::test]
    async fn test_process_nonspecific_handling() {
        let standby = Standby::new();

        // generic event handler gets message creates
        let wait = standby.wait_for_event(|event: &Event| event.kind() == EventType::MessageCreate);
        standby.process(&Event::MessageCreate(Box::new(MessageCreate(message()))));
        assert!(matches!(wait.await, Ok(Event::MessageCreate(_))));

        // generic event handler gets reaction adds
        let wait = standby.wait_for_event(|event: &Event| event.kind() == EventType::ReactionAdd);
        standby.process(&Event::ReactionAdd(Box::new(ReactionAdd(reaction()))));
        assert!(matches!(wait.await, Ok(Event::ReactionAdd(_))));

        // generic event handler gets other guild events
        let wait = standby.wait_for_event(|event: &Event| event.kind() == EventType::RoleDelete);
        standby.process(&Event::RoleDelete(RoleDelete {
            guild_id: Id::new(1),
            role_id: Id::new(2),
        }));
        assert!(matches!(wait.await, Ok(Event::RoleDelete(_))));

        // guild event handler gets message creates or reaction events
        let wait = standby.wait_for(Id::new(1), |event: &Event| {
            event.kind() == EventType::ReactionAdd
        });
        standby.process(&Event::ReactionAdd(Box::new(ReactionAdd(reaction()))));
        assert!(matches!(wait.await, Ok(Event::ReactionAdd(_))));
    }
}<|MERGE_RESOLUTION|>--- conflicted
+++ resolved
@@ -1199,12 +1199,8 @@
                     resolved: None,
                     values: Vec::new(),
                 },
-<<<<<<< HEAD
-            )),
+            ))),
             entitlements: Vec::new(),
-=======
-            ))),
->>>>>>> effddf2b
             guild_id: Some(Id::new(3)),
             guild_locale: None,
             id: Id::new(4),
