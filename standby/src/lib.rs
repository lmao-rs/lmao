--- conflicted
+++ resolved
@@ -1011,25 +1011,14 @@
             role_id: RoleId::new(2).expect("non zero"),
         }));
 
-<<<<<<< HEAD
-        assert!(matches!(
-            wait.await,
-            Ok(Event::RoleDelete(RoleDelete {
-                guild_id: GuildId(1),
-                role_id: RoleId(2),
-            }))
-        ));
-        assert!(standby.guilds.is_empty());
-=======
         assert_eq!(
             wait.await.unwrap(),
             Event::RoleDelete(RoleDelete {
                 guild_id: GuildId::new(1).expect("non zero"),
-                role_id: RoleId::new(2).expect("non zero")
+                role_id: RoleId::new(2).expect("non zero"),
             })
         );
-        assert!(standby.0.guilds.is_empty());
->>>>>>> 042f237f
+        assert!(standby.guilds.is_empty());
     }
 
     #[tokio::test]
@@ -1061,13 +1050,8 @@
                 guild_id: GuildId::new(1).expect("non zero"),
                 role_id: RoleId::new(3).expect("non zero")
             }))
-<<<<<<< HEAD
-        ));
+        );
         assert!(!standby.guilds.is_empty());
-=======
-        );
-        assert!(!standby.0.guilds.is_empty());
->>>>>>> 042f237f
         drop(stream);
         standby.process(&Event::RoleDelete(RoleDelete {
             guild_id: GuildId::new(1).expect("non zero"),
@@ -1141,13 +1125,8 @@
         );
         standby.process(&event);
 
-<<<<<<< HEAD
-        assert_eq!(MessageId(3), wait.await.map(|msg| msg.id).unwrap());
+        assert_eq!(3, wait.await.map(|msg| msg.id.get()).unwrap());
         assert!(standby.messages.is_empty());
-=======
-        assert_eq!(3, wait.await.map(|msg| msg.id.get()).unwrap());
-        assert!(standby.0.messages.is_empty());
->>>>>>> 042f237f
     }
 
     #[tokio::test]
