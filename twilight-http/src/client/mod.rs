--- conflicted
+++ resolved
@@ -2586,44 +2586,19 @@
         DeleteGuildSticker::new(self, guild_id, sticker_id)
     }
 
-<<<<<<< HEAD
-    /// Ends a poll in a channel.
-=======
     /// Creates a test entitlement to a given SKU for a given guild or user. Discord
     /// will act as though that user or guild has entitlement to your premium offering.
->>>>>>> 438ace0e
-    ///
-    /// # Examples
-    ///
-    /// ```no_run
-<<<<<<< HEAD
-    /// use twilight_http::Client;
-=======
+    ///
+    /// # Examples
+    ///
+    /// ```no_run
     /// use twilight_http::{Client, request::application::monetization::CreateTestEntitlementOwner};
->>>>>>> 438ace0e
     /// use twilight_model::id::Id;
     ///
     /// # #[tokio::main]
     /// # async fn main() -> Result<(), Box<dyn std::error::Error>> {
     /// let client = Client::new("my token".to_owned());
     ///
-<<<<<<< HEAD
-    /// let channel_id = Id::new(1);
-    /// let message_id = Id::new(2);
-    ///
-    /// client.end_poll(channel_id, message_id).await?;
-    /// # Ok(()) }
-    /// ```
-    pub const fn end_poll(
-        &self,
-        channel_id: Id<ChannelMarker>,
-        message_id: Id<MessageMarker>,
-    ) -> EndPoll<'_> {
-        EndPoll::new(self, channel_id, message_id)
-    }
-
-    /// Get the voters for an answer in a poll.
-=======
     /// let application_id = Id::new(1);
     /// let sku_id = Id::new(2);
     /// let owner = CreateTestEntitlementOwner::Guild(Id::new(3));
@@ -2644,9 +2619,34 @@
         CreateTestEntitlement::new(self, application_id, sku_id, owner)
     }
 
+    /// Ends a poll in a channel.
+    ///
+    /// # Examples
+    ///
+    /// ```no_run
+    /// use twilight_http::Client;
+    /// use twilight_model::id::Id;
+    ///
+    /// # #[tokio::main]
+    /// # async fn main() -> Result<(), Box<dyn std::error::Error>> {
+    /// let client = Client::new("my token".to_owned());
+    ///
+    /// let channel_id = Id::new(1);
+    /// let message_id = Id::new(2);
+    ///
+    /// client.end_poll(channel_id, message_id).await?;
+    /// # Ok(()) }
+    /// ```
+    pub const fn end_poll(
+        &self,
+        channel_id: Id<ChannelMarker>,
+        message_id: Id<MessageMarker>,
+    ) -> EndPoll<'_> {
+        EndPoll::new(self, channel_id, message_id)
+    }
+
     /// Deletes a currently-active test entitlement. Discord will act as though that user or
     /// guild no longer has entitlement to your premium offering.
->>>>>>> 438ace0e
     ///
     /// # Examples
     ///
@@ -2658,7 +2658,35 @@
     /// # async fn main() -> Result<(), Box<dyn std::error::Error>> {
     /// let client = Client::new("my token".to_owned());
     ///
-<<<<<<< HEAD
+    /// let application_id = Id::new(1);
+    /// let entitlement_id = Id::new(2);
+    ///
+    /// client.delete_test_entitlement(
+    ///   application_id,
+    ///   entitlement_id,
+    /// ).await?;
+    ///
+    /// # Ok(()) }
+    pub const fn delete_test_entitlement(
+        &self,
+        application_id: Id<ApplicationMarker>,
+        entitlement_id: Id<EntitlementMarker>,
+    ) -> DeleteTestEntitlement<'_> {
+        DeleteTestEntitlement::new(self, application_id, entitlement_id)
+    }
+
+    /// /// Get the voters for an answer in a poll.
+    ///
+    /// # Examples
+    ///
+    /// ```no_run
+    /// use twilight_http::Client;
+    /// use twilight_model::id::Id;
+    ///
+    /// # #[tokio::main]
+    /// # async fn main() -> Result<(), Box<dyn std::error::Error>> {
+    /// let client = Client::new("my token".to_owned());
+    ///
     /// let channel_id = Id::new(1);
     /// let message_id = Id::new(2);
     /// let answer_id = 1;
@@ -2674,22 +2702,6 @@
         answer_id: u8,
     ) -> GetAnswerVoters<'_> {
         GetAnswerVoters::new(self, channel_id, message_id, answer_id)
-=======
-    /// let application_id = Id::new(1);
-    /// let entitlement_id = Id::new(2);
-    ///
-    /// client.delete_test_entitlement(
-    ///   application_id,
-    ///   entitlement_id,
-    /// ).await?;
-    ///
-    /// # Ok(()) }
-    pub const fn delete_test_entitlement(
-        &self,
-        application_id: Id<ApplicationMarker>,
-        entitlement_id: Id<EntitlementMarker>,
-    ) -> DeleteTestEntitlement<'_> {
-        DeleteTestEntitlement::new(self, application_id, entitlement_id)
     }
 
     /// Returns all SKUs for a given application.
@@ -2711,7 +2723,6 @@
     /// # Ok(()) }
     pub const fn get_skus(&self, application_id: Id<ApplicationMarker>) -> GetSKUs<'_> {
         GetSKUs::new(self, application_id)
->>>>>>> 438ace0e
     }
 
     /// Execute a request, returning a future resolving to a [`Response`].
