--- conflicted
+++ resolved
@@ -84,7 +84,6 @@
 }
 
 impl<'a> CreateGuildChannel<'a> {
-<<<<<<< HEAD
     pub(crate) fn new(http: &'a Client, guild_id: Id<GuildMarker>, name: &'a str) -> Self {
         let fields = Ok(CreateGuildChannelFields {
             available_tags: None,
@@ -93,6 +92,7 @@
             default_forum_layout: None,
             default_reaction_emoji: None,
             default_sort_order: None,
+            default_thread_rate_limit_per_user: None,
             kind: None,
             name,
             nsfw: None,
@@ -113,36 +113,6 @@
 
         Self {
             fields,
-=======
-    pub(crate) fn new(
-        http: &'a Client,
-        guild_id: Id<GuildMarker>,
-        name: &'a str,
-    ) -> Result<Self, ChannelValidationError> {
-        validate_name(name)?;
-
-        Ok(Self {
-            fields: CreateGuildChannelFields {
-                available_tags: None,
-                bitrate: None,
-                default_auto_archive_duration: None,
-                default_forum_layout: None,
-                default_reaction_emoji: None,
-                default_sort_order: None,
-                default_thread_rate_limit_per_user: None,
-                kind: None,
-                name,
-                nsfw: None,
-                parent_id: None,
-                permission_overwrites: None,
-                position: None,
-                rate_limit_per_user: None,
-                rtc_region: None,
-                topic: None,
-                user_limit: None,
-                video_quality_mode: None,
-            },
->>>>>>> b936a541
             guild_id,
             http,
             reason: Ok(None),
@@ -229,24 +199,20 @@
     /// The minimum is 0 and the maximum is 21600. This is also known as "Slow Mode". See
     /// [Discord Docs/Channel Object].
     ///
-    /// # Errors
-    ///
-    /// Returns an error of type [`RateLimitPerUserInvalid`] if the time is invalid.
-    ///
-    /// [`RateLimitPerUserInvalid`]: twilight_validate::channel::ChannelValidationErrorType::RateLimitPerUserInvalid
     /// [Discord Docs/Channel Object]: https://discordapp.com/developers/docs/resources/channel#channel-object-channel-structure
-    pub const fn default_thread_rate_limit_per_user(
+    pub fn default_thread_rate_limit_per_user(
         mut self,
         default_thread_rate_limit_per_user: u16,
-    ) -> Result<Self, ChannelValidationError> {
-        #[allow(clippy::question_mark)]
-        if let Err(source) = validate_rate_limit_per_user(default_thread_rate_limit_per_user) {
-            return Err(source);
-        }
-
-        self.fields.default_thread_rate_limit_per_user = Some(default_thread_rate_limit_per_user);
-
-        Ok(self)
+    ) -> Self {
+        self.fields = self.fields.and_then(|mut fields| {
+            validate_rate_limit_per_user(default_thread_rate_limit_per_user)?;
+
+            fields.default_thread_rate_limit_per_user = Some(default_thread_rate_limit_per_user);
+
+            Ok(fields)
+        });
+
+        self
     }
 
     /// Set the kind of channel.
