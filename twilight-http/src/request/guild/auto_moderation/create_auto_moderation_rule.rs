use crate::{
    client::Client,
    error::Error as HttpError,
    request::{self, AuditLogReason, Request, TryIntoRequest},
    response::ResponseFuture,
    routing::Route,
};
use serde::Serialize;
use twilight_model::{
    guild::auto_moderation::{
        AutoModerationActionType, AutoModerationEventType, AutoModerationKeywordPresetType,
        AutoModerationRule, AutoModerationTriggerType,
    },
    id::{
        marker::{ChannelMarker, GuildMarker, RoleMarker},
        Id,
    },
};
use twilight_validate::request::{
    audit_reason as validate_audit_reason,
<<<<<<< HEAD
    auto_moderation_action_metadata_duration_seconds as validate_auto_moderation_action_metadata_duration_seconds,
    auto_moderation_block_action_custom_message_limit as validate_auto_moderation_block_action_custom_message_limit,
    auto_moderation_exempt_channels as validate_auto_moderation_exempt_channels,
    auto_moderation_exempt_roles as validate_auto_moderation_exempt_roles,
    auto_moderation_metadata_keyword_allow_list as validate_auto_moderation_metadata_keyword_allow_list,
    auto_moderation_metadata_keyword_filter as validate_auto_moderation_metadata_keyword_filter,
=======
    auto_moderation_block_action_custom_message_limit as validate_auto_moderation_block_action_custom_message_limit,
>>>>>>> fc1a1d21
    auto_moderation_metadata_mention_total_limit as validate_auto_moderation_metadata_mention_total_limit,
    auto_moderation_metadata_regex_patterns as validate_auto_moderation_metadata_regex_patterns,
    ValidationError,
};

#[derive(Serialize)]
struct CreateAutoModerationRuleFieldsAction {
    /// Type of action.
    #[serde(rename = "type")]
    pub kind: AutoModerationActionType,
    /// Additional metadata needed during execution for this specific action
    /// type.
    pub metadata: CreateAutoModerationRuleFieldsActionMetadata,
}

#[derive(Default, Serialize)]
struct CreateAutoModerationRuleFieldsActionMetadata {
    /// Channel to which user content should be logged.
    pub channel_id: Option<Id<ChannelMarker>>,
    /// Additional explanation that will be shown to members whenever their message is blocked.
    ///
    /// Maximum value length is 150 characters.
    pub custom_message: Option<String>,
    /// Timeout duration in seconds.
    ///
    /// Maximum value is 2419200 seconds, or 4 weeks.
    pub duration_seconds: Option<u32>,
}

#[derive(Serialize)]
struct CreateAutoModerationRuleFieldsTriggerMetadata<'a> {
    #[serde(skip_serializing_if = "Option::is_none")]
    allow_list: Option<&'a [&'a str]>,
    #[serde(skip_serializing_if = "Option::is_none")]
    keyword_filter: Option<&'a [&'a str]>,
    #[serde(skip_serializing_if = "Option::is_none")]
    presets: Option<&'a [AutoModerationKeywordPresetType]>,
    #[serde(skip_serializing_if = "Option::is_none")]
    mention_total_limit: Option<u8>,
    #[serde(skip_serializing_if = "Option::is_none")]
    regex_patterns: Option<&'a [&'a str]>,
}

#[derive(Serialize)]
struct CreateAutoModerationRuleFields<'a> {
    actions: Option<Vec<CreateAutoModerationRuleFieldsAction>>,
    enabled: Option<bool>,
    event_type: AutoModerationEventType,
    exempt_channels: Option<&'a [Id<ChannelMarker>]>,
    exempt_roles: Option<&'a [Id<RoleMarker>]>,
    name: &'a str,
    trigger_metadata: Option<CreateAutoModerationRuleFieldsTriggerMetadata<'a>>,
    trigger_type: Option<AutoModerationTriggerType>,
}

/// Create an auto moderation rule within a guild.
///
/// Requires the [`MANAGE_GUILD`] permission.
///
/// # Examples
///
/// Create a rule that deletes messages that contain the word "darn":
///
/// ```no_run
/// # #[tokio::main] async fn main() -> Result<(), Box<dyn std::error::Error>> {
/// use twilight_http::Client;
/// use twilight_model::{guild::auto_moderation::AutoModerationEventType, id::Id};
///
/// let client = Client::new("my token".to_owned());
///
/// let guild_id = Id::new(1);
/// client
///     .create_auto_moderation_rule(guild_id, "no darns", AutoModerationEventType::MessageSend)
///     .action_block_message()
///     .enabled(true)
///     .with_keyword(&["darn"], &[], &[])
///     .await?;
/// # Ok(()) }
/// ```
///
/// [`MANAGE_GUILD`]: twilight_model::guild::Permissions::MANAGE_GUILD
#[must_use = "requests must be configured and executed"]
pub struct CreateAutoModerationRule<'a> {
    fields: Result<CreateAutoModerationRuleFields<'a>, ValidationError>,
    guild_id: Id<GuildMarker>,
    http: &'a Client,
    reason: Result<Option<&'a str>, ValidationError>,
}

impl<'a> CreateAutoModerationRule<'a> {
    pub(crate) const fn new(
        http: &'a Client,
        guild_id: Id<GuildMarker>,
        name: &'a str,
        event_type: AutoModerationEventType,
    ) -> Self {
        Self {
            fields: Ok(CreateAutoModerationRuleFields {
                actions: None,
                enabled: None,
                event_type,
                exempt_channels: None,
                exempt_roles: None,
                name,
                trigger_metadata: None,
                trigger_type: None,
            }),
            guild_id,
            http,
            reason: Ok(None),
        }
    }

    /// Append an action of type [`BlockMessage`].
    ///
    /// [`BlockMessage`]: AutoModerationActionType::BlockMessage
    pub fn action_block_message(mut self) -> Self {
        self.fields = self.fields.map(|mut fields| {
            fields.actions.get_or_insert_with(Vec::new).push(
                CreateAutoModerationRuleFieldsAction {
                    kind: AutoModerationActionType::BlockMessage,
                    metadata: CreateAutoModerationRuleFieldsActionMetadata::default(),
                },
            );

            fields
        });

        self
    }

    /// Append an action of type [`BlockMessage`] with an explanation for blocking messages.
    ///
    /// # Errors
<<<<<<< HEAD
    /// Returns [`AutoModerationBlockActionCustomMessageLimit`] if the `custom_message`
    /// field is invalid.
    ///
    /// [`BlockMessage`]: AutoModerationActionType::BlockMessage
    /// [`AutoModerationBlockActionCustomMessageLimit`]: twilight_validate::request::ValidationErrorType::AutoModerationBlockActionCustomMessageLimit
=======
    ///
    /// Returns a [`AutoModerationBlockActionCustomMessageLimit`] if the custom message length
    /// is invalid.
    ///
    /// [`AutoModerationBlockActionCustomMessageLimit`]: twilight_validate::request::ValidationErrorType::AutoModerationBlockActionCustomMessageLimit
    /// [`BlockMessage`]: AutoModerationActionType::BlockMessage
>>>>>>> fc1a1d21
    pub fn action_block_message_with_explanation(mut self, custom_message: &'a str) -> Self {
        self.fields = self.fields.and_then(|mut fields| {
            validate_auto_moderation_block_action_custom_message_limit(custom_message)?;
            fields.actions.get_or_insert_with(Vec::new).push(
                CreateAutoModerationRuleFieldsAction {
                    kind: AutoModerationActionType::BlockMessage,
                    metadata: CreateAutoModerationRuleFieldsActionMetadata {
                        custom_message: Some(String::from(custom_message)),
                        ..Default::default()
                    },
                },
            );

            Ok(fields)
        });

        self
    }

    /// Append an action of type [`SendAlertMessage`].
    ///
    /// [`SendAlertMessage`]: AutoModerationActionType::SendAlertMessage
    pub fn action_send_alert_message(mut self, channel_id: Id<ChannelMarker>) -> Self {
        self.fields = self.fields.map(|mut fields| {
            fields.actions.get_or_insert_with(Vec::new).push(
                CreateAutoModerationRuleFieldsAction {
                    kind: AutoModerationActionType::SendAlertMessage,
                    metadata: CreateAutoModerationRuleFieldsActionMetadata {
                        channel_id: Some(channel_id),
                        ..Default::default()
                    },
                },
            );

            fields
        });

        self
    }

    /// Append an action of type [`Timeout`].
    ///
    /// # Errors
    ///
    /// Returns [`AutoModerationActionMetadataDurationSeconds`] if the duration
    /// is invalid.
    ///
    /// [`Timeout`]: AutoModerationActionType::Timeout
    /// [`AutoModerationActionMetadataDurationSeconds`]: twilight_validate::request::ValidationErrorType::AutoModerationActionMetadataDurationSeconds
    pub fn action_timeout(mut self, duration_seconds: u32) -> Self {
        self.fields = self.fields.and_then(|mut fields| {
            validate_auto_moderation_action_metadata_duration_seconds(duration_seconds)?;
            fields.actions.get_or_insert_with(Vec::new).push(
                CreateAutoModerationRuleFieldsAction {
                    kind: AutoModerationActionType::Timeout,
                    metadata: CreateAutoModerationRuleFieldsActionMetadata {
                        duration_seconds: Some(duration_seconds),
                        ..Default::default()
                    },
                },
            );

            Ok(fields)
        });

        self
    }

    /// Set whether the rule is enabled.
    pub fn enabled(mut self, enabled: bool) -> Self {
        self.fields = self.fields.map(|mut fields| {
            fields.enabled = Some(enabled);

            fields
        });

        self
    }

    /// Set the channels where the rule does not apply.
    /// See [Discord Docs/Trigger Metadata].
    ///
    /// # Errors
    ///
    /// Returns [`AutoModerationExemptChannels`] if the `exempt_roles` field is invalid.
    ///
    /// [Discord Docs/Trigger Metadata]: https://discord.com/developers/docs/resources/auto-moderation#auto-moderation-rule-object-trigger-metadata
    /// [`AutoModerationExemptChannels`]: twilight_validate::request::ValidationErrorType::AutoModerationExemptChannels
    pub fn exempt_channels(mut self, exempt_channels: &'a [Id<ChannelMarker>]) -> Self {
        self.fields = self.fields.and_then(|mut fields| {
            validate_auto_moderation_exempt_channels(exempt_channels)?;
            fields.exempt_channels = Some(exempt_channels);

            Ok(fields)
        });

        self
    }

    /// Set the roles to which the rule does not apply.
    /// See [Discord Docs/Trigger Metadata].
    ///
    /// # Errors
    ///
    /// Returns [`AutoModerationExemptRoles`] if the `exempt_roles` field is invalid.
    ///
    /// [Discord Docs/Trigger Metadata]: https://discord.com/developers/docs/resources/auto-moderation#auto-moderation-rule-object-trigger-metadata
    /// [`AutoModerationExemptRoles`]: twilight_validate::request::ValidationErrorType::AutoModerationExemptRoles
    pub fn exempt_roles(mut self, exempt_roles: &'a [Id<RoleMarker>]) -> Self {
        self.fields = self.fields.and_then(|mut fields| {
            validate_auto_moderation_exempt_roles(exempt_roles)?;
            fields.exempt_roles = Some(exempt_roles);

            Ok(fields)
        });

        self
    }

    /// Create the request with the trigger type [`Keyword`], then execute it.
    ///
    /// Rules of this type require the `keyword_filter`, `regex_patterns` and
    /// `allow_list` fields specified, and this method ensures this.
    /// See [Discord Docs/Keyword Matching Strategies] and
    /// [Discord Docs/Trigger Metadata] for more information.
    ///
    /// Only rust-flavored regex is currently supported by Discord.
    ///
    /// # Errors
    ///
    /// Returns [`AutoModerationMetadataKeywordFilter`] if the `keyword_filter`
    /// field is invalid.
    ///
    /// Returns [`AutoModerationMetadataKeywordFilterItem`] if a `keyword_filter`
    /// item is invalid.
    ///
    /// Returns [`AutoModerationMetadataAllowList`] if the `allow_list` field is
    /// invalid.
    ///
    /// Returns [`AutoModerationMetadataAllowListItem`] if an `allow_list` item
    /// is invalid.
    ///
    /// Returns [`AutoModerationMetadataRegexPatterns`] if the `regex_patterns`
    /// field is invalid.
    ///
    /// Returns [`AutoModerationMetadataRegexPatternsItem`] if a `regex_patterns`
    /// item is invalid.
    ///
    /// [`Keyword`]: AutoModerationTriggerType::Keyword
    /// [Discord Docs/Keyword Matching Strategies]: https://discord.com/developers/docs/resources/auto-moderation#auto-moderation-rule-object-keyword-matching-strategies
    /// [Discord Docs/Trigger Metadata]: https://discord.com/developers/docs/resources/auto-moderation#auto-moderation-rule-object-trigger-metadata
    /// [`AutoModerationMetadataKeywordFilter`]: twilight_validate::request::ValidationErrorType::AutoModerationMetadataKeywordFilter
    /// [`AutoModerationMetadataKeywordFilterItem`]: twilight_validate::request::ValidationErrorType::AutoModerationMetadataKeywordFilterItem
    /// [`AutoModerationMetadataAllowList`]: twilight_validate::request::ValidationErrorType::AutoModerationMetadataAllowList
    /// [`AutoModerationMetadataAllowListItem`]: twilight_validate::request::ValidationErrorType::AutoModerationMetadataAllowListItem
    /// [`AutoModerationMetadataRegexPatterns`]: twilight_validate::request::ValidationErrorType::AutoModerationMetadataRegexPatterns
    /// [`AutoModerationMetadataRegexPatternsItem`]: twilight_validate::request::ValidationErrorType::AutoModerationMetadataRegexPatternsItem
    pub fn with_keyword(
        mut self,
        keyword_filter: &'a [&'a str],
        regex_patterns: &'a [&'a str],
        allow_list: &'a [&'a str],
    ) -> ResponseFuture<AutoModerationRule> {
        self.fields = self.fields.and_then(|mut fields| {
            validate_auto_moderation_metadata_keyword_allow_list(allow_list)?;
            validate_auto_moderation_metadata_keyword_filter(keyword_filter)?;
            validate_auto_moderation_metadata_regex_patterns(regex_patterns)?;
            fields.trigger_metadata = Some(CreateAutoModerationRuleFieldsTriggerMetadata {
                allow_list: Some(allow_list),
                keyword_filter: Some(keyword_filter),
                presets: None,
                mention_total_limit: None,
                regex_patterns: Some(regex_patterns),
            });

            fields.trigger_type = Some(AutoModerationTriggerType::Keyword);

            Ok(fields)
        });

        self.exec()
    }

    /// Create the request with the trigger type [`Spam`], then execute it.
    ///
    /// [`Spam`]: AutoModerationTriggerType::Spam
    pub fn with_spam(mut self) -> ResponseFuture<AutoModerationRule> {
        self.fields = self.fields.map(|mut fields| {
            fields.trigger_type = Some(AutoModerationTriggerType::Spam);

            fields
        });

        self.exec()
    }

    /// Create the request with the trigger type [`KeywordPreset`], then execute
    /// it.
    ///
    /// Rules of this type require the `presets` and `allow_list` fields
    /// specified, and this method ensures this. See [Discord Docs/TriggerMetadata].
    ///
    /// # Errors
    ///
    /// Returns [`AutoModerationMetadataPresetAllowList`] if the `allow_list` is
    /// invalid.
    ///
    /// Returns [`AutoModerationMetadataPresetAllowListItem`] if a `allow_list`
    /// item is invalid.
    ///
    /// [`KeywordPreset`]: AutoModerationTriggerType::KeywordPreset
    /// [Discord Docs/Trigger Metadata]: https://discord.com/developers/docs/resources/auto-moderation#auto-moderation-rule-object-trigger-metadata
    /// [`AutoModerationMetadataPresetAllowList`]: twilight_validate::request::ValidationErrorType::AutoModerationMetadataPresetAllowList
    /// [`AutoModerationMetadataPresetAllowListItem`]: twilight_validate::request::ValidationErrorType::AutoModerationMetadataPresetAllowListItem
    pub fn with_keyword_preset(
        mut self,
        presets: &'a [AutoModerationKeywordPresetType],
        allow_list: &'a [&'a str],
    ) -> ResponseFuture<AutoModerationRule> {
        self.fields = self.fields.and_then(|mut fields| {
            validate_auto_moderation_metadata_keyword_allow_list(allow_list)?;
            fields.trigger_metadata = Some(CreateAutoModerationRuleFieldsTriggerMetadata {
                allow_list: Some(allow_list),
                keyword_filter: None,
                presets: Some(presets),
                mention_total_limit: None,
                regex_patterns: None,
            });

            fields.trigger_type = Some(AutoModerationTriggerType::KeywordPreset);

            Ok(fields)
        });

        self.exec()
    }

    /// Create the request with the trigger type [`MentionSpam`], then execute
    /// it.
    ///
    /// Rules of this type requires the `mention_total_limit` field specified,
    /// and this method ensures this. See [Discord Docs/Trigger Metadata].
    ///
    /// # Errors
    ///
    /// Returns a [`AutoModerationMetadataMentionTotalLimit`] if `mention_total_limit`
    /// is invalid.
    ///
    /// [`MentionSpam`]: AutoModerationTriggerType::MentionSpam
    /// [Discord Docs/Trigger Metadata]: https://discord.com/developers/docs/resources/auto-moderation#auto-moderation-rule-object-trigger-metadata
    /// [`AutoModerationMetadataMentionTotalLimit`]: twilight_validate::request::ValidationErrorType::AutoModerationMetadataMentionTotalLimit
    pub fn with_mention_spam(
        mut self,
        mention_total_limit: u8,
    ) -> ResponseFuture<AutoModerationRule> {
        self.fields = self.fields.and_then(|mut fields| {
            validate_auto_moderation_metadata_mention_total_limit(mention_total_limit)?;
            fields.trigger_metadata = Some(CreateAutoModerationRuleFieldsTriggerMetadata {
                allow_list: None,
                keyword_filter: None,
                presets: None,
                mention_total_limit: Some(mention_total_limit),
                regex_patterns: None,
            });
            fields.trigger_type = Some(AutoModerationTriggerType::MentionSpam);

            Ok(fields)
        });

        self.exec()
    }

    /// Execute the request, returning a future resolving to a [`Response`].
    ///
    /// [`Response`]: crate::response::Response
    fn exec(self) -> ResponseFuture<AutoModerationRule> {
        let http = self.http;

        match self.try_into_request() {
            Ok(request) => http.request(request),
            Err(source) => ResponseFuture::error(source),
        }
    }
}

impl<'a> AuditLogReason<'a> for CreateAutoModerationRule<'a> {
    fn reason(mut self, reason: &'a str) -> Self {
        self.reason = validate_audit_reason(reason).and(Ok(Some(reason)));

        self
    }
}

impl TryIntoRequest for CreateAutoModerationRule<'_> {
    fn try_into_request(self) -> Result<Request, HttpError> {
        let fields = self.fields.map_err(HttpError::validation)?;
        let mut request = Request::builder(&Route::CreateAutoModerationRule {
            guild_id: self.guild_id.get(),
        })
        .json(&fields);

        if let Some(reason) = self.reason.map_err(HttpError::validation)? {
            request = request.headers(request::audit_header(reason)?);
        }

        request.build()
    }
}<|MERGE_RESOLUTION|>--- conflicted
+++ resolved
@@ -18,16 +18,12 @@
 };
 use twilight_validate::request::{
     audit_reason as validate_audit_reason,
-<<<<<<< HEAD
     auto_moderation_action_metadata_duration_seconds as validate_auto_moderation_action_metadata_duration_seconds,
     auto_moderation_block_action_custom_message_limit as validate_auto_moderation_block_action_custom_message_limit,
     auto_moderation_exempt_channels as validate_auto_moderation_exempt_channels,
     auto_moderation_exempt_roles as validate_auto_moderation_exempt_roles,
     auto_moderation_metadata_keyword_allow_list as validate_auto_moderation_metadata_keyword_allow_list,
     auto_moderation_metadata_keyword_filter as validate_auto_moderation_metadata_keyword_filter,
-=======
-    auto_moderation_block_action_custom_message_limit as validate_auto_moderation_block_action_custom_message_limit,
->>>>>>> fc1a1d21
     auto_moderation_metadata_mention_total_limit as validate_auto_moderation_metadata_mention_total_limit,
     auto_moderation_metadata_regex_patterns as validate_auto_moderation_metadata_regex_patterns,
     ValidationError,
@@ -162,20 +158,12 @@
     /// Append an action of type [`BlockMessage`] with an explanation for blocking messages.
     ///
     /// # Errors
-<<<<<<< HEAD
-    /// Returns [`AutoModerationBlockActionCustomMessageLimit`] if the `custom_message`
-    /// field is invalid.
-    ///
-    /// [`BlockMessage`]: AutoModerationActionType::BlockMessage
-    /// [`AutoModerationBlockActionCustomMessageLimit`]: twilight_validate::request::ValidationErrorType::AutoModerationBlockActionCustomMessageLimit
-=======
     ///
     /// Returns a [`AutoModerationBlockActionCustomMessageLimit`] if the custom message length
     /// is invalid.
     ///
     /// [`AutoModerationBlockActionCustomMessageLimit`]: twilight_validate::request::ValidationErrorType::AutoModerationBlockActionCustomMessageLimit
     /// [`BlockMessage`]: AutoModerationActionType::BlockMessage
->>>>>>> fc1a1d21
     pub fn action_block_message_with_explanation(mut self, custom_message: &'a str) -> Self {
         self.fields = self.fields.and_then(|mut fields| {
             validate_auto_moderation_block_action_custom_message_limit(custom_message)?;
