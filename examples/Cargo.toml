[package]
authors.workspace = true
edition.workspace = true
name = "examples"
publish = false
version = "0.0.0"

[dev-dependencies]
anyhow = { default-features = false, features = ["std"], version = "1" }
ed25519-dalek = "1"
futures-util = { default-features = false, version = "0.3" }
hex = "0.4"
hyper = { features = ["client", "server", "http2", "runtime"], version = "0.14" }
log = { default-features = false, version = "0.4" }
once_cell = "1.4"
serde = { version = "1", features = ["derive"] }
serde_json = { version = "1" }
tokio = { default-features = false, features = ["macros", "signal", "rt-multi-thread"], version = "1.0" }
tracing = "0.1"
tracing-subscriber = { default-features = false, features = ["fmt", "tracing-log"], version = "0.3" }
twilight-gateway = { path = "../twilight-gateway" }
twilight-http = { path = "../twilight-http" }
twilight-lavalink = { path = "../twilight-lavalink" }
twilight-model = { path = "../twilight-model" }
twilight-standby = { path = "../twilight-standby" }

[[example]]
name = "gateway-intents"
path = "gateway-intents.rs"

[[example]]
<<<<<<< HEAD
name = "gateway-metrics"
path = "gateway-metrics.rs"

[[example]]
name = "gateway-parallel"
path = "gateway-parallel.rs"

[[example]]
=======
>>>>>>> 1c55940a
name = "gateway-reshard"
path = "gateway-reshard.rs"

[[example]]
name = "gateway-request-members"
path = "gateway-request-members.rs"

[[example]]
name = "gateway-shard"
path = "gateway-shard.rs"

[[example]]
name = "http-allowed-mentions"
path = "http-allowed-mentions.rs"

[[example]]
name = "http-get-message"
path = "http-get-message.rs"

[[example]]
name = "http-proxy"
path = "http-proxy.rs"

[[example]]
name = "lavalink-basic-bot"
path = "lavalink-basic-bot.rs"

[[example]]
name = "model-webhook-slash"
path = "model-webhook-slash.rs"<|MERGE_RESOLUTION|>--- conflicted
+++ resolved
@@ -29,17 +29,10 @@
 path = "gateway-intents.rs"
 
 [[example]]
-<<<<<<< HEAD
-name = "gateway-metrics"
-path = "gateway-metrics.rs"
-
-[[example]]
 name = "gateway-parallel"
 path = "gateway-parallel.rs"
 
 [[example]]
-=======
->>>>>>> 1c55940a
 name = "gateway-reshard"
 path = "gateway-reshard.rs"
 
