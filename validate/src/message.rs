//! Constants, error types, and functions for validating [`Message`] fields.
//!
//! [`Message`]: twilight_model::channel::Message

use crate::{
    component::{ComponentValidationErrorType, COMPONENT_COUNT},
    embed::EmbedValidationErrorType,
};
use std::{
    error::Error,
    fmt::{Display, Formatter, Result as FmtResult},
};
use twilight_model::{
    application::component::Component,
    channel::embed::Embed,
    id::{marker::StickerMarker, Id},
};

/// Maximum number of embeds that a message may have.
pub const EMBED_COUNT_LIMIT: usize = 10;

/// Maximum length of message content.
pub const MESSAGE_CONTENT_LENGTH_MAX: usize = 2000;

/// Maximum amount of stickers.
pub const STICKER_MAX: usize = 3;

/// A message is not valid.
#[derive(Debug)]
pub struct MessageValidationError {
    /// Type of error that occurred.
    kind: MessageValidationErrorType,
    /// Source of the error, if any.
    source: Option<Box<dyn Error + Send + Sync>>,
}

impl MessageValidationError {
    /// Immutable reference to the type of error that occurred.
    #[must_use = "retrieving the type has no effect if left unused"]
    pub const fn kind(&self) -> &MessageValidationErrorType {
        &self.kind
    }

    /// Consume the error, returning the source error if there is any.
    #[must_use = "consuming the error and retrieving the source has no effect if left unused"]
    pub fn into_source(self) -> Option<Box<dyn Error + Send + Sync>> {
        self.source
    }

    /// Consume the error, returning the owned error type and the source error.
    #[must_use = "consuming the error into its parts has no effect if left unused"]
    pub fn into_parts(
        self,
    ) -> (
        MessageValidationErrorType,
        Option<Box<dyn Error + Send + Sync>>,
    ) {
        (self.kind, self.source)
    }
}

impl Display for MessageValidationError {
    fn fmt(&self, f: &mut Formatter<'_>) -> FmtResult {
        match &self.kind {
            MessageValidationErrorType::ComponentCount { count } => {
                Display::fmt(count, f)?;
                f.write_str(" components were provided, but only ")?;
                Display::fmt(&COMPONENT_COUNT, f)?;

                f.write_str(" root components are allowed")
            }
            MessageValidationErrorType::ComponentInvalid { .. } => {
                f.write_str("a provided component is invalid")
            }
            MessageValidationErrorType::ContentInvalid => f.write_str("message content is invalid"),
            MessageValidationErrorType::EmbedInvalid { idx, .. } => {
                f.write_str("embed at index ")?;
                Display::fmt(idx, f)?;

                f.write_str(" is invalid")
            }
            MessageValidationErrorType::StickersInvalid { len } => {
                f.write_str("amount of stickers provided is ")?;
                Display::fmt(len, f)?;
                f.write_str(" but it must be at most ")?;

                Display::fmt(&STICKER_MAX, f)
            }
            MessageValidationErrorType::TooManyEmbeds { .. } => {
                f.write_str("message has too many embeds")
            }
        }
    }
}

impl Error for MessageValidationError {}

/// Type of [`MessageValidationError`] that occurred.
#[derive(Debug)]
pub enum MessageValidationErrorType {
    /// Too many message components were provided.
    ComponentCount {
        /// Number of components that were provided.
        count: usize,
    },
    /// An invalid message component was provided.
    ComponentInvalid {
        /// Index of the component.
        idx: usize,
        /// Additional details about the validation failure type.
        kind: ComponentValidationErrorType,
    },
    /// Returned when the content is over 2000 UTF-16 characters.
    ContentInvalid,
    /// Returned when the embed is invalid.
    EmbedInvalid {
        /// Index of the embed.
        idx: usize,
        /// Additional details about the validation failure type.
        kind: EmbedValidationErrorType,
    },
    /// Amount of stickers provided is invalid.
    StickersInvalid {
        /// Invalid length.
        len: usize,
    },
    /// Too many embeds were provided.
    ///
    /// A followup message can have up to 10 embeds.
    TooManyEmbeds,
}

/// Ensure a list of components is correct.
///
/// # Errors
///
/// Returns a [`ComponentValidationErrorType::ComponentCount`] if there are
/// too many components in the provided list.
///
/// Refer to the errors section of [`component`] for a list of errors that may
/// be returned as a result of validating each provided component.
///
/// [`component`]: crate::component::component
pub fn components(components: &[Component]) -> Result<(), MessageValidationError> {
    let count = components.len();

    if count > COMPONENT_COUNT {
        Err(MessageValidationError {
            kind: MessageValidationErrorType::ComponentCount { count },
            source: None,
        })
    } else {
        for (idx, component) in components.iter().enumerate() {
            crate::component::component(component).map_err(|source| {
                let (kind, source) = source.into_parts();

                MessageValidationError {
                    kind: MessageValidationErrorType::ComponentInvalid { idx, kind },
                    source,
                }
            })?;
        }

        Ok(())
    }
}

/// Ensure a message's content is correct.
///
/// # Errors
///
/// Returns an error of type [`ContentInvalid`] if the message's content is
/// invalid.
///
/// [`ContentInvalid`]: MessageValidationErrorType::ContentInvalid
pub fn content(value: impl AsRef<str>) -> Result<(), MessageValidationError> {
    // <https://discordapp.com/developers/docs/resources/channel#create-message-params>
    if value.as_ref().chars().count() <= MESSAGE_CONTENT_LENGTH_MAX {
        Ok(())
    } else {
        Err(MessageValidationError {
            kind: MessageValidationErrorType::ContentInvalid,
            source: None,
        })
    }
}

/// Ensure a list of embeds is correct.
///
/// # Errors
///
/// Returns an error of type [`TooManyEmbeds`] if there are too many embeds.
///
/// Otherwise, refer to the errors section of [`embed`] for a list of errors
/// that may occur.
///
/// [`TooManyEmbeds`]: MessageValidationErrorType::TooManyEmbeds
/// [`embed`]: crate::embed::embed
pub fn embeds(embeds: &[Embed]) -> Result<(), MessageValidationError> {
    if embeds.len() > EMBED_COUNT_LIMIT {
        return Err(MessageValidationError {
            kind: MessageValidationErrorType::TooManyEmbeds,
            source: None,
        });
    } else {
<<<<<<< HEAD
        crate::embed::embeds(embeds).map_err(|(source, idx)| {
            let (kind, source) = source.into_parts();
=======
        let mut total = 0;
        for (idx, embed) in embeds.iter().enumerate() {
            crate::embed::embed(&mut total, embed).map_err(|source| {
                let (kind, source) = source.into_parts();

                MessageValidationError {
                    kind: MessageValidationErrorType::EmbedInvalid { idx, kind },
                    source,
                }
            })?;
        }
>>>>>>> 96cf89f6

            MessageValidationError {
                kind: MessageValidationErrorType::EmbedInvalid { idx, kind },
                source,
            }
        })?;
    }

    Ok(())
}

/// Ensure that the amount of stickers in a message is correct.
///
/// There must be at most [`STICKER_MAX`] stickers. This is based on [this
/// documentation entry].
///
/// # Errors
///
/// Returns an error of type [`StickersInvalid`] if the length is invalid.
///
/// [`StickersInvalid`]: MessageValidationErrorType::StickersInvalid
/// [this documentation entry]: https://discord.com/developers/docs/resources/channel#create-message-jsonform-params
pub fn stickers(stickers: &[Id<StickerMarker>]) -> Result<(), MessageValidationError> {
    let len = stickers.len();

    if len <= STICKER_MAX {
        Ok(())
    } else {
        Err(MessageValidationError {
            kind: MessageValidationErrorType::StickersInvalid { len },
            source: None,
        })
    }
}

#[cfg(test)]
mod tests {
    use super::content;
    use super::embeds;
    use twilight_model::channel::embed::Embed;

    #[test]
    fn test_content() {
        assert!(content("").is_ok());
        assert!(content("a".repeat(2000)).is_ok());

        assert!(content("a".repeat(2001)).is_err());
    }

    #[test]
    fn test_embeds() {
        let embed = Embed {
            author: None,
            color: None,
            description: Some("a".repeat(3001)),
            fields: Vec::new(),
            footer: None,
            image: None,
            kind: "rich".to_owned(),
            provider: None,
            thumbnail: None,
            timestamp: None,
            title: None,
            url: None,
            video: None,
        };

        assert!(embeds(&[embed.clone()]).is_ok());
        assert!(embeds(&[embed.clone(), embed.clone()]).is_err());
    }
}<|MERGE_RESOLUTION|>--- conflicted
+++ resolved
@@ -203,23 +203,8 @@
             source: None,
         });
     } else {
-<<<<<<< HEAD
         crate::embed::embeds(embeds).map_err(|(source, idx)| {
             let (kind, source) = source.into_parts();
-=======
-        let mut total = 0;
-        for (idx, embed) in embeds.iter().enumerate() {
-            crate::embed::embed(&mut total, embed).map_err(|source| {
-                let (kind, source) = source.into_parts();
-
-                MessageValidationError {
-                    kind: MessageValidationErrorType::EmbedInvalid { idx, kind },
-                    source,
-                }
-            })?;
-        }
->>>>>>> 96cf89f6
-
             MessageValidationError {
                 kind: MessageValidationErrorType::EmbedInvalid { idx, kind },
                 source,
