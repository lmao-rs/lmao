--- conflicted
+++ resolved
@@ -24,17 +24,9 @@
 tokio = { default-features = false, features = ["net", "rt", "sync", "time"], version = "1.5" }
 tokio-tungstenite = { default-features = false, features = ["connect"], version = "0.17" }
 tracing = { default-features = false, features = ["std", "attributes"], version = "0.1" }
-<<<<<<< HEAD
-twilight-gateway-queue = { default-features = false, path = "../twilight-gateway-queue", version = "0.12.0" }
-twilight-http = { default-features = false, path = "../twilight-http", version = "0.12.2" }
-twilight-model = { default-features = false, path = "../twilight-model", version = "0.12.3" }
-=======
 twilight-gateway-queue = { default-features = false, path = "../twilight-gateway-queue", version = "0.13.0" }
 twilight-http = { default-features = false, path = "../twilight-http", version = "0.13.0" }
 twilight-model = { default-features = false, path = "../twilight-model", version = "0.13.2" }
-url = { default-features = false, version = "2" }
-leaky-bucket-lite = { default-features = false, features = ["tokio"], version = "0.5.1" }
->>>>>>> eb78cfdf
 
 # Optional
 # The default backend for flate2; miniz-oxide, works differently
