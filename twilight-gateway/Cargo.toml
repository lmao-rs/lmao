[package]
authors = ["Twilight Contributors"]
categories = ["api-bindings", "asynchronous", "web-programming::websocket"]
description = "Discord Gateway implementation for the Twilight ecosystem."
documentation = "https://docs.rs/twilight-gateway"
edition = "2021"
homepage = "https://twilight.rs/chapter_1_crates/section_3_gateway.html"
include = ["src/**/*.rs", "README.md"]
keywords = ["discord", "discord-api", "twilight"]
license = "ISC"
name = "twilight-gateway"
publish = true
readme = "README.md"
repository = "https://github.com/twilight-rs/twilight.git"
rust-version = "1.60"
version = "0.13.2"

[dependencies]
bitflags = { default-features = false, version = "1" }
futures-util = { default-features = false, features = ["std"], version = "0.3" }
leaky-bucket-lite = { default-features = false, features = ["tokio"], version = "0.5.1" }
serde = { default-features = false, features = ["derive"], version = "1" }
serde_json = { default-features = false, features = ["std"], version = "1" }
tokio = { default-features = false, features = ["net", "rt", "sync", "time"], version = "1.5" }
tokio-tungstenite = { default-features = false, features = ["connect"], version = "0.17" }
tracing = { default-features = false, features = ["std", "attributes"], version = "0.1" }
<<<<<<< HEAD
twilight-gateway-queue = { default-features = false, path = "../twilight-gateway-queue", version = "0.13.0" }
twilight-model = { default-features = false, path = "../twilight-model", version = "0.13.2" }
=======
twilight-gateway-queue = { default-features = false, path = "../twilight-gateway-queue", version = "0.13.1" }
twilight-http = { default-features = false, path = "../twilight-http", version = "0.13.0" }
twilight-model = { default-features = false, path = "../twilight-model", version = "0.13.3" }
>>>>>>> 2643a851

# Optional
# The default backend for flate2; miniz-oxide, works differently
# from the C-backed backend zlib, When you give it the sync argument
# it does not seem to update the total_in of the function to have an offset
# https://github.com/alexcrichton/flate2-rs/issues/217
flate2 = { default-features = false, optional = true, version = "1.0.24" }
metrics = { default-features = false, optional = true, version = ">=0.18, <0.20" }
twilight-http = { default-features = false, optional = true, path = "../twilight-http", version = "0.13.0" }
simd-json = { default-features = false, features = ["serde_impl", "swar-number-parsing"], optional = true, version = ">=0.4, <0.7" }

# TLS libraries
# They are needed to track what is used in tokio-tungstenite
native-tls = { default-features = false, optional = true, version = "0.2.8" }
rustls-native-certs = { default-features = false, optional = true, version = "0.6" }
rustls-tls = { default-features = false, optional = true, package = "rustls", version = "0.20" }
webpki-roots = { default-features = false, optional = true, version = "0.22" }

[dev-dependencies]
anyhow = { default-features = false, features = ["std"], version = "1" }
futures = { default-features = false, version = "0.3" }
serde_test = { default-features = false, version = "1.0.136" }
static_assertions = { default-features = false, version = "1" }
tokio = { default-features = false, features = ["macros", "rt-multi-thread"], version = "1.12" }
tracing-subscriber = { default-features = false, features = ["fmt", "tracing-log"], version = "0.3" }

[features]
default = ["rustls-native-roots", "twilight-http", "zlib-stock"]
native = ["dep:native-tls", "tokio-tungstenite/native-tls"]
rustls-native-roots = ["dep:rustls-tls", "dep:rustls-native-certs", "tokio-tungstenite/rustls-tls-native-roots"]
rustls-webpki-roots = ["dep:rustls-tls", "dep:webpki-roots", "tokio-tungstenite/rustls-tls-webpki-roots"]
zlib-simd = ["dep:flate2", "flate2?/zlib-ng"]
zlib-stock = ["dep:flate2", "flate2?/zlib"]

[package.metadata.docs.rs]
all-features = true
rustdoc-args = ["--cfg", "docsrs"]<|MERGE_RESOLUTION|>--- conflicted
+++ resolved
@@ -24,14 +24,8 @@
 tokio = { default-features = false, features = ["net", "rt", "sync", "time"], version = "1.5" }
 tokio-tungstenite = { default-features = false, features = ["connect"], version = "0.17" }
 tracing = { default-features = false, features = ["std", "attributes"], version = "0.1" }
-<<<<<<< HEAD
-twilight-gateway-queue = { default-features = false, path = "../twilight-gateway-queue", version = "0.13.0" }
-twilight-model = { default-features = false, path = "../twilight-model", version = "0.13.2" }
-=======
 twilight-gateway-queue = { default-features = false, path = "../twilight-gateway-queue", version = "0.13.1" }
-twilight-http = { default-features = false, path = "../twilight-http", version = "0.13.0" }
 twilight-model = { default-features = false, path = "../twilight-model", version = "0.13.3" }
->>>>>>> 2643a851
 
 # Optional
 # The default backend for flate2; miniz-oxide, works differently
