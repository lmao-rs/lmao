--- conflicted
+++ resolved
@@ -1501,27 +1501,21 @@
             Self::GetGuildMembers { guild_id, .. } | Self::UpdateCurrentMember { guild_id, .. } => {
                 Path::GuildsIdMembers(guild_id)
             }
-<<<<<<< HEAD
+            Self::CreateGuildScheduledEvent { guild_id, .. }
+            | Self::GetGuildScheduledEvents { guild_id, .. } => {
+                Path::GuildsIdScheduledEvents(guild_id)
+            }
+            Self::DeleteGuildScheduledEvent { guild_id, .. }
+            | Self::GetGuildScheduledEvent { guild_id, .. }
+            | Self::UpdateGuildScheduledEvent { guild_id, .. } => {
+                Path::GuildsIdScheduledEventsId(guild_id)
+            }
+            Self::GetGuildScheduledEventUsers { guild_id, .. } => {
+                Path::GuildsIdScheduledEventsIdUsers(guild_id)
+            }
             Self::GetGuildPreview { guild_id } => Path::GuildsIdPreview(guild_id),
             Self::GetGuildVanityUrl { guild_id } => Path::GuildsIdVanityUrl(guild_id),
             Self::GetGuildVoiceRegions { guild_id } => Path::GuildsIdRegions(guild_id),
-=======
-            Self::CreateGuildScheduledEvent { guild_id, .. }
-            | Self::GetGuildScheduledEvents { guild_id, .. } => {
-                Path::GuildsIdScheduledEvents(*guild_id)
-            }
-            Self::DeleteGuildScheduledEvent { guild_id, .. }
-            | Self::GetGuildScheduledEvent { guild_id, .. }
-            | Self::UpdateGuildScheduledEvent { guild_id, .. } => {
-                Path::GuildsIdScheduledEventsId(*guild_id)
-            }
-            Self::GetGuildScheduledEventUsers { guild_id, .. } => {
-                Path::GuildsIdScheduledEventsIdUsers(*guild_id)
-            }
-            Self::GetGuildPreview { guild_id } => Path::GuildsIdPreview(*guild_id),
-            Self::GetGuildVanityUrl { guild_id } => Path::GuildsIdVanityUrl(*guild_id),
-            Self::GetGuildVoiceRegions { guild_id } => Path::GuildsIdRegions(*guild_id),
->>>>>>> d996ebf1
             Self::GetGuildWelcomeScreen { guild_id }
             | Self::UpdateGuildWelcomeScreen { guild_id } => Path::GuildsIdWelcomeScreen(guild_id),
             Self::GetGuildWebhooks { guild_id } => Path::GuildsIdWebhooks(guild_id),
