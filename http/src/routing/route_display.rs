--- conflicted
+++ resolved
@@ -981,18 +981,16 @@
 
                 Ok(())
             }
-<<<<<<< HEAD
             Route::GetSticker { sticker_id } => {
                 f.write_str("stickers/")?;
 
                 Display::fmt(sticker_id, f)
-=======
+            }
             Route::GetThreadMembers { channel_id } => {
                 f.write_str("channels/")?;
                 Display::fmt(channel_id, f)?;
 
                 f.write_str("/thread-members")
->>>>>>> d8217dc1
             }
             Route::GetUserConnections => f.write_str("users/@me/connections"),
             Route::GetUser { user_id } => {
