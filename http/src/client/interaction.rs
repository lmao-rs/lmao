use crate::{
    request::application::{
        command::{
            CreateGlobalCommand, CreateGuildCommand, DeleteGlobalCommand, DeleteGuildCommand,
            GetCommandPermissions, GetGlobalCommand, GetGlobalCommands, GetGuildCommand,
            GetGuildCommandPermissions, GetGuildCommands, SetCommandPermissions, SetGlobalCommands,
            SetGuildCommands, UpdateCommandPermissions, UpdateGlobalCommand, UpdateGuildCommand,
        },
        interaction::{
            CreateFollowupMessage, DeleteFollowupMessage, DeleteOriginalResponse,
            GetFollowupMessage, GetOriginalResponse, InteractionCallback, UpdateFollowupMessage,
            UpdateOriginalResponse,
        },
    },
    Client,
};
use twilight_model::{
    application::{
        callback::InteractionResponse,
        command::{permissions::CommandPermissions, Command},
    },
    id::{
        marker::{ApplicationMarker, CommandMarker, GuildMarker, InteractionMarker, MessageMarker},
        Id,
    },
};
use twilight_validate::command::CommandValidationError;

/// Client interface for using interactions.
///
/// # Examples
///
/// Retrieve the application ID and then use an interaction request:
///
/// ```no_run
/// # #[tokio::main]
/// # async fn main() -> Result<(), Box<std::error::Error>> {
/// use std::env;
/// use twilight_http::Client;
/// use twilight_model::id::Id;
///
/// let client = Client::new(env::var("DISCORD_TOKEN")?);
/// let application_id = Id::new(123).expect("non zero id");
///
/// let interaction_client = client.interaction(application_id);
///
/// let commands = interaction_client
///     .get_global_commands()
///     .exec()
///     .await?
///     .models()
///     .await?;
///
/// println!("there are {} global commands", commands.len());
/// # Ok(()) }
/// ```
#[derive(Debug)]
pub struct InteractionClient<'a> {
    application_id: Id<ApplicationMarker>,
    client: &'a Client,
}

impl<'a> InteractionClient<'a> {
    /// Create a new interface for using interactions.
    pub(super) const fn new(client: &'a Client, application_id: Id<ApplicationMarker>) -> Self {
        Self {
            application_id,
            client,
        }
    }

    /// Respond to an interaction, by ID and token.
    ///
    /// For variants of [`InteractionResponse`] that contain a [`CallbackData`],
    /// there is an [associated builder] in the [`twilight-util`] crate.
    ///
    /// [`CallbackData`]: twilight_model::application::callback::CallbackData
    /// [`twilight-util`]: https://docs.rs/twilight-util/latest/index.html
    /// [associated builder]: https://docs.rs/twilight-util/latest/builder/struct.CallbackDataBuilder.html
    pub const fn interaction_callback(
        &'a self,
        interaction_id: Id<InteractionMarker>,
        interaction_token: &'a str,
        response: &'a InteractionResponse,
    ) -> InteractionCallback<'a> {
        InteractionCallback::new(self.client, interaction_id, interaction_token, response)
    }

    /// Get the original message, by its token.
    pub const fn get_interaction_original(
        &'a self,
        interaction_token: &'a str,
    ) -> GetOriginalResponse<'a> {
        GetOriginalResponse::new(self.client, self.application_id, interaction_token)
    }

    /// Edit the original message, by its token.
    pub const fn update_interaction_original(
        &'a self,
        interaction_token: &'a str,
    ) -> UpdateOriginalResponse<'a> {
        UpdateOriginalResponse::new(self.client, self.application_id, interaction_token)
    }

    /// Get a followup message of an interaction.
    pub const fn followup_message(
        &'a self,
        interaction_token: &'a str,
        message_id: Id<MessageMarker>,
    ) -> GetFollowupMessage<'a> {
        GetFollowupMessage::new(
            self.client,
            self.application_id,
            interaction_token,
            message_id,
        )
    }

    /// Delete the original message, by its token.
    pub const fn delete_interaction_original(
        &'a self,
        interaction_token: &'a str,
    ) -> DeleteOriginalResponse<'a> {
        DeleteOriginalResponse::new(self.client, self.application_id, interaction_token)
    }

    /// Create a followup message, by an interaction token.
    pub const fn create_followup_message(
        &'a self,
        interaction_token: &'a str,
    ) -> CreateFollowupMessage<'a> {
        CreateFollowupMessage::new(self.client, self.application_id, interaction_token)
    }

    /// Edit a followup message, by an interaction token.
    pub const fn update_followup_message(
        &'a self,
        interaction_token: &'a str,
        message_id: Id<MessageMarker>,
    ) -> UpdateFollowupMessage<'a> {
        UpdateFollowupMessage::new(
            self.client,
            self.application_id,
            interaction_token,
            message_id,
        )
    }

    /// Delete a followup message by interaction token and the message's ID.
    pub const fn delete_followup_message(
        &'a self,
        interaction_token: &'a str,
        message_id: Id<MessageMarker>,
    ) -> DeleteFollowupMessage<'a> {
        DeleteFollowupMessage::new(
            self.client,
            self.application_id,
            interaction_token,
            message_id,
        )
    }

    /// Create a new command in a guild.
    ///
    /// The name must be between 1 and 32 characters in length. Creating a
    /// guild command with the same name as an already-existing guild command in
    /// the same guild will overwrite the old command. See [the discord docs]
    /// for more information.
    ///
    /// Returns an error of type [`NameInvalid`] error type if the command name
    /// is not between 1 and 32 characters.
    ///
    /// [`NameInvalid`]: twilight_validate::command::CommandValidationErrorType::NameInvalid
    /// [the discord docs]: https://discord.com/developers/docs/interactions/application-commands#create-guild-application-command
    pub fn create_guild_command(
        &'a self,
        guild_id: Id<GuildMarker>,
        name: &'a str,
    ) -> Result<CreateGuildCommand<'a>, CommandValidationError> {
        CreateGuildCommand::new(self.client, self.application_id, guild_id, name)
    }

    /// Fetch a guild command for your application.
    pub const fn get_guild_command(
        &self,
        guild_id: Id<GuildMarker>,
        command_id: Id<CommandMarker>,
    ) -> GetGuildCommand<'_> {
        GetGuildCommand::new(self.client, self.application_id, guild_id, command_id)
    }

    /// Fetch all commands for a guild, by ID.
    pub const fn get_guild_commands(&self, guild_id: Id<GuildMarker>) -> GetGuildCommands<'_> {
        GetGuildCommands::new(self.client, self.application_id, guild_id)
    }

    /// Edit a command in a guild, by ID.
    ///
    /// You must specify a name and description. See [the discord docs] for more
    /// information.
    ///
    /// [the discord docs]: https://discord.com/developers/docs/interactions/application-commands#edit-guild-application-command
    pub const fn update_guild_command(
        &self,
        guild_id: Id<GuildMarker>,
        command_id: Id<CommandMarker>,
    ) -> UpdateGuildCommand<'_> {
        UpdateGuildCommand::new(self.client, self.application_id, guild_id, command_id)
    }

    /// Delete a command in a guild, by ID.
    pub const fn delete_guild_command(
        &self,
        guild_id: Id<GuildMarker>,
        command_id: Id<CommandMarker>,
    ) -> DeleteGuildCommand<'_> {
        DeleteGuildCommand::new(self.client, self.application_id, guild_id, command_id)
    }

    /// Set a guild's commands.
    ///
    /// This method is idempotent: it can be used on every start, without being
    /// ratelimited if there aren't changes to the commands.
    ///
    /// The [`Command`] struct has an [associated builder] in the
    /// [`twilight-util`] crate.
    ///
    /// [`twilight-util`]: https://docs.rs/twilight_util/index.html
    /// [associated builder]: https://docs.rs/twilight-util/latest/builder/command/struct.CommandBuilder.html
    pub const fn set_guild_commands(
        &'a self,
        guild_id: Id<GuildMarker>,
        commands: &'a [Command],
    ) -> SetGuildCommands<'a> {
        SetGuildCommands::new(self.client, self.application_id, guild_id, commands)
    }

    /// Create a new global command.
    ///
    /// The name must be between 1 and 32 characters in length. Creating a
    /// command with the same name as an already-existing global command will
    /// overwrite the old command. See [the discord docs] for more information.
    ///
    /// Returns an [`NameInvalid`] error type if the command name is not between
    /// 1 and 32 characters.
    ///
    /// [`NameInvalid`]: twilight_validate::command::CommandValidationErrorType::NameInvalid
    /// [the discord docs]: https://discord.com/developers/docs/interactions/application-commands#create-global-application-command
    pub fn create_global_command(
        &'a self,
        name: &'a str,
    ) -> Result<CreateGlobalCommand<'a>, CommandValidationError> {
        CreateGlobalCommand::new(self.client, self.application_id, name)
    }

    /// Fetch a global command for your application.
    pub const fn get_global_command(&self, command_id: Id<CommandMarker>) -> GetGlobalCommand<'_> {
        GetGlobalCommand::new(self.client, self.application_id, command_id)
    }

    /// Fetch all global commands for your application.
    pub const fn get_global_commands(&self) -> GetGlobalCommands<'_> {
        GetGlobalCommands::new(self.client, self.application_id)
    }

    /// Edit a global command, by ID.
    ///
    /// You must specify a name and description. See [the discord docs] for more
    /// information.
    ///
    /// [the discord docs]: https://discord.com/developers/docs/interactions/application-commands#edit-global-application-command
    pub const fn update_global_command(
        &self,
        command_id: Id<CommandMarker>,
    ) -> UpdateGlobalCommand<'_> {
        UpdateGlobalCommand::new(self.client, self.application_id, command_id)
    }

    /// Delete a global command, by ID.
    pub const fn delete_global_command(
        &self,
        command_id: Id<CommandMarker>,
    ) -> DeleteGlobalCommand<'_> {
        DeleteGlobalCommand::new(self.client, self.application_id, command_id)
    }

    /// Set global commands.
    ///
    /// This method is idempotent: it can be used on every start, without being
    /// ratelimited if there aren't changes to the commands.
    ///
    /// The [`Command`] struct has an [associated builder] in the
    /// [`twilight-util`] crate.
    ///
    /// [`twilight-util`]: https://docs.rs/twilight-util/latest/index.html
    /// [associated builder]: https://docs.rs/twilight-util/latest/builder/command/struct.CommandBuilder.html
    pub const fn set_global_commands(&'a self, commands: &'a [Command]) -> SetGlobalCommands<'a> {
        SetGlobalCommands::new(self.client, self.application_id, commands)
    }

    /// Fetch command permissions for a command from the current application
    /// in a guild.
    pub const fn get_command_permissions(
        &self,
        guild_id: Id<GuildMarker>,
        command_id: Id<CommandMarker>,
    ) -> GetCommandPermissions<'_> {
        GetCommandPermissions::new(self.client, self.application_id, guild_id, command_id)
    }

    /// Fetch command permissions for all commands from the current
    /// application in a guild.
    pub const fn get_guild_command_permissions(
        &self,
        guild_id: Id<GuildMarker>,
    ) -> GetGuildCommandPermissions<'_> {
        GetGuildCommandPermissions::new(self.client, self.application_id, guild_id)
    }

    /// Update command permissions for a single command in a guild.
    ///
    /// This overwrites the command permissions so the full set of permissions
    /// have to be sent every time.
    pub fn update_command_permissions(
        &'a self,
        guild_id: Id<GuildMarker>,
        command_id: Id<CommandMarker>,
        permissions: &'a [CommandPermissions],
    ) -> Result<UpdateCommandPermissions<'a>, CommandValidationError> {
        UpdateCommandPermissions::new(
            self.client,
            self.application_id,
            guild_id,
            command_id,
            permissions,
        )
    }

    /// Update command permissions for all commands in a guild.
    ///
    /// This overwrites the command permissions so the full set of permissions
    /// have to be sent every time.
    ///
    /// Returns an error of type [`CommandCountInvalid`] if too many commands
    /// have been provided. The maximum amount is defined by
    /// [`GUILD_COMMAND_LIMIT`].
    ///
    /// [`CommandCountInvalid`]: twilight_validate::command::CommandValidationErrorType::CommandCountInvalid
    /// [`GUILD_COMMAND_LIMIT`]: twilight_validate::command::GUILD_COMMAND_LIMIT
    pub fn set_command_permissions(
        &'a self,
<<<<<<< HEAD
        guild_id: GuildId,
        permissions: &'a [(CommandId, CommandPermissions)],
    ) -> Result<SetCommandPermissions<'a>, CommandValidationError> {
=======
        guild_id: Id<GuildMarker>,
        permissions: &'a [(Id<CommandMarker>, CommandPermissions)],
    ) -> Result<SetCommandPermissions<'a>, InteractionError> {
>>>>>>> 6916bd96
        SetCommandPermissions::new(self.client, self.application_id, guild_id, permissions)
    }
}

#[cfg(test)]
mod tests {
    use super::InteractionClient;
    use static_assertions::assert_impl_all;
    use std::fmt::Debug;

    assert_impl_all!(InteractionClient<'_>: Debug, Send, Sync);
}<|MERGE_RESOLUTION|>--- conflicted
+++ resolved
@@ -349,15 +349,9 @@
     /// [`GUILD_COMMAND_LIMIT`]: twilight_validate::command::GUILD_COMMAND_LIMIT
     pub fn set_command_permissions(
         &'a self,
-<<<<<<< HEAD
-        guild_id: GuildId,
-        permissions: &'a [(CommandId, CommandPermissions)],
+        guild_id: Id<GuildMarker>,
+        permissions: &'a [(Id<CommandMarker>, CommandPermissions)],
     ) -> Result<SetCommandPermissions<'a>, CommandValidationError> {
-=======
-        guild_id: Id<GuildMarker>,
-        permissions: &'a [(Id<CommandMarker>, CommandPermissions)],
-    ) -> Result<SetCommandPermissions<'a>, InteractionError> {
->>>>>>> 6916bd96
         SetCommandPermissions::new(self.client, self.application_id, guild_id, permissions)
     }
 }
