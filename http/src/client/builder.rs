--- conflicted
+++ resolved
@@ -100,15 +100,10 @@
     /// before making a request.
     ///
     /// If this method is not called at all then a default ratelimiter will be
-<<<<<<< HEAD
     /// created by `ClientBuilder::build`.
-    pub fn ratelimiter(mut self, ratelimiter: impl Into<Option<Ratelimiter>>) -> Self {
-=======
-    /// created by [`ClientBuilder::build`].
     ///
     /// [`ClientBuilder::build`]: #method.build
-    pub fn ratelimiter(&mut self, ratelimiter: impl Into<Option<Ratelimiter>>) -> &mut Self {
->>>>>>> 65de3352
+    pub fn ratelimiter(mut self, ratelimiter: impl Into<Option<Ratelimiter>>) -> Self {
         self.ratelimiter = ratelimiter.into();
 
         self
