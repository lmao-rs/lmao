--- conflicted
+++ resolved
@@ -15,7 +15,7 @@
             UpdateGlobalCommand, UpdateGuildCommand, UpdateOriginalResponse,
         },
         channel::{
-<<<<<<< HEAD
+            reaction::delete_reaction::TargetUser,
             stage::create_stage_instance::CreateStageInstanceError,
             thread::{
                 AddThreadMember, CreateThread, CreateThreadFromMessage, GetActiveThreads,
@@ -23,10 +23,6 @@
                 GetPublicArchivedThreads, GetThreadMembers, JoinThread, LeaveThread,
                 RemoveThreadMember, ThreadValidationError, UpdateThread,
             },
-=======
-            reaction::delete_reaction::TargetUser,
-            stage::create_stage_instance::CreateStageInstanceError,
->>>>>>> c138f0e3
         },
         guild::{
             create_guild::CreateGuildError, create_guild_channel::CreateGuildChannelError,
@@ -1533,7 +1529,7 @@
     ///
     /// Includes public and private threads. Threads are ordered by their ID in
     /// descending order.
-    pub fn active_threads(&self, channel_id: ChannelId) -> GetActiveThreads<'_> {
+    pub const fn active_threads(&self, channel_id: ChannelId) -> GetActiveThreads<'_> {
         GetActiveThreads::new(self, channel_id)
     }
 
@@ -1541,7 +1537,11 @@
     ///
     /// Requires the ability to send messages in the thread, and that the thread
     /// is not archived.
-    pub fn add_thread_member(&self, channel_id: ChannelId, user_id: UserId) -> AddThreadMember<'_> {
+    pub const fn add_thread_member(
+        &self,
+        channel_id: ChannelId,
+        user_id: UserId,
+    ) -> AddThreadMember<'_> {
         AddThreadMember::new(self, channel_id, user_id)
     }
 
@@ -1552,10 +1552,10 @@
     ///
     /// [`ThreeDays`]: twilight_model::channel::thread::AutoArchiveDuration::ThreeDays
     /// [`Week`]: twilight_model::channel::thread::AutoArchiveDuration::Week
-    pub fn create_thread(
-        &self,
+    pub fn create_thread<'a>(
+        &'a self,
         channel_id: ChannelId,
-        name: impl Into<String>,
+        name: &'a str,
         auto_archive_duration: AutoArchiveDuration,
         kind: ChannelType,
     ) -> Result<CreateThread<'_>, ThreadValidationError> {
@@ -1582,18 +1582,18 @@
     /// [`GuildText`]: twilight_model::channel::ChannelType::GuildText
     /// [`ThreeDays`]: twilight_model::channel::thread::AutoArchiveDuration::ThreeDays
     /// [`Week`]: twilight_model::channel::thread::AutoArchiveDuration::Week
-    pub fn create_thread_from_message(
-        &self,
+    pub fn create_thread_from_message<'a>(
+        &'a self,
         channel_id: ChannelId,
         message_id: MessageId,
-        name: impl Into<String>,
+        name: &'a str,
         auto_archive_duration: AutoArchiveDuration,
     ) -> Result<CreateThreadFromMessage<'_>, ThreadValidationError> {
         CreateThreadFromMessage::new(self, channel_id, message_id, name, auto_archive_duration)
     }
 
     /// Add the current user to a thread.
-    pub fn join_thread(&self, channel_id: ChannelId) -> JoinThread<'_> {
+    pub const fn join_thread(&self, channel_id: ChannelId) -> JoinThread<'_> {
         JoinThread::new(self, channel_id)
     }
 
@@ -1601,7 +1601,7 @@
     /// has joined.
     ///
     /// Threads are ordered by their ID in descending order.
-    pub fn joined_private_archived_threads(
+    pub const fn joined_private_archived_threads(
         &self,
         channel_id: ChannelId,
     ) -> GetJoinedPrivateArchivedThreads<'_> {
@@ -1611,7 +1611,7 @@
     /// Remove the current user from a thread.
     ///
     /// Requires that the thread is not archived.
-    pub fn leave_thread(&self, channel_id: ChannelId) -> LeaveThread<'_> {
+    pub const fn leave_thread(&self, channel_id: ChannelId) -> LeaveThread<'_> {
         LeaveThread::new(self, channel_id)
     }
 
@@ -1621,7 +1621,10 @@
     ///
     /// [`MANAGE_THREADS`]: twilight_model::guild::Permissions::MANAGE_THREADS
     /// [`READ_MESSAGE_HISTORY`]: twilight_model::guild::Permissions::READ_MESSAGE_HISTORY
-    pub fn private_archived_threads(&self, channel_id: ChannelId) -> GetPrivateArchivedThreads<'_> {
+    pub const fn private_archived_threads(
+        &self,
+        channel_id: ChannelId,
+    ) -> GetPrivateArchivedThreads<'_> {
         GetPrivateArchivedThreads::new(self, channel_id)
     }
 
@@ -1641,7 +1644,10 @@
     /// [`GuildPublicThread`]: twilight_model::channel::ChannelType::GuildPublicThread
     /// [`GuildText`]: twilight_model::channel::ChannelType::GuildText
     /// [`READ_MESSAGE_HISTORY`]: twilight_model::guild::Permissions::READ_MESSAGE_HISTORY
-    pub fn public_archived_threads(&self, channel_id: ChannelId) -> GetPublicArchivedThreads<'_> {
+    pub const fn public_archived_threads(
+        &self,
+        channel_id: ChannelId,
+    ) -> GetPublicArchivedThreads<'_> {
         GetPublicArchivedThreads::new(self, channel_id)
     }
 
@@ -1655,7 +1661,7 @@
     ///
     /// [`GuildPrivateThread`]: twilight_model::channel::ChannelType::GuildPrivateThread
     /// [`MANAGE_THREADS`]: twilight_model::guild::Permissions::MANAGE_THREADS
-    pub fn remove_thread_member(
+    pub const fn remove_thread_member(
         &self,
         channel_id: ChannelId,
         user_id: UserId,
@@ -1666,7 +1672,7 @@
     /// Returns the [`ThreadMember`]s of the thread.
     ///
     /// [`ThreadMember`]: twilight_model::channel::thread::ThreadMember
-    pub fn thread_members(&self, channel_id: ChannelId) -> GetThreadMembers<'_> {
+    pub const fn thread_members(&self, channel_id: ChannelId) -> GetThreadMembers<'_> {
         GetThreadMembers::new(self, channel_id)
     }
 
@@ -1674,7 +1680,7 @@
     ///
     /// All fields are optional. The minimum length of the name is 1 UTF-16
     /// characters and the maximum is 100 UTF-16 characters.
-    pub fn update_thread(&self, channel_id: ChannelId) -> UpdateThread<'_> {
+    pub const fn update_thread(&self, channel_id: ChannelId) -> UpdateThread<'_> {
         UpdateThread::new(self, channel_id)
     }
 
