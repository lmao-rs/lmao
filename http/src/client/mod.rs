--- conflicted
+++ resolved
@@ -65,16 +65,12 @@
                 StickerValidationError, UpdateGuildSticker,
             },
             update_guild_channel_positions::Position,
-<<<<<<< HEAD
-            UpdateCurrentMember,
-=======
             user::{UpdateCurrentUserVoiceState, UpdateUserVoiceState},
             CreateGuild, CreateGuildChannel, CreateGuildPrune, DeleteGuild, GetActiveThreads,
             GetAuditLog, GetGuild, GetGuildChannels, GetGuildInvites, GetGuildPreview,
             GetGuildPruneCount, GetGuildVanityUrl, GetGuildVoiceRegions, GetGuildWebhooks,
-            GetGuildWelcomeScreen, GetGuildWidget, UpdateCurrentUserNick, UpdateGuild,
-            UpdateGuildChannelPositions, UpdateGuildWelcomeScreen, UpdateGuildWidget,
->>>>>>> 4c6c086b
+            GetGuildWelcomeScreen, GetGuildWidget, UpdateCurrentMember, UpdateCurrentUserNick,
+            UpdateGuild, UpdateGuildChannelPositions, UpdateGuildWelcomeScreen, UpdateGuildWidget,
         },
         sticker::{GetNitroStickerPacks, GetSticker},
         template::{
