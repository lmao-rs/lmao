mod builder;
mod interaction;

pub use self::{builder::ClientBuilder, interaction::InteractionClient};

#[allow(deprecated)]
use crate::{
    error::{Error, ErrorType},
    request::{
        channel::{
            invite::{CreateInvite, DeleteInvite, GetChannelInvites, GetInvite},
            message::{
                CreateMessage, CrosspostMessage, DeleteMessage, DeleteMessages, GetChannelMessages,
                GetMessage, UpdateMessage,
            },
            reaction::{
                delete_reaction::TargetUser, CreateReaction, DeleteAllReaction, DeleteAllReactions,
                DeleteReaction, GetReactions, RequestReactionType,
            },
            stage::{
                create_stage_instance::CreateStageInstanceError, CreateStageInstance,
                DeleteStageInstance, GetStageInstance, UpdateStageInstance,
            },
            thread::{
                AddThreadMember, CreateThread, CreateThreadFromMessage,
                GetJoinedPrivateArchivedThreads, GetPrivateArchivedThreads,
                GetPublicArchivedThreads, GetThreadMember, GetThreadMembers, JoinThread,
                LeaveThread, RemoveThreadMember, ThreadValidationError, UpdateThread,
            },
            webhook::{
                CreateWebhook, DeleteWebhook, DeleteWebhookMessage, ExecuteWebhook,
                GetChannelWebhooks, GetWebhook, GetWebhookMessage, UpdateWebhook,
                UpdateWebhookMessage, UpdateWebhookWithToken,
            },
            CreatePin, CreateTypingTrigger, DeleteChannel, DeleteChannelPermission, DeletePin,
            FollowNewsChannel, GetChannel, GetPins, UpdateChannel, UpdateChannelPermission,
        },
        guild::{
            ban::{CreateBan, DeleteBan, GetBan, GetBans},
            create_guild::CreateGuildError,
            create_guild_channel::CreateGuildChannelError,
            emoji::{CreateEmoji, DeleteEmoji, GetEmoji, GetEmojis, UpdateEmoji},
            integration::{DeleteGuildIntegration, GetGuildIntegrations},
            member::{
                AddGuildMember, AddRoleToMember, GetGuildMembers, GetMember, RemoveMember,
                RemoveRoleFromMember, SearchGuildMembers, UpdateGuildMember,
            },
            role::{CreateRole, DeleteRole, GetGuildRoles, UpdateRole, UpdateRolePositions},
            sticker::{
                CreateGuildSticker, DeleteGuildSticker, GetGuildSticker, GetGuildStickers,
                StickerValidationError, UpdateGuildSticker,
            },
            update_guild_channel_positions::Position,
            user::{UpdateCurrentUserVoiceState, UpdateUserVoiceState},
            CreateGuild, CreateGuildChannel, CreateGuildPrune, DeleteGuild, GetActiveThreads,
            GetAuditLog, GetGuild, GetGuildChannels, GetGuildInvites, GetGuildPreview,
            GetGuildPruneCount, GetGuildVanityUrl, GetGuildVoiceRegions, GetGuildWebhooks,
            GetGuildWelcomeScreen, GetGuildWidget, UpdateCurrentMember, UpdateCurrentUserNick,
            UpdateGuild, UpdateGuildChannelPositions, UpdateGuildWelcomeScreen, UpdateGuildWidget,
        },
        sticker::{GetNitroStickerPacks, GetSticker},
        template::{
            create_guild_from_template::CreateGuildFromTemplateError,
            create_template::CreateTemplateError, CreateGuildFromTemplate, CreateTemplate,
            DeleteTemplate, GetTemplate, GetTemplates, SyncTemplate, UpdateTemplate,
        },
        user::{
            CreatePrivateChannel, GetCurrentUser, GetCurrentUserConnections, GetCurrentUserGuilds,
            GetUser, LeaveGuild, UpdateCurrentUser,
        },
        GetGateway, GetUserApplicationInfo, GetVoiceRegions, Method, Request,
    },
    response::{future::InvalidToken, ResponseFuture},
    API_VERSION,
};
use hyper::{
    client::Client as HyperClient,
    header::{HeaderMap, HeaderValue, AUTHORIZATION, CONTENT_LENGTH, CONTENT_TYPE, USER_AGENT},
    Body,
};
use std::{
    convert::{AsRef, TryFrom},
    sync::{
        atomic::{AtomicBool, Ordering},
        Arc,
    },
    time::Duration,
};
use tokio::time;
use twilight_http_ratelimiting::Ratelimiter;
use twilight_model::{
<<<<<<< HEAD
    application::{
        callback::InteractionResponse,
        command::{permissions::CommandPermissions, Command},
    },
    channel::{message::allowed_mentions::AllowedMentions, ChannelType},
    guild::Permissions,
    id::{
        marker::{
            ApplicationMarker, ChannelMarker, CommandMarker, EmojiMarker, GuildMarker,
            IntegrationMarker, InteractionMarker, MessageMarker, RoleMarker, StickerMarker,
            UserMarker, WebhookMarker,
        },
        Id,
=======
    channel::{
        message::{allowed_mentions::AllowedMentions, sticker::StickerId},
        ChannelType,
    },
    guild::Permissions,
    id::{
        ApplicationId, ChannelId, EmojiId, GuildId, IntegrationId, MessageId, RoleId, UserId,
        WebhookId,
>>>>>>> 957aed46
    },
};

#[cfg(feature = "hyper-rustls")]
type HttpsConnector<T> = hyper_rustls::HttpsConnector<T>;
#[cfg(all(feature = "hyper-tls", not(feature = "hyper-rustls")))]
type HttpsConnector<T> = hyper_tls::HttpsConnector<T>;

#[cfg(feature = "trust-dns")]
type HttpConnector = hyper_trust_dns::TrustDnsHttpConnector;
#[cfg(not(feature = "trust-dns"))]
type HttpConnector = hyper::client::HttpConnector;

/// Twilight's http client.
///
/// Almost all of the client methods require authentication, and as such, the client must be
/// supplied with a Discord Token. Get yours [here].
///
/// # Interactions
///
/// HTTP interaction requests may be accessed via the [`Client::interaction`]
/// method.
///
/// # OAuth
///
/// To use Bearer tokens prefix the token with `"Bearer "`, including the space
/// at the end like so:
///
/// ```no_run
/// # fn main() -> Result<(), Box<dyn std::error::Error>> {
/// use std::env;
/// use twilight_http::Client;
///
/// let bearer = env::var("BEARER_TOKEN")?;
/// let token = format!("Bearer {}", bearer);
///
/// let client = Client::new(token);
/// # Ok(()) }
/// ```
///
/// # Using the client in multiple tasks
///
/// To use a client instance in multiple tasks, consider wrapping it in an
/// [`std::sync::Arc`] or [`std::rc::Rc`].
///
/// # Unauthorized behavior
///
/// When the client encounters an Unauthorized response it will take note that
/// the configured token is invalid. This may occur when the token has been
/// revoked or expired. When this happens, you must create a new client with the
/// new token. The client will no longer execute requests in order to
/// prevent API bans and will always return [`ErrorType::Unauthorized`].
///
/// # Examples
///
/// Create a client called `client`:
/// ```rust,no_run
/// use twilight_http::Client;
///
/// # #[tokio::main]
/// # async fn main() -> Result<(), Box<dyn std::error::Error>> {
/// let client = Client::new("my token".to_owned());
/// # Ok(()) }
/// ```
///
/// Use [`ClientBuilder`] to create a client called `client`, with a shorter
/// timeout:
/// ```rust,no_run
/// use twilight_http::Client;
/// use std::time::Duration;
///
/// # #[tokio::main]
/// # async fn main() -> Result<(), Box<dyn std::error::Error>> {
/// let client = Client::builder()
///     .token("my token".to_owned())
///     .timeout(Duration::from_secs(5))
///     .build();
/// # Ok(()) }
/// ```
///
/// All the examples on this page assume you have already created a client, and have named it
/// `client`.
///
/// [here]: https://discord.com/developers/applications
#[derive(Debug)]
pub struct Client {
    pub(crate) default_allowed_mentions: Option<AllowedMentions>,
    default_headers: Option<HeaderMap>,
    http: HyperClient<HttpsConnector<HttpConnector>, Body>,
    proxy: Option<Box<str>>,
    ratelimiter: Option<Box<dyn Ratelimiter>>,
    /// Whether to short-circuit when a 401 has been encountered with the client
    /// authorization.
    ///
    /// This relates to [`token_invalid`].
    ///
    /// [`token_invalid`]: Self::token_invalid
    remember_invalid_token: bool,
    timeout: Duration,
    token_invalid: Arc<AtomicBool>,
    token: Option<Box<str>>,
    use_http: bool,
}

impl Client {
    /// Create a new `hyper-rustls` or `hyper-tls` backed client with a token.
    #[cfg_attr(docsrs, doc(cfg(any(feature = "hyper-rustls", feature = "hyper-tls"))))]
    pub fn new(token: String) -> Self {
        ClientBuilder::default().token(token).build()
    }

    /// Create a new builder to create a client.
    ///
    /// Refer to its documentation for more information.
    pub fn builder() -> ClientBuilder {
        ClientBuilder::new()
    }

    /// Retrieve an immutable reference to the token used by the client.
    ///
    /// If the initial token provided is not prefixed with `Bot `, it will be, and this method
    /// reflects that.
    pub fn token(&self) -> Option<&str> {
        self.token.as_deref()
    }

<<<<<<< HEAD
    /// Retrieve the [`Id<ApplicationMarker>`] used by interaction methods.
    pub fn application_id(&self) -> Option<Id<ApplicationMarker>> {
        let id = self.application_id.load(Ordering::Relaxed);

        if id != 0 {
            return Some(Id::new(id).expect("non zero"));
        }

        None
    }

    /// Set a new [`Id<ApplicationMarker>`] after building the client.
    ///
    /// Returns the previous ID, if there was one.
    pub fn set_application_id(
        &self,
        application_id: Id<ApplicationMarker>,
    ) -> Option<Id<ApplicationMarker>> {
        let prev = self
            .application_id
            .swap(application_id.get(), Ordering::Relaxed);

        if prev != 0 {
            return Some(Id::new(prev).expect("non zero"));
        }

        None
=======
    /// Create an interface for using interactions.
    ///
    /// An application ID is required to be passed in to use interactions. The
    /// ID may be retrieved via [`current_user_application`] and cached for use
    /// with this method.
    ///
    /// # Examples
    ///
    /// Retrieve the application ID and then use an interaction request:
    ///
    /// ```no_run
    /// # #[tokio::main]
    /// # async fn main() -> Result<(), Box<std::error::Error>> {
    /// use std::env;
    /// use twilight_http::Client;
    ///
    /// let client = Client::new(env::var("DISCORD_TOKEN")?);
    ///
    /// // Cache the application ID for repeated use later in the process.
    /// let application_id = {
    ///     let response = client.current_user_application().exec().await?;
    ///
    ///     response.model().await?.id
    /// };
    ///
    /// // Later in the process...
    /// let commands = client
    ///     .interaction(application_id)
    ///     .get_global_commands()
    ///     .exec()
    ///     .await?
    ///     .models()
    ///     .await?;
    ///
    /// println!("there are {} global commands", commands.len());
    /// # Ok(()) }
    /// ```
    ///
    /// [`current_user_application`]: Self::current_user_application
    pub const fn interaction(&self, application_id: ApplicationId) -> InteractionClient<'_> {
        InteractionClient::new(self, application_id)
>>>>>>> 957aed46
    }

    /// Get the default [`AllowedMentions`] for sent messages.
    pub fn default_allowed_mentions(&self) -> Option<AllowedMentions> {
        self.default_allowed_mentions.clone()
    }

    /// Get the Ratelimiter used by the client internally.
    ///
    /// This will return `None` only if ratelimit handling
    /// has been explicitly disabled in the [`ClientBuilder`].
    pub fn ratelimiter(&self) -> Option<&dyn Ratelimiter> {
        self.ratelimiter.as_ref().map(AsRef::as_ref)
    }

    /// Get the audit log for a guild.
    ///
    /// # Examples
    ///
    /// ```rust,no_run
    /// # use twilight_http::Client;
    /// use twilight_model::id::{marker::GuildMarker, Id};
    ///
    /// # #[tokio::main]
    /// # async fn main() -> Result<(), Box<dyn std::error::Error>> {
    /// # let client = Client::new("token".to_owned());
    /// let guild_id = Id::new(101).expect("non zero");
    /// let audit_log = client
    /// // not done
    ///     .audit_log(guild_id)
    ///     .exec()
    ///     .await?;
    /// # Ok(()) }
    /// ```
    pub const fn audit_log(&self, guild_id: Id<GuildMarker>) -> GetAuditLog<'_> {
        GetAuditLog::new(self, guild_id)
    }

    /// Retrieve the bans for a guild.
    ///
    /// # Examples
    ///
    /// Retrieve the bans for guild `1`:
    ///
    /// ```rust,no_run
    /// # use twilight_http::Client;
    /// use twilight_model::id::{marker::GuildMarker, Id};
    /// #
    /// # #[tokio::main]
    /// # async fn main() -> Result<(), Box<dyn std::error::Error>> {
    /// # let client = Client::new("my token".to_owned());
    /// #
    /// let guild_id = Id::new(1).expect("non zero");
    ///
    /// let bans = client.bans(guild_id).exec().await?;
    /// # Ok(()) }
    /// ```
    pub const fn bans(&self, guild_id: Id<GuildMarker>) -> GetBans<'_> {
        GetBans::new(self, guild_id)
    }

    /// Get information about a ban of a guild.
    ///
    /// Includes the user banned and the reason.
    pub const fn ban(&self, guild_id: Id<GuildMarker>, user_id: Id<UserMarker>) -> GetBan<'_> {
        GetBan::new(self, guild_id, user_id)
    }

    /// Bans a user from a guild, optionally with the number of days' worth of
    /// messages to delete and the reason.
    ///
    /// # Examples
    ///
    /// Ban user `200` from guild `100`, deleting
    /// 1 day's worth of messages, for the reason `"memes"`:
    ///
    /// ```rust,no_run
    /// # use twilight_http::{request::AuditLogReason, Client};
    /// use twilight_model::id::{marker::{GuildMarker, UserMarker}, Id};
    /// #
    /// # #[tokio::main]
    /// # async fn main() -> Result<(), Box<dyn std::error::Error>> {
    /// # let client = Client::new("my token".to_owned());
    /// #
    /// let guild_id = Id::new(100).expect("non zero");
    /// let user_id = Id::new(200).expect("non zero");
    /// client.create_ban(guild_id, user_id)
    ///     .delete_message_days(1)?
    ///     .reason("memes")?
    ///     .exec()
    ///     .await?;
    /// # Ok(()) }
    /// ```
    pub const fn create_ban(
        &self,
        guild_id: Id<GuildMarker>,
        user_id: Id<UserMarker>,
    ) -> CreateBan<'_> {
        CreateBan::new(self, guild_id, user_id)
    }

    /// Remove a ban from a user in a guild.
    ///
    /// # Examples
    ///
    /// Unban user `200` from guild `100`:
    ///
    /// ```rust,no_run
    /// # use twilight_http::Client;
    /// use twilight_model::id::{marker::{GuildMarker, UserMarker}, Id};
    /// #
    /// # #[tokio::main]
    /// # async fn main() -> Result<(), Box<dyn std::error::Error>> {
    /// # let client = Client::new("my token".to_owned());
    /// #
    /// let guild_id = Id::new(100).expect("non zero");
    /// let user_id = Id::new(200).expect("non zero");
    ///
    /// client.delete_ban(guild_id, user_id).exec().await?;
    /// # Ok(()) }
    /// ```
    pub const fn delete_ban(
        &self,
        guild_id: Id<GuildMarker>,
        user_id: Id<UserMarker>,
    ) -> DeleteBan<'_> {
        DeleteBan::new(self, guild_id, user_id)
    }

    /// Get a channel by its ID.
    ///
    /// # Examples
    ///
    /// Get channel `100`:
    ///
    /// ```rust,no_run
    /// # use twilight_http::Client;
    /// # use twilight_model::id::{marker::ChannelMarker, Id};
    /// #
    /// # #[tokio::main]
    /// # async fn main() -> Result<(), Box<dyn std::error::Error>> {
    /// # let client = Client::new("my token".to_owned());
    /// #
    /// let channel_id = Id::new(100).expect("non zero");
    /// #
    /// let channel = client.channel(channel_id).exec().await?;
    /// # Ok(()) }
    /// ```
    pub const fn channel(&self, channel_id: Id<ChannelMarker>) -> GetChannel<'_> {
        GetChannel::new(self, channel_id)
    }

    /// Delete a channel by ID.
    pub const fn delete_channel(&self, channel_id: Id<ChannelMarker>) -> DeleteChannel<'_> {
        DeleteChannel::new(self, channel_id)
    }

    /// Update a channel.
    pub const fn update_channel(&self, channel_id: Id<ChannelMarker>) -> UpdateChannel<'_> {
        UpdateChannel::new(self, channel_id)
    }

    /// Follows a news channel by [`Id<ChannelMarker>`].
    ///
    /// The type returned is [`FollowedChannel`].
    ///
    /// [`FollowedChannel`]: ::twilight_model::channel::FollowedChannel
    pub const fn follow_news_channel(
        &self,
        channel_id: Id<ChannelMarker>,
        webhook_channel_id: Id<ChannelMarker>,
    ) -> FollowNewsChannel<'_> {
        FollowNewsChannel::new(self, channel_id, webhook_channel_id)
    }

    /// Get the invites for a guild channel.
    ///
    /// Requires the [`MANAGE_CHANNELS`] permission. This method only works if
    /// the channel is of type [`GuildChannel`].
    ///
    /// [`MANAGE_CHANNELS`]: twilight_model::guild::Permissions::MANAGE_CHANNELS
    /// [`GuildChannel`]: twilight_model::channel::GuildChannel
    pub const fn channel_invites(&self, channel_id: Id<ChannelMarker>) -> GetChannelInvites<'_> {
        GetChannelInvites::new(self, channel_id)
    }

    /// Get channel messages, by [`Id<ChannelMarker>`].
    ///
    /// Only one of [`after`], [`around`], and [`before`] can be specified at a time.
    /// Once these are specified, the type returned is [`GetChannelMessagesConfigured`].
    ///
    /// If [`limit`] is unspecified, the default set by Discord is 50.
    ///
    /// # Examples
    ///
    /// ```rust,no_run
    /// use twilight_http::Client;
    /// use twilight_model::id::{marker::{ChannelMarker, MessageMarker}, Id};
    ///
    /// # #[tokio::main]
    /// # async fn main() -> Result<(), Box<dyn std::error::Error>> {
    /// let client = Client::new("my token".to_owned());
    /// let channel_id = Id::new(123).expect("non zero");
    /// let message_id = Id::new(234).expect("non zero");
    /// let limit: u64 = 6;
    ///
    /// let messages = client
    ///     .channel_messages(channel_id)
    ///     .before(message_id)
    ///     .limit(limit)?
    ///     .exec()
    ///     .await?;
    ///
    /// # Ok(()) }
    /// ```
    ///
    /// # Errors
    ///
    /// Returns a [`GetChannelMessagesErrorType::LimitInvalid`] error type if
    /// the amount is less than 1 or greater than 100.
    ///
    /// [`after`]: GetChannelMessages::after
    /// [`around`]: GetChannelMessages::around
    /// [`before`]: GetChannelMessages::before
    /// [`GetChannelMessagesConfigured`]: crate::request::channel::message::GetChannelMessagesConfigured
    /// [`limit`]: GetChannelMessages::limit
    /// [`GetChannelMessagesErrorType::LimitInvalid`]: crate::request::channel::message::get_channel_messages::GetChannelMessagesErrorType::LimitInvalid
    pub const fn channel_messages(&self, channel_id: Id<ChannelMarker>) -> GetChannelMessages<'_> {
        GetChannelMessages::new(self, channel_id)
    }

    pub const fn delete_channel_permission(
        &self,
        channel_id: Id<ChannelMarker>,
    ) -> DeleteChannelPermission<'_> {
        DeleteChannelPermission::new(self, channel_id)
    }

    /// Update the permissions for a role or a user in a channel.
    ///
    /// # Examples:
    ///
    /// Create permission overrides for a role to view the channel, but not send messages:
    ///
    /// ```rust,no_run
    /// # use twilight_http::Client;
    /// use twilight_model::guild::Permissions;
    /// use twilight_model::id::{marker::{ChannelMarker, RoleMarker}, Id};
    /// #
    /// # #[tokio::main]
    /// # async fn main() -> Result<(), Box<dyn std::error::Error>> {
    /// # let client = Client::new("my token".to_owned());
    ///
    /// let channel_id = Id::new(123).expect("non zero");
    /// let allow = Permissions::VIEW_CHANNEL;
    /// let deny = Permissions::SEND_MESSAGES;
    /// let role_id = Id::new(432).expect("non zero");
    ///
    /// client.update_channel_permission(channel_id, allow, deny)
    ///     .role(role_id)
    ///     .exec()
    ///     .await?;
    /// # Ok(()) }
    /// ```
    pub const fn update_channel_permission(
        &self,
        channel_id: Id<ChannelMarker>,
        allow: Permissions,
        deny: Permissions,
    ) -> UpdateChannelPermission<'_> {
        UpdateChannelPermission::new(self, channel_id, allow, deny)
    }

    /// Get all the webhooks of a channel.
    pub const fn channel_webhooks(&self, channel_id: Id<ChannelMarker>) -> GetChannelWebhooks<'_> {
        GetChannelWebhooks::new(self, channel_id)
    }

    /// Get information about the current user.
    pub const fn current_user(&self) -> GetCurrentUser<'_> {
        GetCurrentUser::new(self)
    }

    /// Get information about the current bot application.
    pub const fn current_user_application(&self) -> GetUserApplicationInfo<'_> {
        GetUserApplicationInfo::new(self)
    }

    /// Update the current user.
    ///
    /// All parameters are optional. If the username is changed, it may cause the discriminator to
    /// be randomized.
    pub const fn update_current_user(&self) -> UpdateCurrentUser<'_> {
        UpdateCurrentUser::new(self)
    }

    /// Update the current user's voice state.
    ///
    /// All parameters are optional.
    ///
    /// # Caveats
    ///
    /// - `channel_id` must currently point to a stage channel.
    /// - Current user must have already joined `channel_id`.
    pub const fn update_current_user_voice_state(
        &self,
        guild_id: Id<GuildMarker>,
        channel_id: Id<ChannelMarker>,
    ) -> UpdateCurrentUserVoiceState<'_> {
        UpdateCurrentUserVoiceState::new(self, guild_id, channel_id)
    }

    /// Get the current user's connections.
    ///
    /// Requires the `connections` `OAuth2` scope.
    pub const fn current_user_connections(&self) -> GetCurrentUserConnections<'_> {
        GetCurrentUserConnections::new(self)
    }

    /// Returns a list of guilds for the current user.
    ///
    /// # Examples
    ///
    /// Get the first 25 guilds with an ID after `300` and before
    /// `400`:
    ///
    /// ```rust,no_run
    /// # use twilight_http::Client;
    /// use twilight_model::id::{marker::GuildMarker, Id};
    ///
    /// # #[tokio::main]
    /// # async fn main() -> Result<(), Box<dyn std::error::Error>> {
    /// # let client = Client::new("my token".to_owned());
    /// #
    /// let after = Id::new(300).expect("non zero");
    /// let before = Id::new(400).expect("non zero");
    /// let guilds = client.current_user_guilds()
    ///     .after(after)
    ///     .before(before)
    ///     .limit(25)?
    ///     .exec()
    ///     .await?;
    /// # Ok(()) }
    /// ```
    pub const fn current_user_guilds(&self) -> GetCurrentUserGuilds<'_> {
        GetCurrentUserGuilds::new(self)
    }

    /// Changes the user's nickname in a guild.
    #[allow(deprecated)]
    #[deprecated(note = "use update_current_member instead", since = "0.7.2")]
    pub const fn update_current_user_nick<'a>(
        &'a self,
        guild_id: Id<GuildMarker>,
        nick: &'a str,
    ) -> UpdateCurrentUserNick<'a> {
        UpdateCurrentUserNick::new(self, guild_id, nick)
    }

    /// Get the emojis for a guild, by the guild's id.
    ///
    /// # Examples
    ///
    /// Get the emojis for guild `100`:
    ///
    /// ```rust,no_run
    /// # use twilight_http::Client;
    /// # use twilight_model::id::{marker::GuildMarker, Id};
    /// #
    /// # #[tokio::main]
    /// # async fn main() -> Result<(), Box<dyn std::error::Error>> {
    /// # let client = Client::new("my token".to_owned());
    /// #
    /// let guild_id = Id::new(100).expect("non zero");
    ///
    /// client.emojis(guild_id).exec().await?;
    /// # Ok(()) }
    /// ```
    pub const fn emojis(&self, guild_id: Id<GuildMarker>) -> GetEmojis<'_> {
        GetEmojis::new(self, guild_id)
    }

    /// Get an emoji for a guild by the the guild's ID and emoji's ID.
    ///
    /// # Examples
    ///
    /// Get emoji `100` from guild `50`:
    ///
    /// ```rust,no_run
    /// # use twilight_http::Client;
    /// # use twilight_model::id::Id;
    /// #
    /// # #[tokio::main]
    /// # async fn main() -> Result<(), Box<dyn std::error::Error>> {
    /// # let client = Client::new("my token".to_owned());
    /// #
    /// let guild_id = Id::new(50).expect("non zero");
    /// let emoji_id = Id::new(100).expect("non zero");
    ///
    /// client.emoji(guild_id, emoji_id).exec().await?;
    /// # Ok(()) }
    /// ```
    pub const fn emoji(
        &self,
        guild_id: Id<GuildMarker>,
        emoji_id: Id<EmojiMarker>,
    ) -> GetEmoji<'_> {
        GetEmoji::new(self, guild_id, emoji_id)
    }

    /// Create an emoji in a guild.
    ///
    /// The emoji must be a Data URI, in the form of `data:image/{type};base64,{data}` where
    /// `{type}` is the image MIME type and `{data}` is the base64-encoded image.  Refer to [the
    /// discord docs] for more information about image data.
    ///
    /// [the discord docs]: https://discord.com/developers/docs/reference#image-data
    pub const fn create_emoji<'a>(
        &'a self,
        guild_id: Id<GuildMarker>,
        name: &'a str,
        image: &'a str,
    ) -> CreateEmoji<'a> {
        CreateEmoji::new(self, guild_id, name, image)
    }

    /// Delete an emoji in a guild, by id.
    pub const fn delete_emoji(
        &self,
        guild_id: Id<GuildMarker>,
        emoji_id: Id<EmojiMarker>,
    ) -> DeleteEmoji<'_> {
        DeleteEmoji::new(self, guild_id, emoji_id)
    }

    /// Update an emoji in a guild, by id.
    pub const fn update_emoji(
        &self,
        guild_id: Id<GuildMarker>,
        emoji_id: Id<EmojiMarker>,
    ) -> UpdateEmoji<'_> {
        UpdateEmoji::new(self, guild_id, emoji_id)
    }

    /// Get information about the gateway, optionally with additional information detailing the
    /// number of shards to use and sessions remaining.
    ///
    /// # Examples
    ///
    /// Get the gateway connection URL without bot information:
    ///
    /// ```rust,no_run
    /// # use twilight_http::Client;
    /// #
    /// # #[tokio::main]
    /// # async fn main() -> Result<(), Box<dyn std::error::Error>> {
    /// # let client = Client::new("my token".to_owned());
    /// #
    /// let info = client.gateway().exec().await?;
    /// # Ok(()) }
    /// ```
    ///
    /// Get the gateway connection URL with additional shard and session information, which
    /// requires specifying a bot token:
    ///
    /// ```rust,no_run
    /// # use twilight_http::Client;
    /// #
    /// # #[tokio::main]
    /// # async fn main() -> Result<(), Box<dyn std::error::Error>> {
    /// # let client = Client::new("my token".to_owned());
    /// #
    /// let info = client.gateway().authed().exec().await?.model().await?;
    ///
    /// println!("URL: {}", info.url);
    /// println!("Recommended shards to use: {}", info.shards);
    /// # Ok(()) }
    /// ```
    pub const fn gateway(&self) -> GetGateway<'_> {
        GetGateway::new(self)
    }

    /// Get information about a guild.
    pub const fn guild(&self, guild_id: Id<GuildMarker>) -> GetGuild<'_> {
        GetGuild::new(self, guild_id)
    }

    /// Create a new request to create a guild.
    ///
    /// The minimum length of the name is 2 UTF-16 characters and the maximum is 100 UTF-16
    /// characters. This endpoint can only be used by bots in less than 10 guilds.
    ///
    /// # Errors
    ///
    /// Returns a [`CreateGuildErrorType::NameInvalid`] error type if the name
    /// length is too short or too long.
    ///
    /// [`CreateGuildErrorType::NameInvalid`]: crate::request::guild::create_guild::CreateGuildErrorType::NameInvalid
    pub fn create_guild(&self, name: String) -> Result<CreateGuild<'_>, CreateGuildError> {
        CreateGuild::new(self, name)
    }

    /// Delete a guild permanently. The user must be the owner.
    pub const fn delete_guild(&self, guild_id: Id<GuildMarker>) -> DeleteGuild<'_> {
        DeleteGuild::new(self, guild_id)
    }

    /// Update a guild.
    ///
    /// All endpoints are optional. Refer to [the discord docs] for more information.
    ///
    /// [the discord docs]: https://discord.com/developers/docs/resources/guild#modify-guild
    pub const fn update_guild(&self, guild_id: Id<GuildMarker>) -> UpdateGuild<'_> {
        UpdateGuild::new(self, guild_id)
    }

    /// Leave a guild by id.
    pub const fn leave_guild(&self, guild_id: Id<GuildMarker>) -> LeaveGuild<'_> {
        LeaveGuild::new(self, guild_id)
    }

    /// Get the channels in a guild.
    pub const fn guild_channels(&self, guild_id: Id<GuildMarker>) -> GetGuildChannels<'_> {
        GetGuildChannels::new(self, guild_id)
    }

    /// Create a new request to create a guild channel.
    ///
    /// All fields are optional except for name. The minimum length of the name
    /// is 1 UTF-16 character and the maximum is 100 UTF-16 characters.
    ///
    /// # Errors
    ///
    /// Returns a [`CreateGuildChannelErrorType::NameInvalid`] error type when
    /// the length of the name is either fewer than 1 UTF-16 character or more
    /// than 100 UTF-16 characters.
    ///
    /// Returns a [`CreateGuildChannelErrorType::RateLimitPerUserInvalid`] error
    /// type when the seconds of the rate limit per user is more than 21600.
    ///
    /// Returns a [`CreateGuildChannelErrorType::TopicInvalid`] error type when
    /// the length of the topic is more than 1024 UTF-16 characters.
    ///
    /// [`CreateGuildChannelErrorType::NameInvalid`]: crate::request::guild::create_guild_channel::CreateGuildChannelErrorType::NameInvalid
    /// [`CreateGuildChannelErrorType::RateLimitPerUserInvalid`]: crate::request::guild::create_guild_channel::CreateGuildChannelErrorType::RateLimitPerUserInvalid
    /// [`CreateGuildChannelErrorType::TopicInvalid`]: crate::request::guild::create_guild_channel::CreateGuildChannelErrorType::TopicInvalid
    pub fn create_guild_channel<'a>(
        &'a self,
        guild_id: Id<GuildMarker>,
        name: &'a str,
    ) -> Result<CreateGuildChannel<'a>, CreateGuildChannelError> {
        CreateGuildChannel::new(self, guild_id, name)
    }

    /// Modify the positions of the channels.
    ///
    /// The minimum amount of channels to modify, is a swap between two channels.
    ///
    /// This function accepts an `Iterator` of `(Id<ChannelMarker>, u64)`. It also
    /// accepts an `Iterator` of `Position`, which has extra fields.
    pub const fn update_guild_channel_positions<'a>(
        &'a self,
        guild_id: Id<GuildMarker>,
        channel_positions: &'a [Position],
    ) -> UpdateGuildChannelPositions<'a> {
        UpdateGuildChannelPositions::new(self, guild_id, channel_positions)
    }

    /// Get the guild widget.
    ///
    /// Refer to [the discord docs] for more information.
    ///
    /// [the discord docs]: https://discord.com/developers/docs/resources/guild#get-guild-widget
    pub const fn guild_widget(&self, guild_id: Id<GuildMarker>) -> GetGuildWidget<'_> {
        GetGuildWidget::new(self, guild_id)
    }

    /// Modify the guild widget.
    pub const fn update_guild_widget(&self, guild_id: Id<GuildMarker>) -> UpdateGuildWidget<'_> {
        UpdateGuildWidget::new(self, guild_id)
    }

    /// Get the guild's integrations.
    pub const fn guild_integrations(&self, guild_id: Id<GuildMarker>) -> GetGuildIntegrations<'_> {
        GetGuildIntegrations::new(self, guild_id)
    }

    /// Delete an integration for a guild, by the integration's id.
    pub const fn delete_guild_integration(
        &self,
        guild_id: Id<GuildMarker>,
        integration_id: Id<IntegrationMarker>,
    ) -> DeleteGuildIntegration<'_> {
        DeleteGuildIntegration::new(self, guild_id, integration_id)
    }

    /// Get information about the invites of a guild.
    ///
    /// Requires the [`MANAGE_GUILD`] permission.
    ///
    /// [`MANAGE_GUILD`]: twilight_model::guild::Permissions::MANAGE_GUILD
    pub const fn guild_invites(&self, guild_id: Id<GuildMarker>) -> GetGuildInvites<'_> {
        GetGuildInvites::new(self, guild_id)
    }

    /// Get the members of a guild, by id.
    ///
    /// The upper limit to this request is 1000. If more than 1000 members are needed, the requests
    /// must be chained. Discord defaults the limit to 1.
    ///
    /// # Examples
    ///
    /// Get the first 500 members of guild `100` after user ID `3000`:
    ///
    /// ```rust,no_run
    /// # use twilight_http::Client;
    /// use twilight_model::id::{marker::{GuildMarker, UserMarker}, Id};
    /// #
    /// # #[tokio::main]
    /// # async fn main() -> Result<(), Box<dyn std::error::Error>> {
    /// # let client = Client::new("my token".to_owned());
    /// #
    /// let guild_id = Id::new(100).expect("non zero");
    /// let user_id = Id::new(3000).expect("non zero");
    /// let members = client.guild_members(guild_id).after(user_id).exec().await?;
    /// # Ok(()) }
    /// ```
    ///
    /// # Errors
    ///
    /// Returns a [`GetGuildMembersErrorType::LimitInvalid`] error type if the
    /// limit is invalid.
    ///
    /// [`GetGuildMembersErrorType::LimitInvalid`]: crate::request::guild::member::get_guild_members::GetGuildMembersErrorType::LimitInvalid
    pub const fn guild_members(&self, guild_id: Id<GuildMarker>) -> GetGuildMembers<'_> {
        GetGuildMembers::new(self, guild_id)
    }

    /// Search the members of a specific guild by a query.
    ///
    /// The upper limit to this request is 1000. Discord defaults the limit to 1.
    ///
    /// # Examples
    ///
    /// Get the first 10 members of guild `100` matching `Wumpus`:
    ///
    /// ```rust,no_run
    /// use twilight_http::Client;
    /// use twilight_model::id::{marker::GuildMarker, Id};
    ///
    /// # #[tokio::main]
    /// # async fn main() -> Result<(), Box<dyn std::error::Error>> {
    /// let client = Client::new("my token".to_owned());
    ///
    /// let guild_id = Id::new(100).expect("non zero");
    /// let members = client.search_guild_members(guild_id, "Wumpus")
    ///     .limit(10)?
    ///     .exec()
    ///     .await?;
    /// # Ok(()) }
    /// ```
    ///
    /// # Errors
    ///
    /// Returns a [`SearchGuildMembersErrorType::LimitInvalid`] error type if
    /// the limit is invalid.
    ///
    /// [`GUILD_MEMBERS`]: twilight_model::gateway::Intents::GUILD_MEMBERS
    /// [`SearchGuildMembersErrorType::LimitInvalid`]: crate::request::guild::member::search_guild_members::SearchGuildMembersErrorType::LimitInvalid
    pub const fn search_guild_members<'a>(
        &'a self,
        guild_id: Id<GuildMarker>,
        query: &'a str,
    ) -> SearchGuildMembers<'a> {
        SearchGuildMembers::new(self, guild_id, query)
    }

    /// Get a member of a guild, by their id.
    pub const fn guild_member(
        &self,
        guild_id: Id<GuildMarker>,
        user_id: Id<UserMarker>,
    ) -> GetMember<'_> {
        GetMember::new(self, guild_id, user_id)
    }

    /// Add a user to a guild.
    ///
    /// An access token for the user with `guilds.join` scope is required. All
    /// other fields are optional. Refer to [the discord docs] for more
    /// information.
    ///
    /// # Errors
    ///
    /// Returns [`AddGuildMemberErrorType::NicknameInvalid`] if the nickname is
    /// too short or too long.
    ///
    /// [`AddGuildMemberErrorType::NickNameInvalid`]: crate::request::guild::member::add_guild_member::AddGuildMemberErrorType::NicknameInvalid
    ///
    /// [the discord docs]: https://discord.com/developers/docs/resources/guild#add-guild-member
    pub const fn add_guild_member<'a>(
        &'a self,
        guild_id: Id<GuildMarker>,
        user_id: Id<UserMarker>,
        access_token: &'a str,
    ) -> AddGuildMember<'a> {
        AddGuildMember::new(self, guild_id, user_id, access_token)
    }

    /// Kick a member from a guild.
    pub const fn remove_guild_member(
        &self,
        guild_id: Id<GuildMarker>,
        user_id: Id<UserMarker>,
    ) -> RemoveMember<'_> {
        RemoveMember::new(self, guild_id, user_id)
    }

    /// Update a guild member.
    ///
    /// All fields are optional. Refer to [the discord docs] for more information.
    ///
    /// # Examples
    ///
    /// Update a member's nickname to "pinky pie" and server mute them:
    ///
    /// ```rust,no_run
    /// use std::env;
    /// use twilight_http::Client;
    /// use twilight_model::id::{marker::{GuildMarker, UserMarker}, Id};
    ///
    /// # #[tokio::main] async fn main() -> Result<(), Box<dyn std::error::Error>> {
    /// let client = Client::new(env::var("DISCORD_TOKEN")?);
    /// let member = client.update_guild_member(Id::new(1).expect("non zero"), Id::new(2).expect("non zero"))
    ///     .mute(true)
    ///     .nick(Some("pinkie pie"))?
    ///     .exec()
    ///     .await?
    ///     .model()
    ///     .await?;
    ///
    /// println!("user {} now has the nickname '{:?}'", member.user.id, member.nick);
    /// # Ok(()) }
    /// ```
    ///
    /// # Errors
    ///
    /// Returns [`UpdateGuildMemberErrorType::NicknameInvalid`] if the nickname length is too short or too
    /// long.
    ///
    /// [`UpdateGuildMemberErrorType::NicknameInvalid`]: crate::request::guild::member::update_guild_member::UpdateGuildMemberErrorType::NicknameInvalid
    ///
    /// [the discord docs]: https://discord.com/developers/docs/resources/guild#modify-guild-member
    pub const fn update_guild_member(
        &self,
        guild_id: Id<GuildMarker>,
        user_id: Id<UserMarker>,
    ) -> UpdateGuildMember<'_> {
        UpdateGuildMember::new(self, guild_id, user_id)
    }

    /// Update the user's member in a guild.
    pub const fn update_current_member(
        &self,
        guild_id: Id<GuildMarker>,
    ) -> UpdateCurrentMember<'_> {
        UpdateCurrentMember::new(self, guild_id)
    }

    /// Add a role to a member in a guild.
    ///
    /// # Examples
    ///
    /// In guild `1`, add role `2` to user `3`, for the reason `"test"`:
    ///
    /// ```rust,no_run
    /// # use twilight_http::{request::AuditLogReason, Client};
    /// use twilight_model::id::{marker::{GuildMarker, RoleMarker, UserMarker}, Id};
    /// #
    /// # #[tokio::main]
    /// # async fn main() -> Result<(), Box<dyn std::error::Error>> {
    /// # let client = Client::new("my token".to_owned());
    /// #
    /// let guild_id = Id::new(1).expect("non zero");
    /// let role_id = Id::new(2).expect("non zero");
    /// let user_id = Id::new(3).expect("non zero");
    ///
    /// client.add_guild_member_role(guild_id, user_id, role_id)
    ///     .reason("test")?
    ///     .exec()
    ///     .await?;
    /// # Ok(()) }
    /// ```
    pub const fn add_guild_member_role(
        &self,
        guild_id: Id<GuildMarker>,
        user_id: Id<UserMarker>,
        role_id: Id<RoleMarker>,
    ) -> AddRoleToMember<'_> {
        AddRoleToMember::new(self, guild_id, user_id, role_id)
    }

    /// Remove a role from a member in a guild, by id.
    pub const fn remove_guild_member_role(
        &self,
        guild_id: Id<GuildMarker>,
        user_id: Id<UserMarker>,
        role_id: Id<RoleMarker>,
    ) -> RemoveRoleFromMember<'_> {
        RemoveRoleFromMember::new(self, guild_id, user_id, role_id)
    }

    /// For public guilds, get the guild preview.
    ///
    /// This works even if the user is not in the guild.
    pub const fn guild_preview(&self, guild_id: Id<GuildMarker>) -> GetGuildPreview<'_> {
        GetGuildPreview::new(self, guild_id)
    }

    /// Get the counts of guild members to be pruned.
    pub const fn guild_prune_count(&self, guild_id: Id<GuildMarker>) -> GetGuildPruneCount<'_> {
        GetGuildPruneCount::new(self, guild_id)
    }

    /// Begin a guild prune.
    ///
    /// Refer to [the discord docs] for more information.
    ///
    /// [the discord docs]: https://discord.com/developers/docs/resources/guild#begin-guild-prune
    pub const fn create_guild_prune(&self, guild_id: Id<GuildMarker>) -> CreateGuildPrune<'_> {
        CreateGuildPrune::new(self, guild_id)
    }

    /// Get a guild's vanity url, if there is one.
    pub const fn guild_vanity_url(&self, guild_id: Id<GuildMarker>) -> GetGuildVanityUrl<'_> {
        GetGuildVanityUrl::new(self, guild_id)
    }

    /// Get voice region data for the guild.
    ///
    /// Can return VIP servers if the guild is VIP-enabled.
    pub const fn guild_voice_regions(&self, guild_id: Id<GuildMarker>) -> GetGuildVoiceRegions<'_> {
        GetGuildVoiceRegions::new(self, guild_id)
    }

    /// Get the webhooks of a guild.
    pub const fn guild_webhooks(&self, guild_id: Id<GuildMarker>) -> GetGuildWebhooks<'_> {
        GetGuildWebhooks::new(self, guild_id)
    }

    /// Get the guild's welcome screen.
    pub const fn guild_welcome_screen(
        &self,
        guild_id: Id<GuildMarker>,
    ) -> GetGuildWelcomeScreen<'_> {
        GetGuildWelcomeScreen::new(self, guild_id)
    }

    /// Update the guild's welcome screen.
    ///
    /// Requires the [`MANAGE_GUILD`] permission.
    ///
    /// [`MANAGE_GUILD`]: twilight_model::guild::Permissions::MANAGE_GUILD
    pub const fn update_guild_welcome_screen(
        &self,
        guild_id: Id<GuildMarker>,
    ) -> UpdateGuildWelcomeScreen<'_> {
        UpdateGuildWelcomeScreen::new(self, guild_id)
    }

    /// Get information about an invite by its code.
    ///
    /// If [`with_counts`] is called, the returned invite will contain
    /// approximate member counts.  If [`with_expiration`] is called, it will
    /// contain the expiration date.
    ///
    /// # Examples
    ///
    /// ```rust,no_run
    /// # use twilight_http::Client;
    /// #
    /// # #[tokio::main]
    /// # async fn main() -> Result<(), Box<dyn std::error::Error>> {
    /// # let client = Client::new("my token".to_owned());
    /// #
    /// let invite = client
    ///     .invite("code")
    ///     .with_counts()
    ///     .exec()
    ///     .await?;
    /// # Ok(()) }
    /// ```
    ///
    /// [`with_counts`]: crate::request::channel::invite::GetInvite::with_counts
    /// [`with_expiration`]: crate::request::channel::invite::GetInvite::with_expiration
    pub const fn invite<'a>(&'a self, code: &'a str) -> GetInvite<'a> {
        GetInvite::new(self, code)
    }

    /// Create an invite, with options.
    ///
    /// Requires the [`CREATE_INVITE`] permission.
    ///
    /// # Examples
    ///
    /// ```rust,no_run
    /// # use twilight_http::Client;
    /// # use twilight_model::id::{marker::ChannelMarker, Id};
    /// #
    /// # #[tokio::main]
    /// # async fn main() -> Result<(), Box<dyn std::error::Error>> {
    /// # let client = Client::new("my token".to_owned());
    /// #
    /// let channel_id = Id::new(123).expect("non zero");
    /// let invite = client
    ///     .create_invite(channel_id)
    ///     .max_uses(3)?
    ///     .exec()
    ///     .await?;
    /// # Ok(()) }
    /// ```
    ///
    /// [`CREATE_INVITE`]: twilight_model::guild::Permissions::CREATE_INVITE
    pub const fn create_invite(&self, channel_id: Id<ChannelMarker>) -> CreateInvite<'_> {
        CreateInvite::new(self, channel_id)
    }

    /// Delete an invite by its code.
    ///
    /// Requires the [`MANAGE_CHANNELS`] permission on the channel this invite
    /// belongs to, or [`MANAGE_GUILD`] to remove any invite across the guild.
    ///
    /// [`MANAGE_CHANNELS`]: twilight_model::guild::Permissions::MANAGE_CHANNELS
    /// [`MANAGE_GUILD`]: twilight_model::guild::Permissions::MANAGE_GUILD
    pub const fn delete_invite<'a>(&'a self, code: &'a str) -> DeleteInvite<'a> {
        DeleteInvite::new(self, code)
    }

    /// Get a message by [`Id<ChannelMarker>`] and [`Id<MessageMarker>`].
    pub const fn message(
        &self,
        channel_id: Id<ChannelMarker>,
        message_id: Id<MessageMarker>,
    ) -> GetMessage<'_> {
        GetMessage::new(self, channel_id, message_id)
    }

    /// Send a message to a channel.
    ///
    /// # Example
    ///
    /// ```rust,no_run
    /// # use twilight_http::Client;
    /// # use twilight_model::id::{marker::ChannelMarker, Id};
    /// #
    /// # #[tokio::main]
    /// # async fn main() -> Result<(), Box<dyn std::error::Error>> {
    /// # let client = Client::new("my token".to_owned());
    /// #
    /// let channel_id = Id::new(123).expect("non zero");
    /// let message = client
    ///     .create_message(channel_id)
    ///     .content("Twilight is best pony")?
    ///     .tts(true)
    ///     .exec()
    ///     .await?;
    /// # Ok(()) }
    /// ```
    ///
    /// # Errors
    ///
    /// The method [`content`] returns
    /// [`CreateMessageErrorType::ContentInvalid`] if the content is over 2000
    /// UTF-16 characters.
    ///
    /// The method [`embeds`] returns
    /// [`CreateMessageErrorType::EmbedTooLarge`] if the length of the embed
    /// is over 6000 characters.
    ///
    /// [`content`]: crate::request::channel::message::create_message::CreateMessage::content
    /// [`embeds`]: crate::request::channel::message::create_message::CreateMessage::embeds
    /// [`CreateMessageErrorType::ContentInvalid`]:
    /// crate::request::channel::message::create_message::CreateMessageErrorType::ContentInvalid
    /// [`CreateMessageErrorType::EmbedTooLarge`]:
    /// crate::request::channel::message::create_message::CreateMessageErrorType::EmbedTooLarge
    pub const fn create_message(&self, channel_id: Id<ChannelMarker>) -> CreateMessage<'_> {
        CreateMessage::new(self, channel_id)
    }

    /// Delete a message by [`Id<ChannelMarker>`] and [`Id<MessageMarker>`].
    pub const fn delete_message(
        &self,
        channel_id: Id<ChannelMarker>,
        message_id: Id<MessageMarker>,
    ) -> DeleteMessage<'_> {
        DeleteMessage::new(self, channel_id, message_id)
    }

    /// Delete messages by [`Id<ChannelMarker>`] and Vec<[`Id<MessageMarker>`]>.
    ///
    /// The vec count can be between 2 and 100. If the supplied [`Id<MessageMarker>`]s are invalid, they
    /// still count towards the lower and upper limits. This method will not delete messages older
    /// than two weeks. Refer to [the discord docs] for more information.
    ///
    /// [the discord docs]: https://discord.com/developers/docs/resources/channel#bulk-delete-messages
    pub const fn delete_messages<'a>(
        &'a self,
        channel_id: Id<ChannelMarker>,
        message_ids: &'a [Id<MessageMarker>],
    ) -> DeleteMessages<'a> {
        DeleteMessages::new(self, channel_id, message_ids)
    }

    /// Update a message by [`Id<ChannelMarker>`] and [`Id<MessageMarker>`].
    ///
    /// You can pass `None` to any of the methods to remove the associated field.
    /// For example, if you have a message with an embed you want to remove, you can
    /// use `.[embed](None)` to remove the embed.
    ///
    /// # Examples
    ///
    /// Replace the content with `"test update"`:
    ///
    /// ```rust,no_run
    /// use twilight_http::Client;
    /// use twilight_model::id::{marker::{ChannelMarker, MessageMarker}, Id};
    ///
    /// # #[tokio::main]
    /// # async fn main() -> Result<(), Box<dyn std::error::Error>> {
    /// let client = Client::new("my token".to_owned());
    /// client.update_message(Id::new(1).expect("non zero"), Id::new(2).expect("non zero"))
    ///     .content(Some("test update"))?
    ///     .exec()
    ///     .await?;
    /// # Ok(()) }
    /// ```
    ///
    /// Remove the message's content:
    ///
    /// ```rust,no_run
    /// # use twilight_http::Client;
    /// # use twilight_model::id::{marker::{ChannelMarker, MessageMarker}, Id};
    /// #
    /// # #[tokio::main]
    /// # async fn main() -> Result<(), Box<dyn std::error::Error>> {
    /// # let client = Client::new("my token".to_owned());
    /// client.update_message(Id::new(1).expect("non zero"), Id::new(2).expect("non zero"))
    ///     .content(None)?
    ///     .exec()
    ///     .await?;
    /// # Ok(()) }
    /// ```
    ///
    /// [embed]: Self::embed
    pub const fn update_message(
        &self,
        channel_id: Id<ChannelMarker>,
        message_id: Id<MessageMarker>,
    ) -> UpdateMessage<'_> {
        UpdateMessage::new(self, channel_id, message_id)
    }

    /// Crosspost a message by [`Id<ChannelMarker>`] and [`Id<MessageMarker>`].
    pub const fn crosspost_message(
        &self,
        channel_id: Id<ChannelMarker>,
        message_id: Id<MessageMarker>,
    ) -> CrosspostMessage<'_> {
        CrosspostMessage::new(self, channel_id, message_id)
    }

    /// Get the pins of a channel.
    pub const fn pins(&self, channel_id: Id<ChannelMarker>) -> GetPins<'_> {
        GetPins::new(self, channel_id)
    }

    /// Create a new pin in a channel, by ID.
    pub const fn create_pin(
        &self,
        channel_id: Id<ChannelMarker>,
        message_id: Id<MessageMarker>,
    ) -> CreatePin<'_> {
        CreatePin::new(self, channel_id, message_id)
    }

    /// Delete a pin in a channel, by ID.
    pub const fn delete_pin(
        &self,
        channel_id: Id<ChannelMarker>,
        message_id: Id<MessageMarker>,
    ) -> DeletePin<'_> {
        DeletePin::new(self, channel_id, message_id)
    }

    /// Get a list of users that reacted to a message with an `emoji`.
    ///
    /// This endpoint is limited to 100 users maximum, so if a message has more than 100 reactions,
    /// requests must be chained until all reactions are retrieved.
    pub const fn reactions<'a>(
        &'a self,
        channel_id: Id<ChannelMarker>,
        message_id: Id<MessageMarker>,
        emoji: &'a RequestReactionType<'a>,
    ) -> GetReactions<'a> {
        GetReactions::new(self, channel_id, message_id, emoji)
    }

    /// Create a reaction in a [`Id<ChannelMarker>`] on a [`Id<MessageMarker>`].
    ///
    /// The reaction must be a variant of [`RequestReactionType`].
    ///
    /// # Examples
    /// ```rust,no_run
    /// # use twilight_http::{Client, request::channel::reaction::RequestReactionType};
    /// # use twilight_model::{
    /// #     id::{marker::{ChannelMarker, MessageMarker}, Id},
    /// # };
    /// #
    /// # #[tokio::main]
    /// # async fn main() -> Result<(), Box<dyn std::error::Error>> {
    /// # let client = Client::new("my token".to_owned());
    /// #
    /// let channel_id = Id::new(123).expect("non zero");
    /// let message_id = Id::new(456).expect("non zero");
    /// let emoji = RequestReactionType::Unicode { name: "🌃" };
    ///
    /// let reaction = client
    ///     .create_reaction(channel_id, message_id, &emoji)
    ///     .exec()
    ///     .await?;
    /// # Ok(()) }
    /// ```
    pub const fn create_reaction<'a>(
        &'a self,
        channel_id: Id<ChannelMarker>,
        message_id: Id<MessageMarker>,
        emoji: &'a RequestReactionType<'a>,
    ) -> CreateReaction<'a> {
        CreateReaction::new(self, channel_id, message_id, emoji)
    }

    /// Delete the current user's (`@me`) reaction on a message.
    pub const fn delete_current_user_reaction<'a>(
        &'a self,
        channel_id: Id<ChannelMarker>,
        message_id: Id<MessageMarker>,
        emoji: &'a RequestReactionType<'a>,
    ) -> DeleteReaction<'a> {
        DeleteReaction::new(self, channel_id, message_id, emoji, TargetUser::Current)
    }

    /// Delete a reaction by a user on a message.
    pub const fn delete_reaction<'a>(
        &'a self,
        channel_id: Id<ChannelMarker>,
        message_id: Id<MessageMarker>,
        emoji: &'a RequestReactionType<'a>,
        user_id: Id<UserMarker>,
    ) -> DeleteReaction<'a> {
        DeleteReaction::new(self, channel_id, message_id, emoji, TargetUser::Id(user_id))
    }

    /// Remove all reactions on a message of an emoji.
    pub const fn delete_all_reaction<'a>(
        &'a self,
        channel_id: Id<ChannelMarker>,
        message_id: Id<MessageMarker>,
        emoji: &'a RequestReactionType<'a>,
    ) -> DeleteAllReaction<'a> {
        DeleteAllReaction::new(self, channel_id, message_id, emoji)
    }

    /// Delete all reactions by all users on a message.
    pub const fn delete_all_reactions(
        &self,
        channel_id: Id<ChannelMarker>,
        message_id: Id<MessageMarker>,
    ) -> DeleteAllReactions<'_> {
        DeleteAllReactions::new(self, channel_id, message_id)
    }

    /// Fire a Typing Start event in the channel.
    pub const fn create_typing_trigger(
        &self,
        channel_id: Id<ChannelMarker>,
    ) -> CreateTypingTrigger<'_> {
        CreateTypingTrigger::new(self, channel_id)
    }

    /// Create a group DM.
    ///
    /// This endpoint is limited to 10 active group DMs.
    pub const fn create_private_channel(
        &self,
        recipient_id: Id<UserMarker>,
    ) -> CreatePrivateChannel<'_> {
        CreatePrivateChannel::new(self, recipient_id)
    }

    /// Get the roles of a guild.
    pub const fn roles(&self, guild_id: Id<GuildMarker>) -> GetGuildRoles<'_> {
        GetGuildRoles::new(self, guild_id)
    }

    /// Create a role in a guild.
    ///
    /// # Examples
    ///
    /// ```rust,no_run
    /// # use twilight_http::Client;
    /// use twilight_model::id::{marker::GuildMarker, Id};
    ///
    /// # #[tokio::main]
    /// # async fn main() -> Result<(), Box<dyn std::error::Error>> {
    /// # let client = Client::new("my token".to_owned());
    /// let guild_id = Id::new(234).expect("non zero");
    ///
    /// client.create_role(guild_id)
    ///     .color(0xd90083)
    ///     .name("Bright Pink")
    ///     .exec()
    ///     .await?;
    /// # Ok(()) }
    /// ```
    pub const fn create_role(&self, guild_id: Id<GuildMarker>) -> CreateRole<'_> {
        CreateRole::new(self, guild_id)
    }

    /// Delete a role in a guild, by id.
    pub const fn delete_role(
        &self,
        guild_id: Id<GuildMarker>,
        role_id: Id<RoleMarker>,
    ) -> DeleteRole<'_> {
        DeleteRole::new(self, guild_id, role_id)
    }

    /// Update a role by guild id and its id.
    pub const fn update_role(
        &self,
        guild_id: Id<GuildMarker>,
        role_id: Id<RoleMarker>,
    ) -> UpdateRole<'_> {
        UpdateRole::new(self, guild_id, role_id)
    }

    /// Modify the position of the roles.
    ///
    /// The minimum amount of roles to modify, is a swap between two roles.
    pub const fn update_role_positions<'a>(
        &'a self,
        guild_id: Id<GuildMarker>,
        roles: &'a [(Id<RoleMarker>, u64)],
    ) -> UpdateRolePositions<'a> {
        UpdateRolePositions::new(self, guild_id, roles)
    }

    /// Create a new stage instance associated with a stage channel.
    ///
    /// Requires the user to be a moderator of the stage channel.
    ///
    /// # Errors
    ///
    /// Returns a [`CreateStageInstanceError`] of type [`InvalidTopic`] when the
    /// topic is not between 1 and 120 characters in length.
    ///
    /// [`InvalidTopic`]: crate::request::channel::stage::create_stage_instance::CreateStageInstanceErrorType::InvalidTopic
    pub fn create_stage_instance<'a>(
        &'a self,
        channel_id: Id<ChannelMarker>,
        topic: &'a str,
    ) -> Result<CreateStageInstance<'a>, CreateStageInstanceError> {
        CreateStageInstance::new(self, channel_id, topic)
    }

    /// Gets the stage instance associated with a stage channel, if it exists.
    pub const fn stage_instance(&self, channel_id: Id<ChannelMarker>) -> GetStageInstance<'_> {
        GetStageInstance::new(self, channel_id)
    }

    /// Update fields of an existing stage instance.
    ///
    /// Requires the user to be a moderator of the stage channel.
    pub const fn update_stage_instance(
        &self,
        channel_id: Id<ChannelMarker>,
    ) -> UpdateStageInstance<'_> {
        UpdateStageInstance::new(self, channel_id)
    }

    /// Delete the stage instance of a stage channel.
    ///
    /// Requires the user to be a moderator of the stage channel.
    pub const fn delete_stage_instance(
        &self,
        channel_id: Id<ChannelMarker>,
    ) -> DeleteStageInstance<'_> {
        DeleteStageInstance::new(self, channel_id)
    }

    /// Create a new guild based on a template.
    ///
    /// This endpoint can only be used by bots in less than 10 guilds.
    ///
    /// # Errors
    ///
    /// Returns a [`CreateGuildFromTemplateErrorType::NameInvalid`] error type
    /// if the name is invalid.
    ///
    /// [`CreateGuildFromTemplateErrorType::NameInvalid`]: crate::request::template::create_guild_from_template::CreateGuildFromTemplateErrorType::NameInvalid
    pub fn create_guild_from_template<'a>(
        &'a self,
        template_code: &'a str,
        name: &'a str,
    ) -> Result<CreateGuildFromTemplate<'a>, CreateGuildFromTemplateError> {
        CreateGuildFromTemplate::new(self, template_code, name)
    }

    /// Create a template from the current state of the guild.
    ///
    /// Requires the `MANAGE_GUILD` permission. The name must be at least 1 and
    /// at most 100 characters in length.
    ///
    /// # Errors
    ///
    /// Returns a [`CreateTemplateErrorType::NameInvalid`] error type if the
    /// name is invalid.
    ///
    /// [`CreateTemplateErrorType::NameInvalid`]: crate::request::template::create_template::CreateTemplateErrorType::NameInvalid
    pub fn create_template<'a>(
        &'a self,
        guild_id: Id<GuildMarker>,
        name: &'a str,
    ) -> Result<CreateTemplate<'a>, CreateTemplateError> {
        CreateTemplate::new(self, guild_id, name)
    }

    /// Delete a template by ID and code.
    pub const fn delete_template<'a>(
        &'a self,
        guild_id: Id<GuildMarker>,
        template_code: &'a str,
    ) -> DeleteTemplate<'a> {
        DeleteTemplate::new(self, guild_id, template_code)
    }

    /// Get a template by its code.
    pub const fn get_template<'a>(&'a self, template_code: &'a str) -> GetTemplate<'a> {
        GetTemplate::new(self, template_code)
    }

    /// Get a list of templates in a guild, by ID.
    pub const fn get_templates(&self, guild_id: Id<GuildMarker>) -> GetTemplates<'_> {
        GetTemplates::new(self, guild_id)
    }

    /// Sync a template to the current state of the guild, by ID and code.
    pub const fn sync_template<'a>(
        &'a self,
        guild_id: Id<GuildMarker>,
        template_code: &'a str,
    ) -> SyncTemplate<'a> {
        SyncTemplate::new(self, guild_id, template_code)
    }

    /// Update the template's metadata, by ID and code.
    pub const fn update_template<'a>(
        &'a self,
        guild_id: Id<GuildMarker>,
        template_code: &'a str,
    ) -> UpdateTemplate<'a> {
        UpdateTemplate::new(self, guild_id, template_code)
    }

    /// Returns all active threads in the channel.
    ///
    /// Includes public and private threads. Threads are ordered by their ID in
    /// descending order.
    pub const fn active_threads(&self, guild_id: Id<GuildMarker>) -> GetActiveThreads<'_> {
        GetActiveThreads::new(self, guild_id)
    }

    /// Add another member to a thread.
    ///
    /// Requires the ability to send messages in the thread, and that the thread
    /// is not archived.
    pub const fn add_thread_member(
        &self,
        channel_id: Id<ChannelMarker>,
        user_id: Id<UserMarker>,
    ) -> AddThreadMember<'_> {
        AddThreadMember::new(self, channel_id, user_id)
    }

    /// Start a thread that is not connected to a message.
    ///
    /// Values of [`ThreeDays`] and [`Week`] require the guild to be boosted.
    /// The guild's features will indicate if a guild is able to use these
    /// settings.
    ///
    /// To make a [`GuildPrivateThread`], the guild must also have the
    /// `PRIVATE_THREADS` feature.
    ///
    /// [`GuildPrivateThread`]: twilight_model::channel::ChannelType::GuildPrivateThread
    /// [`ThreeDays`]: twilight_model::channel::thread::AutoArchiveDuration::ThreeDays
    /// [`Week`]: twilight_model::channel::thread::AutoArchiveDuration::Week
    pub fn create_thread<'a>(
        &'a self,
        channel_id: Id<ChannelMarker>,
        name: &'a str,
        kind: ChannelType,
    ) -> Result<CreateThread<'_>, ThreadValidationError> {
        CreateThread::new(self, channel_id, name, kind)
    }

    /// Create a new thread from an existing message.
    ///
    /// When called on a [`GuildText`] channel, this creates a
    /// [`GuildPublicThread`].
    ///
    /// When called on a [`GuildNews`] channel, this creates a
    /// [`GuildNewsThread`].
    ///
    /// Values of [`ThreeDays`] and [`Week`] require the guild to be boosted.
    /// The guild's features will indicate if a guild is able to use these
    /// settings.
    ///
    /// The thread's ID will be the same as its parent message. This ensures
    /// only one thread can be created per message.
    ///
    /// [`GuildNewsThread`]: twilight_model::channel::ChannelType::GuildNewsThread
    /// [`GuildNews`]: twilight_model::channel::ChannelType::GuildNews
    /// [`GuildPublicThread`]: twilight_model::channel::ChannelType::GuildPublicThread
    /// [`GuildText`]: twilight_model::channel::ChannelType::GuildText
    /// [`ThreeDays`]: twilight_model::channel::thread::AutoArchiveDuration::ThreeDays
    /// [`Week`]: twilight_model::channel::thread::AutoArchiveDuration::Week
    pub fn create_thread_from_message<'a>(
        &'a self,
        channel_id: Id<ChannelMarker>,
        message_id: Id<MessageMarker>,
        name: &'a str,
    ) -> Result<CreateThreadFromMessage<'_>, ThreadValidationError> {
        CreateThreadFromMessage::new(self, channel_id, message_id, name)
    }

    /// Add the current user to a thread.
    pub const fn join_thread(&self, channel_id: Id<ChannelMarker>) -> JoinThread<'_> {
        JoinThread::new(self, channel_id)
    }

    /// Returns archived private threads in the channel that the current user
    /// has joined.
    ///
    /// Threads are ordered by their ID in descending order.
    pub const fn joined_private_archived_threads(
        &self,
        channel_id: Id<ChannelMarker>,
    ) -> GetJoinedPrivateArchivedThreads<'_> {
        GetJoinedPrivateArchivedThreads::new(self, channel_id)
    }

    /// Remove the current user from a thread.
    ///
    /// Requires that the thread is not archived.
    pub const fn leave_thread(&self, channel_id: Id<ChannelMarker>) -> LeaveThread<'_> {
        LeaveThread::new(self, channel_id)
    }

    /// Returns archived private threads in the channel.
    ///
    /// Requires both [`READ_MESSAGE_HISTORY`] and [`MANAGE_THREADS`].
    ///
    /// [`MANAGE_THREADS`]: twilight_model::guild::Permissions::MANAGE_THREADS
    /// [`READ_MESSAGE_HISTORY`]: twilight_model::guild::Permissions::READ_MESSAGE_HISTORY
    pub const fn private_archived_threads(
        &self,
        channel_id: Id<ChannelMarker>,
    ) -> GetPrivateArchivedThreads<'_> {
        GetPrivateArchivedThreads::new(self, channel_id)
    }

    /// Returns archived public threads in the channel.
    ///
    /// Requires the [`READ_MESSAGE_HISTORY`] permission.
    ///
    /// Threads are ordered by [`archive_timestamp`] in descending order.
    ///
    /// When called in a [`GuildText`] channel, returns [`GuildPublicThread`]s.
    ///
    /// When called in a [`GuildNews`] channel, returns [`GuildNewsThread`]s.
    ///
    /// [`archive_timestamp`]: twilight_model::channel::thread::ThreadMetadata::archive_timestamp
    /// [`GuildNews`]: twilight_model::channel::ChannelType::GuildNews
    /// [`GuildNewsThread`]: twilight_model::channel::ChannelType::GuildNewsThread
    /// [`GuildPublicThread`]: twilight_model::channel::ChannelType::GuildPublicThread
    /// [`GuildText`]: twilight_model::channel::ChannelType::GuildText
    /// [`READ_MESSAGE_HISTORY`]: twilight_model::guild::Permissions::READ_MESSAGE_HISTORY
    pub const fn public_archived_threads(
        &self,
        channel_id: Id<ChannelMarker>,
    ) -> GetPublicArchivedThreads<'_> {
        GetPublicArchivedThreads::new(self, channel_id)
    }

    /// Remove another member from a thread.
    ///
    /// Requires that the thread is not archived.
    ///
    /// Requires the [`MANAGE_THREADS`] permission, unless both the thread is a
    /// [`GuildPrivateThread`], and the current user is the creator of the
    /// thread.
    ///
    /// [`GuildPrivateThread`]: twilight_model::channel::ChannelType::GuildPrivateThread
    /// [`MANAGE_THREADS`]: twilight_model::guild::Permissions::MANAGE_THREADS
    pub const fn remove_thread_member(
        &self,
        channel_id: Id<ChannelMarker>,
        user_id: Id<UserMarker>,
    ) -> RemoveThreadMember<'_> {
        RemoveThreadMember::new(self, channel_id, user_id)
    }

    /// Returns a [`ThreadMember`] in a thread.
    ///
    /// [`ThreadMember`]: twilight_model::channel::thread::ThreadMember
    pub const fn thread_member(
        &self,
        channel_id: Id<ChannelMarker>,
        user_id: Id<UserMarker>,
    ) -> GetThreadMember<'_> {
        GetThreadMember::new(self, channel_id, user_id)
    }

    /// Returns the [`ThreadMember`]s of the thread.
    ///
    /// [`ThreadMember`]: twilight_model::channel::thread::ThreadMember
    pub const fn thread_members(&self, channel_id: Id<ChannelMarker>) -> GetThreadMembers<'_> {
        GetThreadMembers::new(self, channel_id)
    }

    /// Update a thread.
    ///
    /// All fields are optional. The minimum length of the name is 1 UTF-16
    /// characters and the maximum is 100 UTF-16 characters.
    pub const fn update_thread(&self, channel_id: Id<ChannelMarker>) -> UpdateThread<'_> {
        UpdateThread::new(self, channel_id)
    }

    /// Get a user's information by id.
    pub const fn user(&self, user_id: Id<UserMarker>) -> GetUser<'_> {
        GetUser::new(self, user_id)
    }

    /// Update another user's voice state.
    ///
    /// # Caveats
    ///
    /// - `channel_id` must currently point to a stage channel.
    /// - User must already have joined `channel_id`.
    pub const fn update_user_voice_state(
        &self,
        guild_id: Id<GuildMarker>,
        user_id: Id<UserMarker>,
        channel_id: Id<ChannelMarker>,
    ) -> UpdateUserVoiceState<'_> {
        UpdateUserVoiceState::new(self, guild_id, user_id, channel_id)
    }

    /// Get a list of voice regions that can be used when creating a guild.
    pub const fn voice_regions(&self) -> GetVoiceRegions<'_> {
        GetVoiceRegions::new(self)
    }

    /// Get a webhook by ID.
    pub const fn webhook(&self, id: Id<WebhookMarker>) -> GetWebhook<'_> {
        GetWebhook::new(self, id)
    }

    /// Create a webhook in a channel.
    ///
    /// # Examples
    ///
    /// ```rust,no_run
    /// # use twilight_http::Client;
    /// # use twilight_model::id::{marker::ChannelMarker, Id};
    /// #
    /// # #[tokio::main]
    /// # async fn main() -> Result<(), Box<dyn std::error::Error>> {
    /// # let client = Client::new("my token".to_owned());
    /// let channel_id = Id::new(123).expect("non zero");
    ///
    /// let webhook = client
    ///     .create_webhook(channel_id, "Twily Bot")
    ///     .exec()
    ///     .await?;
    /// # Ok(()) }
    /// ```
    pub const fn create_webhook<'a>(
        &'a self,
        channel_id: Id<ChannelMarker>,
        name: &'a str,
    ) -> CreateWebhook<'a> {
        CreateWebhook::new(self, channel_id, name)
    }

    /// Delete a webhook by its ID.
    pub const fn delete_webhook(&self, id: Id<WebhookMarker>) -> DeleteWebhook<'_> {
        DeleteWebhook::new(self, id)
    }

    /// Update a webhook by ID.
    pub const fn update_webhook(&self, webhook_id: Id<WebhookMarker>) -> UpdateWebhook<'_> {
        UpdateWebhook::new(self, webhook_id)
    }

    /// Update a webhook, with a token, by ID.
    pub const fn update_webhook_with_token<'a>(
        &'a self,
        webhook_id: Id<WebhookMarker>,
        token: &'a str,
    ) -> UpdateWebhookWithToken<'a> {
        UpdateWebhookWithToken::new(self, webhook_id, token)
    }

    /// Executes a webhook, sending a message to its channel.
    ///
    /// You can only specify one of [`content`], [`embeds`], or [`files`].
    ///
    /// # Examples
    ///
    /// ```rust,no_run
    /// # use twilight_http::Client;
    /// # use twilight_model::id::{marker::WebhookMarker, Id};
    /// #
    /// # #[tokio::main]
    /// # async fn main() -> Result<(), Box<dyn std::error::Error>> {
    /// # let client = Client::new("my token".to_owned());
    /// let id = Id::new(432).expect("non zero");
    /// #
    /// let webhook = client
    ///     .execute_webhook(id, "webhook token")
    ///     .content("Pinkie...")
    ///     .exec()
    ///     .await?;
    /// # Ok(()) }
    /// ```
    ///
    /// [`content`]: crate::request::channel::webhook::ExecuteWebhook::content
    /// [`embeds`]: crate::request::channel::webhook::ExecuteWebhook::embeds
    /// [`files`]: crate::request::channel::webhook::ExecuteWebhook::files
    pub const fn execute_webhook<'a>(
        &'a self,
        webhook_id: Id<WebhookMarker>,
        token: &'a str,
    ) -> ExecuteWebhook<'a> {
        ExecuteWebhook::new(self, webhook_id, token)
    }

    /// Get a webhook message by webhook ID, token, and message ID.
    pub const fn webhook_message<'a>(
        &'a self,
        webhook_id: Id<WebhookMarker>,
        token: &'a str,
        message_id: Id<MessageMarker>,
    ) -> GetWebhookMessage<'a> {
        GetWebhookMessage::new(self, webhook_id, token, message_id)
    }

    /// Update a message executed by a webhook.
    ///
    /// # Examples
    ///
    /// ```no_run
    /// # use twilight_http::Client;
    /// use twilight_model::id::{marker::{MessageMarker, WebhookMarker}, Id};
    ///
    /// # #[tokio::main]
    /// # async fn main() -> Result<(), Box<dyn std::error::Error>> {
    /// # let client = Client::new("token".to_owned());
    /// client.update_webhook_message(Id::new(1).expect("non zero"), "token here", Id::new(2).expect("non zero"))
    ///     .content(Some("new message content"))?
    ///     .exec()
    ///     .await?;
    /// # Ok(()) }
    /// ```
    pub const fn update_webhook_message<'a>(
        &'a self,
        webhook_id: Id<WebhookMarker>,
        token: &'a str,
        message_id: Id<MessageMarker>,
    ) -> UpdateWebhookMessage<'a> {
        UpdateWebhookMessage::new(self, webhook_id, token, message_id)
    }

    /// Delete a message executed by a webhook.
    ///
    /// # Examples
    ///
    /// ```no_run
    /// # use twilight_http::Client;
    /// use twilight_model::id::{marker::{MessageMarker, WebhookMarker}, Id};
    ///
    /// # #[tokio::main]
    /// # async fn main() -> Result<(), Box<dyn std::error::Error>> {
    /// # let client = Client::new("token".to_owned());
    /// client
    ///     .delete_webhook_message(Id::new(1).expect("non zero"), "token here", Id::new(2).expect("non zero"))
    ///     .exec()
    ///     .await?;
    /// # Ok(()) }
    /// ```
    pub const fn delete_webhook_message<'a>(
        &'a self,
        webhook_id: Id<WebhookMarker>,
        token: &'a str,
        message_id: Id<MessageMarker>,
    ) -> DeleteWebhookMessage<'a> {
        DeleteWebhookMessage::new(self, webhook_id, token, message_id)
    }

<<<<<<< HEAD
    /// Respond to an interaction, by ID and token.
    ///
    /// For variants of [`InteractionResponse`] that contain a [`CallbackData`],
    /// there is an [associated builder] in the [`twilight-util`] crate.
    ///
    /// [`CallbackData`]: twilight_model::application::callback::CallbackData
    /// [`twilight-util`]: https://docs.rs/twilight-util/latest/index.html
    /// [associated builder]: https://docs.rs/twilight-util/latest/builder/struct.CallbackDataBuilder.html
    pub const fn interaction_callback<'a>(
        &'a self,
        interaction_id: Id<InteractionMarker>,
        interaction_token: &'a str,
        response: &'a InteractionResponse,
    ) -> InteractionCallback<'a> {
        InteractionCallback::new(self, interaction_id, interaction_token, response)
    }

    /// Get the original message, by its token.
    ///
    /// # Errors
    ///
    /// Returns an [`InteractionErrorType::ApplicationIdNotPresent`]
    /// error type if an application ID has not been configured via
    /// [`Client::set_application_id`].
    pub fn get_interaction_original<'a>(
        &'a self,
        interaction_token: &'a str,
    ) -> Result<GetOriginalResponse<'a>, InteractionError> {
        let application_id = self.application_id().ok_or(InteractionError {
            kind: InteractionErrorType::ApplicationIdNotPresent,
        })?;

        Ok(GetOriginalResponse::new(
            self,
            application_id,
            interaction_token,
        ))
    }

    /// Edit the original message, by its token.
    ///
    /// # Errors
    ///
    /// Returns an [`InteractionErrorType::ApplicationIdNotPresent`]
    /// error type if an application ID has not been configured via
    /// [`Client::set_application_id`].
    pub fn update_interaction_original<'a>(
        &'a self,
        interaction_token: &'a str,
    ) -> Result<UpdateOriginalResponse<'a>, InteractionError> {
        let application_id = self.application_id().ok_or(InteractionError {
            kind: InteractionErrorType::ApplicationIdNotPresent,
        })?;

        Ok(UpdateOriginalResponse::new(
            self,
            application_id,
            interaction_token,
        ))
    }

    /// Get a followup message of an interaction.
    ///
    /// # Errors
    ///
    /// Returns an [`InteractionErrorType::ApplicationIdNotPresent`]
    /// error type if an application ID has not been configured via
    /// [`Client::set_application_id`].
    pub fn followup_message<'a>(
        &'a self,
        interaction_token: &'a str,
        message_id: Id<MessageMarker>,
    ) -> Result<GetFollowupMessage<'a>, InteractionError> {
        let application_id = self.application_id().ok_or(InteractionError {
            kind: InteractionErrorType::ApplicationIdNotPresent,
        })?;

        Ok(GetFollowupMessage::new(
            self,
            application_id,
            interaction_token,
            message_id,
        ))
    }

    /// Delete the original message, by its token.
    ///
    /// # Errors
    ///
    /// Returns an [`InteractionErrorType::ApplicationIdNotPresent`]
    /// error type if an application ID has not been configured via
    /// [`Client::set_application_id`].
    pub fn delete_interaction_original<'a>(
        &'a self,
        interaction_token: &'a str,
    ) -> Result<DeleteOriginalResponse<'a>, InteractionError> {
        let application_id = self.application_id().ok_or(InteractionError {
            kind: InteractionErrorType::ApplicationIdNotPresent,
        })?;

        Ok(DeleteOriginalResponse::new(
            self,
            application_id,
            interaction_token,
        ))
    }

    /// Create a followup message, by an interaction token.
    ///
    /// # Errors
    ///
    /// Returns an [`InteractionErrorType::ApplicationIdNotPresent`]
    /// error type if an application ID has not been configured via
    /// [`Client::set_application_id`].
    pub fn create_followup_message<'a>(
        &'a self,
        interaction_token: &'a str,
    ) -> Result<CreateFollowupMessage<'a>, InteractionError> {
        let application_id = self.application_id().ok_or(InteractionError {
            kind: InteractionErrorType::ApplicationIdNotPresent,
        })?;

        Ok(CreateFollowupMessage::new(
            self,
            application_id,
            interaction_token,
        ))
    }

    /// Edit a followup message, by an interaction token.
    ///
    /// # Errors
    ///
    /// Returns an [`InteractionErrorType::ApplicationIdNotPresent`]
    /// error type if an application ID has not been configured via
    /// [`Client::set_application_id`].
    pub fn update_followup_message<'a>(
        &'a self,
        interaction_token: &'a str,
        message_id: Id<MessageMarker>,
    ) -> Result<UpdateFollowupMessage<'a>, InteractionError> {
        let application_id = self.application_id().ok_or(InteractionError {
            kind: InteractionErrorType::ApplicationIdNotPresent,
        })?;

        Ok(UpdateFollowupMessage::new(
            self,
            application_id,
            interaction_token,
            message_id,
        ))
    }

    /// Delete a followup message by interaction token and the message's ID.
    ///
    /// # Errors
    ///
    /// Returns an [`InteractionErrorType::ApplicationIdNotPresent`]
    /// error type if an application ID has not been configured via
    /// [`Client::set_application_id`].
    pub fn delete_followup_message<'a>(
        &'a self,
        interaction_token: &'a str,
        message_id: Id<MessageMarker>,
    ) -> Result<DeleteFollowupMessage<'a>, InteractionError> {
        let application_id = self.application_id().ok_or(InteractionError {
            kind: InteractionErrorType::ApplicationIdNotPresent,
        })?;

        Ok(DeleteFollowupMessage::new(
            self,
            application_id,
            interaction_token,
            message_id,
        ))
    }

    /// Create a new command in a guild.
    ///
    /// The name must be between 1 and 32 characters in length. Creating a
    /// guild command with the same name as an already-existing guild command in
    /// the same guild will overwrite the old command. See [the discord docs]
    /// for more information.
    ///
    /// # Errors
    ///
    /// Returns an [`InteractionErrorType::ApplicationIdNotPresent`]
    /// error type if an application ID has not been configured via
    /// [`Client::set_application_id`].
    ///
    /// Returns an [`InteractionErrorType::CommandNameValidationFailed`]
    /// error type if the command name is not between 1 and 32 characters.
    ///
    /// [the discord docs]: https://discord.com/developers/docs/interactions/application-commands#create-guild-application-command
    pub fn create_guild_command<'a>(
        &'a self,
        guild_id: Id<GuildMarker>,
        name: &'a str,
    ) -> Result<CreateGuildCommand<'a>, InteractionError> {
        let application_id = self.application_id().ok_or(InteractionError {
            kind: InteractionErrorType::ApplicationIdNotPresent,
        })?;

        CreateGuildCommand::new(self, application_id, guild_id, name)
    }

    /// Fetch a guild command for your application.
    ///
    /// # Errors
    ///
    /// Returns an [`InteractionErrorType::ApplicationIdNotPresent`]
    /// error type if an application ID has not been configured via
    /// [`Client::set_application_id`].
    pub fn get_guild_command(
        &self,
        guild_id: Id<GuildMarker>,
        command_id: Id<CommandMarker>,
    ) -> Result<GetGuildCommand<'_>, InteractionError> {
        let application_id = self.application_id().ok_or(InteractionError {
            kind: InteractionErrorType::ApplicationIdNotPresent,
        })?;

        Ok(GetGuildCommand::new(
            self,
            application_id,
            guild_id,
            command_id,
        ))
    }

    /// Fetch all commands for a guild, by ID.
    ///
    /// # Errors
    ///
    /// Returns an [`InteractionErrorType::ApplicationIdNotPresent`]
    /// error type if an application ID has not been configured via
    /// [`Client::set_application_id`].
    pub fn get_guild_commands(
        &self,
        guild_id: Id<GuildMarker>,
    ) -> Result<GetGuildCommands<'_>, InteractionError> {
        let application_id = self.application_id().ok_or(InteractionError {
            kind: InteractionErrorType::ApplicationIdNotPresent,
        })?;

        Ok(GetGuildCommands::new(self, application_id, guild_id))
    }

    /// Edit a command in a guild, by ID.
    ///
    /// You must specify a name and description. See [the discord docs] for more
    /// information.
    ///
    /// # Errors
    ///
    /// Returns an [`InteractionErrorType::ApplicationIdNotPresent`]
    /// error type if an application ID has not been configured via
    /// [`Client::set_application_id`].
    ///
    /// [the discord docs]: https://discord.com/developers/docs/interactions/application-commands#edit-guild-application-command
    pub fn update_guild_command(
        &self,
        guild_id: Id<GuildMarker>,
        command_id: Id<CommandMarker>,
    ) -> Result<UpdateGuildCommand<'_>, InteractionError> {
        let application_id = self.application_id().ok_or(InteractionError {
            kind: InteractionErrorType::ApplicationIdNotPresent,
        })?;

        Ok(UpdateGuildCommand::new(
            self,
            application_id,
            guild_id,
            command_id,
        ))
    }

    /// Delete a command in a guild, by ID.
    ///
    /// # Errors
    ///
    /// Returns an [`InteractionErrorType::ApplicationIdNotPresent`]
    /// error type if an application ID has not been configured via
    /// [`Client::set_application_id`].
    pub fn delete_guild_command(
        &self,
        guild_id: Id<GuildMarker>,
        command_id: Id<CommandMarker>,
    ) -> Result<DeleteGuildCommand<'_>, InteractionError> {
        let application_id = self.application_id().ok_or(InteractionError {
            kind: InteractionErrorType::ApplicationIdNotPresent,
        })?;

        Ok(DeleteGuildCommand::new(
            self,
            application_id,
            guild_id,
            command_id,
        ))
    }

    /// Set a guild's commands.
    ///
    /// This method is idempotent: it can be used on every start, without being
    /// ratelimited if there aren't changes to the commands.
    ///
    /// The [`Command`] struct has an [associated builder] in the
    /// [`twilight-util`] crate.
    ///
    /// # Errors
    ///
    /// Returns an [`InteractionErrorType::ApplicationIdNotPresent`]
    /// error type if an application ID has not been configured via
    /// [`Client::set_application_id`].
    ///
    /// [`twilight-util`]: https://docs.rs/twilight_util/index.html
    /// [associated builder]: https://docs.rs/twilight-util/latest/builder/command/struct.CommandBuilder.html
    pub fn set_guild_commands<'a>(
        &'a self,
        guild_id: Id<GuildMarker>,
        commands: &'a [Command],
    ) -> Result<SetGuildCommands<'a>, InteractionError> {
        let application_id = self.application_id().ok_or(InteractionError {
            kind: InteractionErrorType::ApplicationIdNotPresent,
        })?;

        Ok(SetGuildCommands::new(
            self,
            application_id,
            guild_id,
            commands,
        ))
    }

    /// Create a new global command.
    ///
    /// The name must be between 1 and 32 characters in length. Creating a
    /// command with the same name as an already-existing global command will
    /// overwrite the old command. See [the discord docs] for more information.
    ///
    /// # Errors
    ///
    /// Returns an [`InteractionErrorType::ApplicationIdNotPresent`]
    /// error type if an application ID has not been configured via
    /// [`Client::set_application_id`].
    ///
    /// Returns an [`InteractionErrorType::CommandNameValidationFailed`]
    /// error type if the command name is not between 1 and 32 characters.
    ///
    /// [the discord docs]: https://discord.com/developers/docs/interactions/application-commands#create-global-application-command
    pub fn create_global_command<'a>(
        &'a self,
        name: &'a str,
    ) -> Result<CreateGlobalCommand<'a>, InteractionError> {
        let application_id = self.application_id().ok_or(InteractionError {
            kind: InteractionErrorType::ApplicationIdNotPresent,
        })?;

        CreateGlobalCommand::new(self, application_id, name)
    }

    /// Fetch a global command for your application.
    ///
    /// # Errors
    ///
    /// Returns an [`InteractionErrorType::ApplicationIdNotPresent`]
    /// error type if an application ID has not been configured via
    /// [`Client::set_application_id`].
    pub fn get_global_command(
        &self,
        command_id: Id<CommandMarker>,
    ) -> Result<GetGlobalCommand<'_>, InteractionError> {
        let application_id = self.application_id().ok_or(InteractionError {
            kind: InteractionErrorType::ApplicationIdNotPresent,
        })?;

        Ok(GetGlobalCommand::new(self, application_id, command_id))
    }

    /// Fetch all global commands for your application.
    ///
    /// # Errors
    ///
    /// Returns an [`InteractionErrorType::ApplicationIdNotPresent`]
    /// error type if an application ID has not been configured via
    /// [`Client::set_application_id`].
    pub fn get_global_commands(&self) -> Result<GetGlobalCommands<'_>, InteractionError> {
        let application_id = self.application_id().ok_or(InteractionError {
            kind: InteractionErrorType::ApplicationIdNotPresent,
        })?;

        Ok(GetGlobalCommands::new(self, application_id))
    }

    /// Edit a global command, by ID.
    ///
    /// You must specify a name and description. See [the discord docs] for more
    /// information.
    ///
    /// # Errors
    ///
    /// Returns an [`InteractionErrorType::ApplicationIdNotPresent`]
    /// error type if an application ID has not been configured via
    /// [`Client::set_application_id`].
    ///
    /// [the discord docs]: https://discord.com/developers/docs/interactions/application-commands#edit-global-application-command
    pub fn update_global_command(
        &self,
        command_id: Id<CommandMarker>,
    ) -> Result<UpdateGlobalCommand<'_>, InteractionError> {
        let application_id = self.application_id().ok_or(InteractionError {
            kind: InteractionErrorType::ApplicationIdNotPresent,
        })?;

        Ok(UpdateGlobalCommand::new(self, application_id, command_id))
    }

    /// Delete a global command, by ID.
    ///
    /// # Errors
    ///
    /// Returns an [`InteractionErrorType::ApplicationIdNotPresent`]
    /// error type if an application ID has not been configured via
    /// [`Client::set_application_id`].
    pub fn delete_global_command(
        &self,
        command_id: Id<CommandMarker>,
    ) -> Result<DeleteGlobalCommand<'_>, InteractionError> {
        let application_id = self.application_id().ok_or(InteractionError {
            kind: InteractionErrorType::ApplicationIdNotPresent,
        })?;

        Ok(DeleteGlobalCommand::new(self, application_id, command_id))
    }

    /// Set global commands.
    ///
    /// This method is idempotent: it can be used on every start, without being
    /// ratelimited if there aren't changes to the commands.
    ///
    /// The [`Command`] struct has an [associated builder] in the
    /// [`twilight-util`] crate.
    ///
    /// # Errors
    ///
    /// Returns an [`InteractionErrorType::ApplicationIdNotPresent`]
    /// error type if an application ID has not been configured via
    /// [`Client::set_application_id`].
    ///
    /// [`twilight-util`]: https://docs.rs/twilight-util/latest/index.html
    /// [associated builder]: https://docs.rs/twilight-util/latest/builder/command/struct.CommandBuilder.html
    pub fn set_global_commands<'a>(
        &'a self,
        commands: &'a [Command],
    ) -> Result<SetGlobalCommands<'a>, InteractionError> {
        let application_id = self.application_id().ok_or(InteractionError {
            kind: InteractionErrorType::ApplicationIdNotPresent,
        })?;

        Ok(SetGlobalCommands::new(self, application_id, commands))
    }

    /// Fetch command permissions for a command from the current application
    /// in a guild.
    ///
    /// # Errors
    ///
    /// Returns an [`InteractionErrorType::ApplicationIdNotPresent`]
    /// error type if an application ID has not been configured via
    /// [`Client::set_application_id`].
    pub fn get_command_permissions(
        &self,
        guild_id: Id<GuildMarker>,
        command_id: Id<CommandMarker>,
    ) -> Result<GetCommandPermissions<'_>, InteractionError> {
        let application_id = self.application_id().ok_or(InteractionError {
            kind: InteractionErrorType::ApplicationIdNotPresent,
        })?;

        Ok(GetCommandPermissions::new(
            self,
            application_id,
            guild_id,
            command_id,
        ))
    }

    /// Fetch command permissions for all commands from the current
    /// application in a guild.
    ///
    /// # Errors
    ///
    /// Returns an [`InteractionErrorType::ApplicationIdNotPresent`]
    /// error type if an application ID has not been configured via
    /// [`Client::set_application_id`].
    pub fn get_guild_command_permissions(
        &self,
        guild_id: Id<GuildMarker>,
    ) -> Result<GetGuildCommandPermissions<'_>, InteractionError> {
        let application_id = self.application_id().ok_or(InteractionError {
            kind: InteractionErrorType::ApplicationIdNotPresent,
        })?;

        Ok(GetGuildCommandPermissions::new(
            self,
            application_id,
            guild_id,
        ))
    }

    /// Update command permissions for a single command in a guild.
    ///
    /// This overwrites the command permissions so the full set of permissions
    /// have to be sent every time.
    ///
    /// # Errors
    ///
    /// Returns an [`InteractionErrorType::ApplicationIdNotPresent`]
    /// error type if an application ID has not been configured via
    /// [`Client::set_application_id`].
    pub fn update_command_permissions<'a>(
        &'a self,
        guild_id: Id<GuildMarker>,
        command_id: Id<CommandMarker>,
        permissions: &'a [CommandPermissions],
    ) -> Result<UpdateCommandPermissions<'a>, InteractionError> {
        let application_id = self.application_id().ok_or(InteractionError {
            kind: InteractionErrorType::ApplicationIdNotPresent,
        })?;

        UpdateCommandPermissions::new(self, application_id, guild_id, command_id, permissions)
    }

    /// Update command permissions for all commands in a guild.
    ///
    /// This overwrites the command permissions so the full set of permissions
    /// have to be sent every time.
    ///
    /// # Errors
    ///
    /// Returns an [`InteractionErrorType::ApplicationIdNotPresent`]
    /// error type if an application ID has not been configured via
    /// [`Client::set_application_id`].
    ///
    /// Returns an [`InteractionErrorType::TooManyCommands`] error type if too
    /// many commands have been provided. The maximum amount is defined by
    /// [`InteractionError::GUILD_COMMAND_LIMIT`].
    pub fn set_command_permissions<'a>(
        &'a self,
        guild_id: Id<GuildMarker>,
        permissions: &'a [(Id<CommandMarker>, CommandPermissions)],
    ) -> Result<SetCommandPermissions<'a>, InteractionError> {
        let application_id = self.application_id().ok_or(InteractionError {
            kind: InteractionErrorType::ApplicationIdNotPresent,
        })?;

        SetCommandPermissions::new(self, application_id, guild_id, permissions)
    }

=======
>>>>>>> 957aed46
    /// Returns a single sticker by its ID.
    ///
    /// # Examples
    ///
    /// ```no_run
    /// use twilight_http::Client;
    /// use twilight_model::id::Id;
    ///
    /// # #[tokio::main]
    /// # async fn main() -> Result<(), Box<dyn std::error::Error>> {
    /// let client = Client::new("my token".to_owned());
    ///
    /// let id = Id::new(123).expect("non zero");
    /// let sticker = client.sticker(id).exec().await?.model().await?;
    ///
    /// println!("{:#?}", sticker);
    /// # Ok(()) }
    /// ```
    pub const fn sticker(&self, sticker_id: Id<StickerMarker>) -> GetSticker<'_> {
        GetSticker::new(self, sticker_id)
    }

    /// Returns a list of sticker packs available to Nitro subscribers.
    ///
    /// # Examples
    ///
    /// ```no_run
    /// use twilight_http::Client;
    ///
    /// # #[tokio::main]
    /// # async fn main() -> Result<(), Box<dyn std::error::Error>> {
    /// let client = Client::new("my token".to_owned());
    ///
    /// let packs = client.nitro_sticker_packs().exec().await?.model().await?;
    ///
    /// println!("{}", packs.sticker_packs.len());
    /// # Ok(()) }
    /// ```
    pub const fn nitro_sticker_packs(&self) -> GetNitroStickerPacks<'_> {
        GetNitroStickerPacks::new(self)
    }

    /// Returns a list of stickers in a guild.
    ///
    /// # Examples
    ///
    /// ```no_run
    /// use twilight_http::Client;
    /// use twilight_model::id::Id;
    ///
    /// # #[tokio::main]
    /// # async fn main() -> Result<(), Box<dyn std::error::Error>> {
    /// let client = Client::new("my token".to_owned());
    ///
    /// let guild_id = Id::new(1).expect("non zero");
    /// let stickers = client
    ///     .guild_stickers(guild_id)
    ///     .exec()
    ///     .await?
    ///     .models()
    ///     .await?;
    ///
    /// println!("{}", stickers.len());
    /// # Ok(()) }
    /// ```
    pub const fn guild_stickers(&self, guild_id: Id<GuildMarker>) -> GetGuildStickers<'_> {
        GetGuildStickers::new(self, guild_id)
    }

    /// Returns a guild sticker by the guild's ID and the sticker's ID.
    ///
    /// # Examples
    ///
    /// ```no_run
    /// use twilight_http::Client;
    /// use twilight_model::id::Id;
    ///
    /// # #[tokio::main]
    /// # async fn main() -> Result<(), Box<dyn std::error::Error>> {
    /// let client = Client::new("my token".to_owned());
    ///
    /// let guild_id = Id::new(1).expect("non zero");
    /// let sticker_id = Id::new(2).expect("non zero");
    /// let sticker = client
    ///     .guild_sticker(guild_id, sticker_id)
    ///     .exec()
    ///     .await?
    ///     .model()
    ///     .await?;
    ///
    /// println!("{:#?}", sticker);
    /// # Ok(()) }
    /// ```
    pub const fn guild_sticker(
        &self,
        guild_id: Id<GuildMarker>,
        sticker_id: Id<StickerMarker>,
    ) -> GetGuildSticker<'_> {
        GetGuildSticker::new(self, guild_id, sticker_id)
    }

    /// Creates a sticker in a guild, and returns the created sticker.
    ///
    /// # Examples
    ///
    /// ```no_run
    /// use twilight_http::Client;
    /// use twilight_model::id::Id;
    ///
    /// # #[tokio::main]
    /// # async fn main() -> Result<(), Box<dyn std::error::Error>> {
    /// let client = Client::new("my token".to_owned());
    ///
    /// let guild_id = Id::new(1).expect("non zero");
    /// let sticker = client
    ///     .create_guild_sticker(
    ///         guild_id,
    ///         &"sticker name",
    ///         &"sticker description",
    ///         &"sticker,tags",
    ///         &[23,23,23,23]
    ///     )?
    ///     .exec()
    ///     .await?
    ///     .model()
    ///     .await?;
    ///
    /// println!("{:#?}", sticker);
    /// # Ok(()) }
    /// ```
    pub fn create_guild_sticker<'a>(
        &'a self,
        guild_id: Id<GuildMarker>,
        name: &'a str,
        description: &'a str,
        tags: &'a str,
        file: &'a [u8],
    ) -> Result<CreateGuildSticker<'_>, StickerValidationError> {
        CreateGuildSticker::new(self, guild_id, name, description, tags, file)
    }

    /// Updates a sticker in a guild, and returns the updated sticker.
    ///
    /// # Examples
    ///
    /// ```no_run
    /// use twilight_http::Client;
    /// use twilight_model::id::Id;
    ///
    /// # #[tokio::main]
    /// # async fn main() -> Result<(), Box<dyn std::error::Error>> {
    /// let client = Client::new("my token".to_owned());
    ///
    /// let guild_id = Id::new(1).expect("non zero");
    /// let sticker_id = Id::new(2).expect("non zero");
    /// let sticker = client
    ///     .update_guild_sticker(guild_id, sticker_id)
    ///     .description("new description")?
    ///     .exec()
    ///     .await?
    ///     .model()
    ///     .await?;
    ///
    /// println!("{:#?}", sticker);
    /// # Ok(()) }
    /// ```
    pub const fn update_guild_sticker(
        &self,
        guild_id: Id<GuildMarker>,
        sticker_id: Id<StickerMarker>,
    ) -> UpdateGuildSticker<'_> {
        UpdateGuildSticker::new(self, guild_id, sticker_id)
    }

    /// Deletes a guild sticker by the ID of the guild and its ID.
    ///
    /// # Examples
    ///
    /// ```no_run
    /// use twilight_http::Client;
    /// use twilight_model::id::Id;
    ///
    /// # #[tokio::main]
    /// # async fn main() -> Result<(), Box<dyn std::error::Error>> {
    /// let client = Client::new("my token".to_owned());
    ///
    /// let guild_id = Id::new(1).expect("non zero");
    /// let sticker_id = Id::new(2).expect("non zero");
    ///
    /// client
    ///     .delete_guild_sticker(guild_id, sticker_id)
    ///     .exec()
    ///     .await?;
    /// # Ok(()) }
    /// ```
    pub const fn delete_guild_sticker(
        &self,
        guild_id: Id<GuildMarker>,
        sticker_id: Id<StickerMarker>,
    ) -> DeleteGuildSticker<'_> {
        DeleteGuildSticker::new(self, guild_id, sticker_id)
    }

    /// Execute a request, returning a future resolving to a [`Response`].
    ///
    /// # Errors
    ///
    /// Returns an [`ErrorType::Unauthorized`] error type if the configured
    /// token has become invalid due to expiration, revocation, etc.
    ///
    /// [`Response`]: super::response::Response
    pub fn request<T>(&self, request: Request) -> ResponseFuture<T> {
        match self.try_request::<T>(request) {
            Ok(future) => future,
            Err(source) => ResponseFuture::error(source),
        }
    }

    #[allow(clippy::too_many_lines)]
    fn try_request<T>(&self, request: Request) -> Result<ResponseFuture<T>, Error> {
        if self.remember_invalid_token && self.token_invalid.load(Ordering::Relaxed) {
            return Err(Error {
                kind: ErrorType::Unauthorized,
                source: None,
            });
        }

        let Request {
            body,
            form,
            headers: req_headers,
            method,
            path,
            ratelimit_path,
            use_authorization_token,
        } = request;

        let protocol = if self.use_http { "http" } else { "https" };
        let host = self.proxy.as_deref().unwrap_or("discord.com");

        let url = format!("{}://{}/api/v{}/{}", protocol, host, API_VERSION, path);
        #[cfg(feature = "tracing")]
        tracing::debug!("URL: {:?}", url);

        let mut builder = hyper::Request::builder()
            .method(method.into_http())
            .uri(&url);

        if use_authorization_token {
            if let Some(ref token) = self.token {
                let value = HeaderValue::from_str(token).map_err(|source| {
                    #[allow(clippy::borrow_interior_mutable_const)]
                    let name = AUTHORIZATION.to_string();

                    Error {
                        kind: ErrorType::CreatingHeader { name },
                        source: Some(Box::new(source)),
                    }
                })?;

                if let Some(headers) = builder.headers_mut() {
                    headers.insert(AUTHORIZATION, value);
                }
            }
        }

        let user_agent = HeaderValue::from_static(concat!(
            "DiscordBot (",
            env!("CARGO_PKG_HOMEPAGE"),
            ", ",
            env!("CARGO_PKG_VERSION"),
            ") Twilight-rs",
        ));

        if let Some(headers) = builder.headers_mut() {
            if let Some(form) = &form {
                if let Ok(content_type) = HeaderValue::try_from(form.content_type()) {
                    headers.insert(CONTENT_TYPE, content_type);
                }
            } else if let Some(bytes) = &body {
                let len = bytes.len();
                headers.insert(CONTENT_LENGTH, HeaderValue::from(len));

                let content_type = HeaderValue::from_static("application/json");
                headers.insert(CONTENT_TYPE, content_type);
            }

            #[cfg(feature = "decompression")]
            headers.insert(
                hyper::header::ACCEPT_ENCODING,
                HeaderValue::from_static("br"),
            );

            headers.insert(USER_AGENT, user_agent);

            if let Some(req_headers) = req_headers {
                for (maybe_name, value) in req_headers {
                    if let Some(name) = maybe_name {
                        headers.insert(name, value);
                    }
                }
            }

            if let Some(default_headers) = &self.default_headers {
                for (name, value) in default_headers {
                    headers.insert(name, HeaderValue::from(value));
                }
            }
        }

        let req = if let Some(form) = form {
            let form_bytes = form.build();
            if let Some(headers) = builder.headers_mut() {
                headers.insert(CONTENT_LENGTH, HeaderValue::from(form_bytes.len()));
            };
            builder
                .body(Body::from(form_bytes))
                .map_err(|source| Error {
                    kind: ErrorType::BuildingRequest,
                    source: Some(Box::new(source)),
                })?
        } else if let Some(bytes) = body {
            builder.body(Body::from(bytes)).map_err(|source| Error {
                kind: ErrorType::BuildingRequest,
                source: Some(Box::new(source)),
            })?
        } else if method == Method::Put || method == Method::Post || method == Method::Patch {
            if let Some(headers) = builder.headers_mut() {
                headers.insert(CONTENT_LENGTH, HeaderValue::from(0));
            }

            builder.body(Body::empty()).map_err(|source| Error {
                kind: ErrorType::BuildingRequest,
                source: Some(Box::new(source)),
            })?
        } else {
            builder.body(Body::empty()).map_err(|source| Error {
                kind: ErrorType::BuildingRequest,
                source: Some(Box::new(source)),
            })?
        };

        let inner = self.http.request(req);

        // For requests that don't use an authorization token we don't need to
        // remember whether the token is invalid. This may be for requests such
        // as webhooks and interactions.
        let invalid_token = if self.remember_invalid_token && use_authorization_token {
            InvalidToken::Remember(Arc::clone(&self.token_invalid))
        } else {
            InvalidToken::Forget
        };

        // Clippy suggests bad code; an `Option::map_or_else` won't work here
        // due to move semantics in both cases.
        #[allow(clippy::option_if_let_else)]
        if let Some(ratelimiter) = self.ratelimiter.as_ref() {
            let tx_future = ratelimiter.wait_for_ticket(ratelimit_path);

            Ok(ResponseFuture::ratelimit(
                None,
                invalid_token,
                tx_future,
                self.timeout,
                inner,
            ))
        } else {
            Ok(ResponseFuture::new(
                invalid_token,
                time::timeout(self.timeout, inner),
                None,
            ))
        }
    }
}<|MERGE_RESOLUTION|>--- conflicted
+++ resolved
@@ -89,30 +89,14 @@
 use tokio::time;
 use twilight_http_ratelimiting::Ratelimiter;
 use twilight_model::{
-<<<<<<< HEAD
-    application::{
-        callback::InteractionResponse,
-        command::{permissions::CommandPermissions, Command},
-    },
     channel::{message::allowed_mentions::AllowedMentions, ChannelType},
     guild::Permissions,
     id::{
         marker::{
-            ApplicationMarker, ChannelMarker, CommandMarker, EmojiMarker, GuildMarker,
-            IntegrationMarker, InteractionMarker, MessageMarker, RoleMarker, StickerMarker,
-            UserMarker, WebhookMarker,
+            ApplicationMarker, ChannelMarker, EmojiMarker, GuildMarker, IntegrationMarker,
+            MessageMarker, RoleMarker, StickerMarker, UserMarker, WebhookMarker,
         },
         Id,
-=======
-    channel::{
-        message::{allowed_mentions::AllowedMentions, sticker::StickerId},
-        ChannelType,
-    },
-    guild::Permissions,
-    id::{
-        ApplicationId, ChannelId, EmojiId, GuildId, IntegrationId, MessageId, RoleId, UserId,
-        WebhookId,
->>>>>>> 957aed46
     },
 };
 
@@ -239,35 +223,6 @@
         self.token.as_deref()
     }
 
-<<<<<<< HEAD
-    /// Retrieve the [`Id<ApplicationMarker>`] used by interaction methods.
-    pub fn application_id(&self) -> Option<Id<ApplicationMarker>> {
-        let id = self.application_id.load(Ordering::Relaxed);
-
-        if id != 0 {
-            return Some(Id::new(id).expect("non zero"));
-        }
-
-        None
-    }
-
-    /// Set a new [`Id<ApplicationMarker>`] after building the client.
-    ///
-    /// Returns the previous ID, if there was one.
-    pub fn set_application_id(
-        &self,
-        application_id: Id<ApplicationMarker>,
-    ) -> Option<Id<ApplicationMarker>> {
-        let prev = self
-            .application_id
-            .swap(application_id.get(), Ordering::Relaxed);
-
-        if prev != 0 {
-            return Some(Id::new(prev).expect("non zero"));
-        }
-
-        None
-=======
     /// Create an interface for using interactions.
     ///
     /// An application ID is required to be passed in to use interactions. The
@@ -307,9 +262,11 @@
     /// ```
     ///
     /// [`current_user_application`]: Self::current_user_application
-    pub const fn interaction(&self, application_id: ApplicationId) -> InteractionClient<'_> {
+    pub const fn interaction(
+        &self,
+        application_id: Id<ApplicationMarker>,
+    ) -> InteractionClient<'_> {
         InteractionClient::new(self, application_id)
->>>>>>> 957aed46
     }
 
     /// Get the default [`AllowedMentions`] for sent messages.
@@ -2030,568 +1987,6 @@
         DeleteWebhookMessage::new(self, webhook_id, token, message_id)
     }
 
-<<<<<<< HEAD
-    /// Respond to an interaction, by ID and token.
-    ///
-    /// For variants of [`InteractionResponse`] that contain a [`CallbackData`],
-    /// there is an [associated builder] in the [`twilight-util`] crate.
-    ///
-    /// [`CallbackData`]: twilight_model::application::callback::CallbackData
-    /// [`twilight-util`]: https://docs.rs/twilight-util/latest/index.html
-    /// [associated builder]: https://docs.rs/twilight-util/latest/builder/struct.CallbackDataBuilder.html
-    pub const fn interaction_callback<'a>(
-        &'a self,
-        interaction_id: Id<InteractionMarker>,
-        interaction_token: &'a str,
-        response: &'a InteractionResponse,
-    ) -> InteractionCallback<'a> {
-        InteractionCallback::new(self, interaction_id, interaction_token, response)
-    }
-
-    /// Get the original message, by its token.
-    ///
-    /// # Errors
-    ///
-    /// Returns an [`InteractionErrorType::ApplicationIdNotPresent`]
-    /// error type if an application ID has not been configured via
-    /// [`Client::set_application_id`].
-    pub fn get_interaction_original<'a>(
-        &'a self,
-        interaction_token: &'a str,
-    ) -> Result<GetOriginalResponse<'a>, InteractionError> {
-        let application_id = self.application_id().ok_or(InteractionError {
-            kind: InteractionErrorType::ApplicationIdNotPresent,
-        })?;
-
-        Ok(GetOriginalResponse::new(
-            self,
-            application_id,
-            interaction_token,
-        ))
-    }
-
-    /// Edit the original message, by its token.
-    ///
-    /// # Errors
-    ///
-    /// Returns an [`InteractionErrorType::ApplicationIdNotPresent`]
-    /// error type if an application ID has not been configured via
-    /// [`Client::set_application_id`].
-    pub fn update_interaction_original<'a>(
-        &'a self,
-        interaction_token: &'a str,
-    ) -> Result<UpdateOriginalResponse<'a>, InteractionError> {
-        let application_id = self.application_id().ok_or(InteractionError {
-            kind: InteractionErrorType::ApplicationIdNotPresent,
-        })?;
-
-        Ok(UpdateOriginalResponse::new(
-            self,
-            application_id,
-            interaction_token,
-        ))
-    }
-
-    /// Get a followup message of an interaction.
-    ///
-    /// # Errors
-    ///
-    /// Returns an [`InteractionErrorType::ApplicationIdNotPresent`]
-    /// error type if an application ID has not been configured via
-    /// [`Client::set_application_id`].
-    pub fn followup_message<'a>(
-        &'a self,
-        interaction_token: &'a str,
-        message_id: Id<MessageMarker>,
-    ) -> Result<GetFollowupMessage<'a>, InteractionError> {
-        let application_id = self.application_id().ok_or(InteractionError {
-            kind: InteractionErrorType::ApplicationIdNotPresent,
-        })?;
-
-        Ok(GetFollowupMessage::new(
-            self,
-            application_id,
-            interaction_token,
-            message_id,
-        ))
-    }
-
-    /// Delete the original message, by its token.
-    ///
-    /// # Errors
-    ///
-    /// Returns an [`InteractionErrorType::ApplicationIdNotPresent`]
-    /// error type if an application ID has not been configured via
-    /// [`Client::set_application_id`].
-    pub fn delete_interaction_original<'a>(
-        &'a self,
-        interaction_token: &'a str,
-    ) -> Result<DeleteOriginalResponse<'a>, InteractionError> {
-        let application_id = self.application_id().ok_or(InteractionError {
-            kind: InteractionErrorType::ApplicationIdNotPresent,
-        })?;
-
-        Ok(DeleteOriginalResponse::new(
-            self,
-            application_id,
-            interaction_token,
-        ))
-    }
-
-    /// Create a followup message, by an interaction token.
-    ///
-    /// # Errors
-    ///
-    /// Returns an [`InteractionErrorType::ApplicationIdNotPresent`]
-    /// error type if an application ID has not been configured via
-    /// [`Client::set_application_id`].
-    pub fn create_followup_message<'a>(
-        &'a self,
-        interaction_token: &'a str,
-    ) -> Result<CreateFollowupMessage<'a>, InteractionError> {
-        let application_id = self.application_id().ok_or(InteractionError {
-            kind: InteractionErrorType::ApplicationIdNotPresent,
-        })?;
-
-        Ok(CreateFollowupMessage::new(
-            self,
-            application_id,
-            interaction_token,
-        ))
-    }
-
-    /// Edit a followup message, by an interaction token.
-    ///
-    /// # Errors
-    ///
-    /// Returns an [`InteractionErrorType::ApplicationIdNotPresent`]
-    /// error type if an application ID has not been configured via
-    /// [`Client::set_application_id`].
-    pub fn update_followup_message<'a>(
-        &'a self,
-        interaction_token: &'a str,
-        message_id: Id<MessageMarker>,
-    ) -> Result<UpdateFollowupMessage<'a>, InteractionError> {
-        let application_id = self.application_id().ok_or(InteractionError {
-            kind: InteractionErrorType::ApplicationIdNotPresent,
-        })?;
-
-        Ok(UpdateFollowupMessage::new(
-            self,
-            application_id,
-            interaction_token,
-            message_id,
-        ))
-    }
-
-    /// Delete a followup message by interaction token and the message's ID.
-    ///
-    /// # Errors
-    ///
-    /// Returns an [`InteractionErrorType::ApplicationIdNotPresent`]
-    /// error type if an application ID has not been configured via
-    /// [`Client::set_application_id`].
-    pub fn delete_followup_message<'a>(
-        &'a self,
-        interaction_token: &'a str,
-        message_id: Id<MessageMarker>,
-    ) -> Result<DeleteFollowupMessage<'a>, InteractionError> {
-        let application_id = self.application_id().ok_or(InteractionError {
-            kind: InteractionErrorType::ApplicationIdNotPresent,
-        })?;
-
-        Ok(DeleteFollowupMessage::new(
-            self,
-            application_id,
-            interaction_token,
-            message_id,
-        ))
-    }
-
-    /// Create a new command in a guild.
-    ///
-    /// The name must be between 1 and 32 characters in length. Creating a
-    /// guild command with the same name as an already-existing guild command in
-    /// the same guild will overwrite the old command. See [the discord docs]
-    /// for more information.
-    ///
-    /// # Errors
-    ///
-    /// Returns an [`InteractionErrorType::ApplicationIdNotPresent`]
-    /// error type if an application ID has not been configured via
-    /// [`Client::set_application_id`].
-    ///
-    /// Returns an [`InteractionErrorType::CommandNameValidationFailed`]
-    /// error type if the command name is not between 1 and 32 characters.
-    ///
-    /// [the discord docs]: https://discord.com/developers/docs/interactions/application-commands#create-guild-application-command
-    pub fn create_guild_command<'a>(
-        &'a self,
-        guild_id: Id<GuildMarker>,
-        name: &'a str,
-    ) -> Result<CreateGuildCommand<'a>, InteractionError> {
-        let application_id = self.application_id().ok_or(InteractionError {
-            kind: InteractionErrorType::ApplicationIdNotPresent,
-        })?;
-
-        CreateGuildCommand::new(self, application_id, guild_id, name)
-    }
-
-    /// Fetch a guild command for your application.
-    ///
-    /// # Errors
-    ///
-    /// Returns an [`InteractionErrorType::ApplicationIdNotPresent`]
-    /// error type if an application ID has not been configured via
-    /// [`Client::set_application_id`].
-    pub fn get_guild_command(
-        &self,
-        guild_id: Id<GuildMarker>,
-        command_id: Id<CommandMarker>,
-    ) -> Result<GetGuildCommand<'_>, InteractionError> {
-        let application_id = self.application_id().ok_or(InteractionError {
-            kind: InteractionErrorType::ApplicationIdNotPresent,
-        })?;
-
-        Ok(GetGuildCommand::new(
-            self,
-            application_id,
-            guild_id,
-            command_id,
-        ))
-    }
-
-    /// Fetch all commands for a guild, by ID.
-    ///
-    /// # Errors
-    ///
-    /// Returns an [`InteractionErrorType::ApplicationIdNotPresent`]
-    /// error type if an application ID has not been configured via
-    /// [`Client::set_application_id`].
-    pub fn get_guild_commands(
-        &self,
-        guild_id: Id<GuildMarker>,
-    ) -> Result<GetGuildCommands<'_>, InteractionError> {
-        let application_id = self.application_id().ok_or(InteractionError {
-            kind: InteractionErrorType::ApplicationIdNotPresent,
-        })?;
-
-        Ok(GetGuildCommands::new(self, application_id, guild_id))
-    }
-
-    /// Edit a command in a guild, by ID.
-    ///
-    /// You must specify a name and description. See [the discord docs] for more
-    /// information.
-    ///
-    /// # Errors
-    ///
-    /// Returns an [`InteractionErrorType::ApplicationIdNotPresent`]
-    /// error type if an application ID has not been configured via
-    /// [`Client::set_application_id`].
-    ///
-    /// [the discord docs]: https://discord.com/developers/docs/interactions/application-commands#edit-guild-application-command
-    pub fn update_guild_command(
-        &self,
-        guild_id: Id<GuildMarker>,
-        command_id: Id<CommandMarker>,
-    ) -> Result<UpdateGuildCommand<'_>, InteractionError> {
-        let application_id = self.application_id().ok_or(InteractionError {
-            kind: InteractionErrorType::ApplicationIdNotPresent,
-        })?;
-
-        Ok(UpdateGuildCommand::new(
-            self,
-            application_id,
-            guild_id,
-            command_id,
-        ))
-    }
-
-    /// Delete a command in a guild, by ID.
-    ///
-    /// # Errors
-    ///
-    /// Returns an [`InteractionErrorType::ApplicationIdNotPresent`]
-    /// error type if an application ID has not been configured via
-    /// [`Client::set_application_id`].
-    pub fn delete_guild_command(
-        &self,
-        guild_id: Id<GuildMarker>,
-        command_id: Id<CommandMarker>,
-    ) -> Result<DeleteGuildCommand<'_>, InteractionError> {
-        let application_id = self.application_id().ok_or(InteractionError {
-            kind: InteractionErrorType::ApplicationIdNotPresent,
-        })?;
-
-        Ok(DeleteGuildCommand::new(
-            self,
-            application_id,
-            guild_id,
-            command_id,
-        ))
-    }
-
-    /// Set a guild's commands.
-    ///
-    /// This method is idempotent: it can be used on every start, without being
-    /// ratelimited if there aren't changes to the commands.
-    ///
-    /// The [`Command`] struct has an [associated builder] in the
-    /// [`twilight-util`] crate.
-    ///
-    /// # Errors
-    ///
-    /// Returns an [`InteractionErrorType::ApplicationIdNotPresent`]
-    /// error type if an application ID has not been configured via
-    /// [`Client::set_application_id`].
-    ///
-    /// [`twilight-util`]: https://docs.rs/twilight_util/index.html
-    /// [associated builder]: https://docs.rs/twilight-util/latest/builder/command/struct.CommandBuilder.html
-    pub fn set_guild_commands<'a>(
-        &'a self,
-        guild_id: Id<GuildMarker>,
-        commands: &'a [Command],
-    ) -> Result<SetGuildCommands<'a>, InteractionError> {
-        let application_id = self.application_id().ok_or(InteractionError {
-            kind: InteractionErrorType::ApplicationIdNotPresent,
-        })?;
-
-        Ok(SetGuildCommands::new(
-            self,
-            application_id,
-            guild_id,
-            commands,
-        ))
-    }
-
-    /// Create a new global command.
-    ///
-    /// The name must be between 1 and 32 characters in length. Creating a
-    /// command with the same name as an already-existing global command will
-    /// overwrite the old command. See [the discord docs] for more information.
-    ///
-    /// # Errors
-    ///
-    /// Returns an [`InteractionErrorType::ApplicationIdNotPresent`]
-    /// error type if an application ID has not been configured via
-    /// [`Client::set_application_id`].
-    ///
-    /// Returns an [`InteractionErrorType::CommandNameValidationFailed`]
-    /// error type if the command name is not between 1 and 32 characters.
-    ///
-    /// [the discord docs]: https://discord.com/developers/docs/interactions/application-commands#create-global-application-command
-    pub fn create_global_command<'a>(
-        &'a self,
-        name: &'a str,
-    ) -> Result<CreateGlobalCommand<'a>, InteractionError> {
-        let application_id = self.application_id().ok_or(InteractionError {
-            kind: InteractionErrorType::ApplicationIdNotPresent,
-        })?;
-
-        CreateGlobalCommand::new(self, application_id, name)
-    }
-
-    /// Fetch a global command for your application.
-    ///
-    /// # Errors
-    ///
-    /// Returns an [`InteractionErrorType::ApplicationIdNotPresent`]
-    /// error type if an application ID has not been configured via
-    /// [`Client::set_application_id`].
-    pub fn get_global_command(
-        &self,
-        command_id: Id<CommandMarker>,
-    ) -> Result<GetGlobalCommand<'_>, InteractionError> {
-        let application_id = self.application_id().ok_or(InteractionError {
-            kind: InteractionErrorType::ApplicationIdNotPresent,
-        })?;
-
-        Ok(GetGlobalCommand::new(self, application_id, command_id))
-    }
-
-    /// Fetch all global commands for your application.
-    ///
-    /// # Errors
-    ///
-    /// Returns an [`InteractionErrorType::ApplicationIdNotPresent`]
-    /// error type if an application ID has not been configured via
-    /// [`Client::set_application_id`].
-    pub fn get_global_commands(&self) -> Result<GetGlobalCommands<'_>, InteractionError> {
-        let application_id = self.application_id().ok_or(InteractionError {
-            kind: InteractionErrorType::ApplicationIdNotPresent,
-        })?;
-
-        Ok(GetGlobalCommands::new(self, application_id))
-    }
-
-    /// Edit a global command, by ID.
-    ///
-    /// You must specify a name and description. See [the discord docs] for more
-    /// information.
-    ///
-    /// # Errors
-    ///
-    /// Returns an [`InteractionErrorType::ApplicationIdNotPresent`]
-    /// error type if an application ID has not been configured via
-    /// [`Client::set_application_id`].
-    ///
-    /// [the discord docs]: https://discord.com/developers/docs/interactions/application-commands#edit-global-application-command
-    pub fn update_global_command(
-        &self,
-        command_id: Id<CommandMarker>,
-    ) -> Result<UpdateGlobalCommand<'_>, InteractionError> {
-        let application_id = self.application_id().ok_or(InteractionError {
-            kind: InteractionErrorType::ApplicationIdNotPresent,
-        })?;
-
-        Ok(UpdateGlobalCommand::new(self, application_id, command_id))
-    }
-
-    /// Delete a global command, by ID.
-    ///
-    /// # Errors
-    ///
-    /// Returns an [`InteractionErrorType::ApplicationIdNotPresent`]
-    /// error type if an application ID has not been configured via
-    /// [`Client::set_application_id`].
-    pub fn delete_global_command(
-        &self,
-        command_id: Id<CommandMarker>,
-    ) -> Result<DeleteGlobalCommand<'_>, InteractionError> {
-        let application_id = self.application_id().ok_or(InteractionError {
-            kind: InteractionErrorType::ApplicationIdNotPresent,
-        })?;
-
-        Ok(DeleteGlobalCommand::new(self, application_id, command_id))
-    }
-
-    /// Set global commands.
-    ///
-    /// This method is idempotent: it can be used on every start, without being
-    /// ratelimited if there aren't changes to the commands.
-    ///
-    /// The [`Command`] struct has an [associated builder] in the
-    /// [`twilight-util`] crate.
-    ///
-    /// # Errors
-    ///
-    /// Returns an [`InteractionErrorType::ApplicationIdNotPresent`]
-    /// error type if an application ID has not been configured via
-    /// [`Client::set_application_id`].
-    ///
-    /// [`twilight-util`]: https://docs.rs/twilight-util/latest/index.html
-    /// [associated builder]: https://docs.rs/twilight-util/latest/builder/command/struct.CommandBuilder.html
-    pub fn set_global_commands<'a>(
-        &'a self,
-        commands: &'a [Command],
-    ) -> Result<SetGlobalCommands<'a>, InteractionError> {
-        let application_id = self.application_id().ok_or(InteractionError {
-            kind: InteractionErrorType::ApplicationIdNotPresent,
-        })?;
-
-        Ok(SetGlobalCommands::new(self, application_id, commands))
-    }
-
-    /// Fetch command permissions for a command from the current application
-    /// in a guild.
-    ///
-    /// # Errors
-    ///
-    /// Returns an [`InteractionErrorType::ApplicationIdNotPresent`]
-    /// error type if an application ID has not been configured via
-    /// [`Client::set_application_id`].
-    pub fn get_command_permissions(
-        &self,
-        guild_id: Id<GuildMarker>,
-        command_id: Id<CommandMarker>,
-    ) -> Result<GetCommandPermissions<'_>, InteractionError> {
-        let application_id = self.application_id().ok_or(InteractionError {
-            kind: InteractionErrorType::ApplicationIdNotPresent,
-        })?;
-
-        Ok(GetCommandPermissions::new(
-            self,
-            application_id,
-            guild_id,
-            command_id,
-        ))
-    }
-
-    /// Fetch command permissions for all commands from the current
-    /// application in a guild.
-    ///
-    /// # Errors
-    ///
-    /// Returns an [`InteractionErrorType::ApplicationIdNotPresent`]
-    /// error type if an application ID has not been configured via
-    /// [`Client::set_application_id`].
-    pub fn get_guild_command_permissions(
-        &self,
-        guild_id: Id<GuildMarker>,
-    ) -> Result<GetGuildCommandPermissions<'_>, InteractionError> {
-        let application_id = self.application_id().ok_or(InteractionError {
-            kind: InteractionErrorType::ApplicationIdNotPresent,
-        })?;
-
-        Ok(GetGuildCommandPermissions::new(
-            self,
-            application_id,
-            guild_id,
-        ))
-    }
-
-    /// Update command permissions for a single command in a guild.
-    ///
-    /// This overwrites the command permissions so the full set of permissions
-    /// have to be sent every time.
-    ///
-    /// # Errors
-    ///
-    /// Returns an [`InteractionErrorType::ApplicationIdNotPresent`]
-    /// error type if an application ID has not been configured via
-    /// [`Client::set_application_id`].
-    pub fn update_command_permissions<'a>(
-        &'a self,
-        guild_id: Id<GuildMarker>,
-        command_id: Id<CommandMarker>,
-        permissions: &'a [CommandPermissions],
-    ) -> Result<UpdateCommandPermissions<'a>, InteractionError> {
-        let application_id = self.application_id().ok_or(InteractionError {
-            kind: InteractionErrorType::ApplicationIdNotPresent,
-        })?;
-
-        UpdateCommandPermissions::new(self, application_id, guild_id, command_id, permissions)
-    }
-
-    /// Update command permissions for all commands in a guild.
-    ///
-    /// This overwrites the command permissions so the full set of permissions
-    /// have to be sent every time.
-    ///
-    /// # Errors
-    ///
-    /// Returns an [`InteractionErrorType::ApplicationIdNotPresent`]
-    /// error type if an application ID has not been configured via
-    /// [`Client::set_application_id`].
-    ///
-    /// Returns an [`InteractionErrorType::TooManyCommands`] error type if too
-    /// many commands have been provided. The maximum amount is defined by
-    /// [`InteractionError::GUILD_COMMAND_LIMIT`].
-    pub fn set_command_permissions<'a>(
-        &'a self,
-        guild_id: Id<GuildMarker>,
-        permissions: &'a [(Id<CommandMarker>, CommandPermissions)],
-    ) -> Result<SetCommandPermissions<'a>, InteractionError> {
-        let application_id = self.application_id().ok_or(InteractionError {
-            kind: InteractionErrorType::ApplicationIdNotPresent,
-        })?;
-
-        SetCommandPermissions::new(self, application_id, guild_id, permissions)
-    }
-
-=======
->>>>>>> 957aed46
     /// Returns a single sticker by its ID.
     ///
     /// # Examples
