mod builder;

pub use self::builder::ClientBuilder;

use crate::{
    error::{Error, ErrorType},
    ratelimiting::Ratelimiter,
    request::{
        application::{
<<<<<<< HEAD
            CreateFollowupMessage, CreateGlobalCommand, CreateGuildCommand, DeleteFollowupMessage,
            DeleteGlobalCommand, DeleteGuildCommand, DeleteOriginalResponse, GetCommandPermissions,
            GetFollowupMessage, GetGlobalCommands, GetGuildCommandPermissions, GetGuildCommands,
            GetOriginalResponse, InteractionCallback, InteractionError, InteractionErrorType,
            SetCommandPermissions, SetGlobalCommands, SetGuildCommands, UpdateCommandPermissions,
            UpdateFollowupMessage, UpdateGlobalCommand, UpdateGuildCommand, UpdateOriginalResponse,
=======
            command::{
                create_global_command::CreateGlobalChatInputCommand,
                create_guild_command::CreateGuildChatInputCommand, CreateGlobalCommand,
                CreateGuildCommand, DeleteGlobalCommand, DeleteGuildCommand, GetCommandPermissions,
                GetGlobalCommand, GetGlobalCommands, GetGuildCommand, GetGuildCommandPermissions,
                GetGuildCommands, SetCommandPermissions, SetGlobalCommands, SetGuildCommands,
                UpdateCommandPermissions, UpdateGlobalCommand, UpdateGuildCommand,
            },
            interaction::{
                CreateFollowupMessage, DeleteFollowupMessage, DeleteOriginalResponse,
                GetOriginalResponse, InteractionCallback, UpdateFollowupMessage,
                UpdateOriginalResponse,
            },
            InteractionError, InteractionErrorType,
>>>>>>> 8c3c094a
        },
        channel::{
            reaction::delete_reaction::TargetUser,
            stage::create_stage_instance::CreateStageInstanceError,
        },
        guild::{
            create_guild::CreateGuildError, create_guild_channel::CreateGuildChannelError,
            update_guild_channel_positions::Position,
        },
        prelude::*,
        GetUserApplicationInfo, Method, Request,
    },
    response::{future::InvalidToken, ResponseFuture},
    API_VERSION,
};
use hyper::{
    client::{Client as HyperClient, HttpConnector},
    header::{HeaderMap, HeaderValue, AUTHORIZATION, CONTENT_LENGTH, CONTENT_TYPE, USER_AGENT},
    Body,
};
use std::{
    convert::TryFrom,
    fmt::{Debug, Formatter, Result as FmtResult},
    sync::{
        atomic::{AtomicBool, AtomicU64, Ordering},
        Arc,
    },
    time::Duration,
};
use tokio::time;
use twilight_model::{
    application::{
        callback::InteractionResponse,
        command::{permissions::CommandPermissions, Command},
    },
    channel::message::allowed_mentions::AllowedMentions,
    guild::Permissions,
    id::{
        ApplicationId, ChannelId, CommandId, EmojiId, GuildId, IntegrationId, InteractionId,
        MessageId, RoleId, UserId, WebhookId,
    },
};

#[cfg(feature = "hyper-rustls")]
type HttpsConnector<T> = hyper_rustls::HttpsConnector<T>;
#[cfg(all(feature = "hyper-tls", not(feature = "hyper-rustls")))]
type HttpsConnector<T> = hyper_tls::HttpsConnector<T>;

struct State {
    http: HyperClient<HttpsConnector<HttpConnector>, Body>,
    default_headers: Option<HeaderMap>,
    proxy: Option<Box<str>>,
    ratelimiter: Option<Ratelimiter>,
    /// Whether to short-circuit when a 401 has been encountered with the client
    /// authorization.
    ///
    /// This relates to [`token_invalid`].
    ///
    /// [`token_invalid`]: Self::token_invalid
    remember_invalid_token: bool,
    timeout: Duration,
    token_invalid: Arc<AtomicBool>,
    token: Option<Box<str>>,
    use_http: bool,
    pub(crate) application_id: AtomicU64,
    pub(crate) default_allowed_mentions: Option<AllowedMentions>,
}

impl Debug for State {
    fn fmt(&self, f: &mut Formatter<'_>) -> FmtResult {
        f.debug_struct("State")
            .field("http", &self.http)
            .field("default_headers", &self.default_headers)
            .field("proxy", &self.proxy)
            .field("ratelimiter", &self.ratelimiter)
            .field("token", &self.token)
            .field("use_http", &self.use_http)
            .finish()
    }
}

/// Twilight's http client.
///
/// Almost all of the client methods require authentication, and as such, the client must be
/// supplied with a Discord Token. Get yours [here].
///
/// # OAuth
///
/// To use Bearer tokens prefix the token with `"Bearer "`, including the space
/// at the end like so:
///
/// ```no_run
/// # fn main() -> Result<(), Box<dyn std::error::Error>> {
/// use std::env;
/// use twilight_http::Client;
///
/// let bearer = env::var("BEARER_TOKEN")?;
/// let token = format!("Bearer {}", bearer);
///
/// let client = Client::new(token);
/// # Ok(()) }
/// ```
///
/// # Cloning
///
/// The client internally wraps its data within an Arc. This means that the
/// client can be cloned and passed around tasks and threads cheaply.
///
/// # Unauthorized behavior
///
/// When the client encounters an Unauthorized response it will take note that
/// the configured token is invalid. This may occur when the token has been
/// revoked or expired. When this happens, you must create a new client with the
/// new token. The client will no longer execute requests in order to
/// prevent API bans and will always return [`ErrorType::Unauthorized`].
///
/// # Examples
///
/// Create a client called `client`:
/// ```rust,no_run
/// use twilight_http::Client;
///
/// # #[tokio::main]
/// # async fn main() -> Result<(), Box<dyn std::error::Error>> {
/// let client = Client::new("my token".to_owned());
/// # Ok(()) }
/// ```
///
/// Use [`ClientBuilder`] to create a client called `client`, with a shorter
/// timeout:
/// ```rust,no_run
/// use twilight_http::Client;
/// use std::time::Duration;
///
/// # #[tokio::main]
/// # async fn main() -> Result<(), Box<dyn std::error::Error>> {
/// let client = Client::builder()
///     .token("my token".to_owned())
///     .timeout(Duration::from_secs(5))
///     .build();
/// # Ok(()) }
/// ```
///
/// All the examples on this page assume you have already created a client, and have named it
/// `client`.
///
/// [here]: https://discord.com/developers/applications
#[derive(Clone, Debug)]
pub struct Client {
    state: Arc<State>,
}

impl Client {
    /// Create a new `hyper-rustls` or `hyper-tls` backed client with a token.
    #[cfg_attr(docsrs, doc(cfg(any(feature = "hyper-rustls", feature = "hyper-tls"))))]
    pub fn new(token: String) -> Self {
        ClientBuilder::default().token(token).build()
    }

    /// Create a new builder to create a client.
    ///
    /// Refer to its documentation for more information.
    pub fn builder() -> ClientBuilder {
        ClientBuilder::new()
    }

    /// Retrieve an immutable reference to the token used by the client.
    ///
    /// If the initial token provided is not prefixed with `Bot `, it will be, and this method
    /// reflects that.
    pub fn token(&self) -> Option<&str> {
        self.state.token.as_deref()
    }

    /// Retrieve the [`ApplicationId`] used by interaction methods.
    pub fn application_id(&self) -> Option<ApplicationId> {
        let id = self.state.application_id.load(Ordering::Relaxed);

        if id != 0 {
            return Some(ApplicationId(id));
        }

        None
    }

    /// Set a new [`ApplicationId`] after building the client.
    ///
    /// Returns the previous ID, if there was one.
    pub fn set_application_id(&self, application_id: ApplicationId) -> Option<ApplicationId> {
        let prev = self
            .state
            .application_id
            .swap(application_id.0, Ordering::Relaxed);

        if prev != 0 {
            return Some(ApplicationId(prev));
        }

        None
    }

    /// Get the default [`AllowedMentions`] for sent messages.
    pub fn default_allowed_mentions(&self) -> Option<AllowedMentions> {
        self.state.default_allowed_mentions.clone()
    }

    /// Get the Ratelimiter used by the client internally.
    ///
    /// This will return `None` only if ratelimit handling
    /// has been explicitly disabled in the [`ClientBuilder`].
    pub fn ratelimiter(&self) -> Option<Ratelimiter> {
        self.state.ratelimiter.clone()
    }

    /// Get the audit log for a guild.
    ///
    /// # Examples
    ///
    /// ```rust,no_run
    /// # use twilight_http::Client;
    /// use twilight_model::id::GuildId;
    ///
    /// # #[tokio::main]
    /// # async fn main() -> Result<(), Box<dyn std::error::Error>> {
    /// # let client = Client::new("token".to_owned());
    /// let guild_id = GuildId(101);
    /// let audit_log = client
    /// // not done
    ///     .audit_log(guild_id)
    ///     .exec()
    ///     .await?;
    /// # Ok(()) }
    /// ```
    pub const fn audit_log(&self, guild_id: GuildId) -> GetAuditLog<'_> {
        GetAuditLog::new(self, guild_id)
    }

    /// Retrieve the bans for a guild.
    ///
    /// # Examples
    ///
    /// Retrieve the bans for guild `1`:
    ///
    /// ```rust,no_run
    /// # use twilight_http::Client;
    /// use twilight_model::id::GuildId;
    /// #
    /// # #[tokio::main]
    /// # async fn main() -> Result<(), Box<dyn std::error::Error>> {
    /// # let client = Client::new("my token".to_owned());
    /// #
    /// let guild_id = GuildId(1);
    ///
    /// let bans = client.bans(guild_id).exec().await?;
    /// # Ok(()) }
    /// ```
    pub const fn bans(&self, guild_id: GuildId) -> GetBans<'_> {
        GetBans::new(self, guild_id)
    }

    /// Get information about a ban of a guild.
    ///
    /// Includes the user banned and the reason.
    pub const fn ban(&self, guild_id: GuildId, user_id: UserId) -> GetBan<'_> {
        GetBan::new(self, guild_id, user_id)
    }

    /// Bans a user from a guild, optionally with the number of days' worth of
    /// messages to delete and the reason.
    ///
    /// # Examples
    ///
    /// Ban user `200` from guild `100`, deleting
    /// 1 day's worth of messages, for the reason `"memes"`:
    ///
    /// ```rust,no_run
    /// # use twilight_http::{request::AuditLogReason, Client};
    /// use twilight_model::id::{GuildId, UserId};
    /// #
    /// # #[tokio::main]
    /// # async fn main() -> Result<(), Box<dyn std::error::Error>> {
    /// # let client = Client::new("my token".to_owned());
    /// #
    /// let guild_id = GuildId(100);
    /// let user_id = UserId(200);
    /// client.create_ban(guild_id, user_id)
    ///     .delete_message_days(1)?
    ///     .reason("memes")?
    ///     .exec()
    ///     .await?;
    /// # Ok(()) }
    /// ```
    pub const fn create_ban(&self, guild_id: GuildId, user_id: UserId) -> CreateBan<'_> {
        CreateBan::new(self, guild_id, user_id)
    }

    /// Remove a ban from a user in a guild.
    ///
    /// # Examples
    ///
    /// Unban user `200` from guild `100`:
    ///
    /// ```rust,no_run
    /// # use twilight_http::Client;
    /// use twilight_model::id::{GuildId, UserId};
    /// #
    /// # #[tokio::main]
    /// # async fn main() -> Result<(), Box<dyn std::error::Error>> {
    /// # let client = Client::new("my token".to_owned());
    /// #
    /// let guild_id = GuildId(100);
    /// let user_id = UserId(200);
    ///
    /// client.delete_ban(guild_id, user_id).exec().await?;
    /// # Ok(()) }
    /// ```
    pub const fn delete_ban(&self, guild_id: GuildId, user_id: UserId) -> DeleteBan<'_> {
        DeleteBan::new(self, guild_id, user_id)
    }

    /// Get a channel by its ID.
    ///
    /// # Examples
    ///
    /// Get channel `100`:
    ///
    /// ```rust,no_run
    /// # use twilight_http::Client;
    /// # use twilight_model::id::ChannelId;
    /// #
    /// # #[tokio::main]
    /// # async fn main() -> Result<(), Box<dyn std::error::Error>> {
    /// # let client = Client::new("my token".to_owned());
    /// #
    /// let channel_id = ChannelId(100);
    /// #
    /// let channel = client.channel(channel_id).exec().await?;
    /// # Ok(()) }
    /// ```
    pub const fn channel(&self, channel_id: ChannelId) -> GetChannel<'_> {
        GetChannel::new(self, channel_id)
    }

    /// Delete a channel by ID.
    pub const fn delete_channel(&self, channel_id: ChannelId) -> DeleteChannel<'_> {
        DeleteChannel::new(self, channel_id)
    }

    /// Update a channel.
    pub const fn update_channel(&self, channel_id: ChannelId) -> UpdateChannel<'_> {
        UpdateChannel::new(self, channel_id)
    }

    /// Follows a news channel by [`ChannelId`].
    ///
    /// The type returned is [`FollowedChannel`].
    ///
    /// [`FollowedChannel`]: ::twilight_model::channel::FollowedChannel
    pub const fn follow_news_channel(
        &self,
        channel_id: ChannelId,
        webhook_channel_id: ChannelId,
    ) -> FollowNewsChannel<'_> {
        FollowNewsChannel::new(self, channel_id, webhook_channel_id)
    }

    /// Get the invites for a guild channel.
    ///
    /// Requires the [`MANAGE_CHANNELS`] permission. This method only works if
    /// the channel is of type [`GuildChannel`].
    ///
    /// [`MANAGE_CHANNELS`]: twilight_model::guild::Permissions::MANAGE_CHANNELS
    /// [`GuildChannel`]: twilight_model::channel::GuildChannel
    pub const fn channel_invites(&self, channel_id: ChannelId) -> GetChannelInvites<'_> {
        GetChannelInvites::new(self, channel_id)
    }

    /// Get channel messages, by [`ChannelId`].
    ///
    /// Only one of [`after`], [`around`], and [`before`] can be specified at a time.
    /// Once these are specified, the type returned is [`GetChannelMessagesConfigured`].
    ///
    /// If [`limit`] is unspecified, the default set by Discord is 50.
    ///
    /// # Examples
    ///
    /// ```rust,no_run
    /// use twilight_http::Client;
    /// use twilight_model::id::{ChannelId, MessageId};
    ///
    /// # #[tokio::main]
    /// # async fn main() -> Result<(), Box<dyn std::error::Error>> {
    /// let client = Client::new("my token".to_owned());
    /// let channel_id = ChannelId(123);
    /// let message_id = MessageId(234);
    /// let limit: u64 = 6;
    ///
    /// let messages = client
    ///     .channel_messages(channel_id)
    ///     .before(message_id)
    ///     .limit(limit)?
    ///     .exec()
    ///     .await?;
    ///
    /// # Ok(()) }
    /// ```
    ///
    /// # Errors
    ///
    /// Returns a [`GetChannelMessagesErrorType::LimitInvalid`] error type if
    /// the amount is less than 1 or greater than 100.
    ///
    /// [`after`]: GetChannelMessages::after
    /// [`around`]: GetChannelMessages::around
    /// [`before`]: GetChannelMessages::before
    /// [`GetChannelMessagesConfigured`]: crate::request::channel::message::GetChannelMessagesConfigured
    /// [`limit`]: GetChannelMessages::limit
    /// [`GetChannelMessagesErrorType::LimitInvalid`]: crate::request::channel::message::get_channel_messages::GetChannelMessagesErrorType::LimitInvalid
    pub const fn channel_messages(&self, channel_id: ChannelId) -> GetChannelMessages<'_> {
        GetChannelMessages::new(self, channel_id)
    }

    pub const fn delete_channel_permission(
        &self,
        channel_id: ChannelId,
    ) -> DeleteChannelPermission<'_> {
        DeleteChannelPermission::new(self, channel_id)
    }

    /// Update the permissions for a role or a user in a channel.
    ///
    /// # Examples:
    ///
    /// Create permission overrides for a role to view the channel, but not send messages:
    ///
    /// ```rust,no_run
    /// # use twilight_http::Client;
    /// use twilight_model::guild::Permissions;
    /// use twilight_model::id::{ChannelId, RoleId};
    /// #
    /// # #[tokio::main]
    /// # async fn main() -> Result<(), Box<dyn std::error::Error>> {
    /// # let client = Client::new("my token".to_owned());
    ///
    /// let channel_id = ChannelId(123);
    /// let allow = Permissions::VIEW_CHANNEL;
    /// let deny = Permissions::SEND_MESSAGES;
    /// let role_id = RoleId(432);
    ///
    /// client.update_channel_permission(channel_id, allow, deny)
    ///     .role(role_id)
    ///     .exec()
    ///     .await?;
    /// # Ok(()) }
    /// ```
    pub const fn update_channel_permission(
        &self,
        channel_id: ChannelId,
        allow: Permissions,
        deny: Permissions,
    ) -> UpdateChannelPermission<'_> {
        UpdateChannelPermission::new(self, channel_id, allow, deny)
    }

    /// Get all the webhooks of a channel.
    pub const fn channel_webhooks(&self, channel_id: ChannelId) -> GetChannelWebhooks<'_> {
        GetChannelWebhooks::new(self, channel_id)
    }

    /// Get information about the current user.
    pub const fn current_user(&self) -> GetCurrentUser<'_> {
        GetCurrentUser::new(self)
    }

    /// Get information about the current bot application.
    pub const fn current_user_application(&self) -> GetUserApplicationInfo<'_> {
        GetUserApplicationInfo::new(self)
    }

    /// Update the current user.
    ///
    /// All parameters are optional. If the username is changed, it may cause the discriminator to
    /// be randomized.
    pub const fn update_current_user(&self) -> UpdateCurrentUser<'_> {
        UpdateCurrentUser::new(self)
    }

    /// Update the current user's voice state.
    ///
    /// All parameters are optional.
    ///
    /// # Caveats
    ///
    /// - `channel_id` must currently point to a stage channel.
    /// - Current user must have already joined `channel_id`.
    pub const fn update_current_user_voice_state(
        &self,
        guild_id: GuildId,
        channel_id: ChannelId,
    ) -> UpdateCurrentUserVoiceState<'_> {
        UpdateCurrentUserVoiceState::new(self, guild_id, channel_id)
    }

    /// Get the current user's connections.
    ///
    /// Requires the `connections` `OAuth2` scope.
    pub const fn current_user_connections(&self) -> GetCurrentUserConnections<'_> {
        GetCurrentUserConnections::new(self)
    }

    /// Returns a list of guilds for the current user.
    ///
    /// # Examples
    ///
    /// Get the first 25 guilds with an ID after `300` and before
    /// `400`:
    ///
    /// ```rust,no_run
    /// # use twilight_http::Client;
    /// use twilight_model::id::GuildId;
    ///
    /// # #[tokio::main]
    /// # async fn main() -> Result<(), Box<dyn std::error::Error>> {
    /// # let client = Client::new("my token".to_owned());
    /// #
    /// let after = GuildId(300);
    /// let before = GuildId(400);
    /// let guilds = client.current_user_guilds()
    ///     .after(after)
    ///     .before(before)
    ///     .limit(25)?
    ///     .exec()
    ///     .await?;
    /// # Ok(()) }
    /// ```
    pub const fn current_user_guilds(&self) -> GetCurrentUserGuilds<'_> {
        GetCurrentUserGuilds::new(self)
    }

    /// Changes the user's nickname in a guild.
    pub const fn update_current_user_nick<'a>(
        &'a self,
        guild_id: GuildId,
        nick: &'a str,
    ) -> UpdateCurrentUserNick<'a> {
        UpdateCurrentUserNick::new(self, guild_id, nick)
    }

    /// Get the emojis for a guild, by the guild's id.
    ///
    /// # Examples
    ///
    /// Get the emojis for guild `100`:
    ///
    /// ```rust,no_run
    /// # use twilight_http::Client;
    /// # use twilight_model::id::GuildId;
    /// #
    /// # #[tokio::main]
    /// # async fn main() -> Result<(), Box<dyn std::error::Error>> {
    /// # let client = Client::new("my token".to_owned());
    /// #
    /// let guild_id = GuildId(100);
    ///
    /// client.emojis(guild_id).exec().await?;
    /// # Ok(()) }
    /// ```
    pub const fn emojis(&self, guild_id: GuildId) -> GetEmojis<'_> {
        GetEmojis::new(self, guild_id)
    }

    /// Get an emoji for a guild by the the guild's ID and emoji's ID.
    ///
    /// # Examples
    ///
    /// Get emoji `100` from guild `50`:
    ///
    /// ```rust,no_run
    /// # use twilight_http::Client;
    /// # use twilight_model::id::{EmojiId, GuildId};
    /// #
    /// # #[tokio::main]
    /// # async fn main() -> Result<(), Box<dyn std::error::Error>> {
    /// # let client = Client::new("my token".to_owned());
    /// #
    /// let guild_id = GuildId(50);
    /// let emoji_id = EmojiId(100);
    ///
    /// client.emoji(guild_id, emoji_id).exec().await?;
    /// # Ok(()) }
    /// ```
    pub const fn emoji(&self, guild_id: GuildId, emoji_id: EmojiId) -> GetEmoji<'_> {
        GetEmoji::new(self, guild_id, emoji_id)
    }

    /// Create an emoji in a guild.
    ///
    /// The emoji must be a Data URI, in the form of `data:image/{type};base64,{data}` where
    /// `{type}` is the image MIME type and `{data}` is the base64-encoded image.  Refer to [the
    /// discord docs] for more information about image data.
    ///
    /// [the discord docs]: https://discord.com/developers/docs/reference#image-data
    pub const fn create_emoji<'a>(
        &'a self,
        guild_id: GuildId,
        name: &'a str,
        image: &'a str,
    ) -> CreateEmoji<'a> {
        CreateEmoji::new(self, guild_id, name, image)
    }

    /// Delete an emoji in a guild, by id.
    pub const fn delete_emoji(&self, guild_id: GuildId, emoji_id: EmojiId) -> DeleteEmoji<'_> {
        DeleteEmoji::new(self, guild_id, emoji_id)
    }

    /// Update an emoji in a guild, by id.
    pub const fn update_emoji(&self, guild_id: GuildId, emoji_id: EmojiId) -> UpdateEmoji<'_> {
        UpdateEmoji::new(self, guild_id, emoji_id)
    }

    /// Get information about the gateway, optionally with additional information detailing the
    /// number of shards to use and sessions remaining.
    ///
    /// # Examples
    ///
    /// Get the gateway connection URL without bot information:
    ///
    /// ```rust,no_run
    /// # use twilight_http::Client;
    /// #
    /// # #[tokio::main]
    /// # async fn main() -> Result<(), Box<dyn std::error::Error>> {
    /// # let client = Client::new("my token".to_owned());
    /// #
    /// let info = client.gateway().exec().await?;
    /// # Ok(()) }
    /// ```
    ///
    /// Get the gateway connection URL with additional shard and session information, which
    /// requires specifying a bot token:
    ///
    /// ```rust,no_run
    /// # use twilight_http::Client;
    /// #
    /// # #[tokio::main]
    /// # async fn main() -> Result<(), Box<dyn std::error::Error>> {
    /// # let client = Client::new("my token".to_owned());
    /// #
    /// let info = client.gateway().authed().exec().await?.model().await?;
    ///
    /// println!("URL: {}", info.url);
    /// println!("Recommended shards to use: {}", info.shards);
    /// # Ok(()) }
    /// ```
    pub const fn gateway(&self) -> GetGateway<'_> {
        GetGateway::new(self)
    }

    /// Get information about a guild.
    pub const fn guild(&self, guild_id: GuildId) -> GetGuild<'_> {
        GetGuild::new(self, guild_id)
    }

    /// Create a new request to create a guild.
    ///
    /// The minimum length of the name is 2 UTF-16 characters and the maximum is 100 UTF-16
    /// characters. This endpoint can only be used by bots in less than 10 guilds.
    ///
    /// # Errors
    ///
    /// Returns a [`CreateGuildErrorType::NameInvalid`] error type if the name
    /// length is too short or too long.
    ///
    /// [`CreateGuildErrorType::NameInvalid`]: crate::request::guild::create_guild::CreateGuildErrorType::NameInvalid
    pub fn create_guild(&self, name: String) -> Result<CreateGuild<'_>, CreateGuildError> {
        CreateGuild::new(self, name)
    }

    /// Delete a guild permanently. The user must be the owner.
    pub const fn delete_guild(&self, guild_id: GuildId) -> DeleteGuild<'_> {
        DeleteGuild::new(self, guild_id)
    }

    /// Update a guild.
    ///
    /// All endpoints are optional. Refer to [the discord docs] for more information.
    ///
    /// [the discord docs]: https://discord.com/developers/docs/resources/guild#modify-guild
    pub const fn update_guild(&self, guild_id: GuildId) -> UpdateGuild<'_> {
        UpdateGuild::new(self, guild_id)
    }

    /// Leave a guild by id.
    pub const fn leave_guild(&self, guild_id: GuildId) -> LeaveGuild<'_> {
        LeaveGuild::new(self, guild_id)
    }

    /// Get the channels in a guild.
    pub const fn guild_channels(&self, guild_id: GuildId) -> GetGuildChannels<'_> {
        GetGuildChannels::new(self, guild_id)
    }

    /// Create a new request to create a guild channel.
    ///
    /// All fields are optional except for name. The minimum length of the name
    /// is 1 UTF-16 character and the maximum is 100 UTF-16 characters.
    ///
    /// # Errors
    ///
    /// Returns a [`CreateGuildChannelErrorType::NameInvalid`] error type when
    /// the length of the name is either fewer than 1 UTF-16 character or more
    /// than 100 UTF-16 characters.
    ///
    /// Returns a [`CreateGuildChannelErrorType::RateLimitPerUserInvalid`] error
    /// type when the seconds of the rate limit per user is more than 21600.
    ///
    /// Returns a [`CreateGuildChannelErrorType::TopicInvalid`] error type when
    /// the length of the topic is more than 1024 UTF-16 characters.
    ///
    /// [`CreateGuildChannelErrorType::NameInvalid`]: crate::request::guild::create_guild_channel::CreateGuildChannelErrorType::NameInvalid
    /// [`CreateGuildChannelErrorType::RateLimitPerUserInvalid`]: crate::request::guild::create_guild_channel::CreateGuildChannelErrorType::RateLimitPerUserInvalid
    /// [`CreateGuildChannelErrorType::TopicInvalid`]: crate::request::guild::create_guild_channel::CreateGuildChannelErrorType::TopicInvalid
    pub fn create_guild_channel<'a>(
        &'a self,
        guild_id: GuildId,
        name: &'a str,
    ) -> Result<CreateGuildChannel<'a>, CreateGuildChannelError> {
        CreateGuildChannel::new(self, guild_id, name)
    }

    /// Modify the positions of the channels.
    ///
    /// The minimum amount of channels to modify, is a swap between two channels.
    ///
    /// This function accepts an `Iterator` of `(ChannelId, u64)`. It also
    /// accepts an `Iterator` of `Position`, which has extra fields.
    pub const fn update_guild_channel_positions<'a>(
        &'a self,
        guild_id: GuildId,
        channel_positions: &'a [Position],
    ) -> UpdateGuildChannelPositions<'a> {
        UpdateGuildChannelPositions::new(self, guild_id, channel_positions)
    }

    /// Get the guild widget.
    ///
    /// Refer to [the discord docs] for more information.
    ///
    /// [the discord docs]: https://discord.com/developers/docs/resources/guild#get-guild-widget
    pub const fn guild_widget(&self, guild_id: GuildId) -> GetGuildWidget<'_> {
        GetGuildWidget::new(self, guild_id)
    }

    /// Modify the guild widget.
    pub const fn update_guild_widget(&self, guild_id: GuildId) -> UpdateGuildWidget<'_> {
        UpdateGuildWidget::new(self, guild_id)
    }

    /// Get the guild's integrations.
    pub const fn guild_integrations(&self, guild_id: GuildId) -> GetGuildIntegrations<'_> {
        GetGuildIntegrations::new(self, guild_id)
    }

    /// Delete an integration for a guild, by the integration's id.
    pub const fn delete_guild_integration(
        &self,
        guild_id: GuildId,
        integration_id: IntegrationId,
    ) -> DeleteGuildIntegration<'_> {
        DeleteGuildIntegration::new(self, guild_id, integration_id)
    }

    /// Get information about the invites of a guild.
    ///
    /// Requires the [`MANAGE_GUILD`] permission.
    ///
    /// [`MANAGE_GUILD`]: twilight_model::guild::Permissions::MANAGE_GUILD
    pub const fn guild_invites(&self, guild_id: GuildId) -> GetGuildInvites<'_> {
        GetGuildInvites::new(self, guild_id)
    }

    /// Get the members of a guild, by id.
    ///
    /// The upper limit to this request is 1000. If more than 1000 members are needed, the requests
    /// must be chained. Discord defaults the limit to 1.
    ///
    /// # Examples
    ///
    /// Get the first 500 members of guild `100` after user ID `3000`:
    ///
    /// ```rust,no_run
    /// # use twilight_http::Client;
    /// use twilight_model::id::{GuildId, UserId};
    /// #
    /// # #[tokio::main]
    /// # async fn main() -> Result<(), Box<dyn std::error::Error>> {
    /// # let client = Client::new("my token".to_owned());
    /// #
    /// let guild_id = GuildId(100);
    /// let user_id = UserId(3000);
    /// let members = client.guild_members(guild_id).after(user_id).exec().await?;
    /// # Ok(()) }
    /// ```
    ///
    /// # Errors
    ///
    /// Returns a [`GetGuildMembersErrorType::LimitInvalid`] error type if the
    /// limit is invalid.
    ///
    /// [`GetGuildMembersErrorType::LimitInvalid`]: crate::request::guild::member::get_guild_members::GetGuildMembersErrorType::LimitInvalid
    pub const fn guild_members(&self, guild_id: GuildId) -> GetGuildMembers<'_> {
        GetGuildMembers::new(self, guild_id)
    }

    /// Search the members of a specific guild by a query.
    ///
    /// The upper limit to this request is 1000. Discord defaults the limit to 1.
    ///
    /// # Examples
    ///
    /// Get the first 10 members of guild `100` matching `Wumpus`:
    ///
    /// ```rust,no_run
    /// use twilight_http::Client;
    /// use twilight_model::id::GuildId;
    ///
    /// # #[tokio::main]
    /// # async fn main() -> Result<(), Box<dyn std::error::Error>> {
    /// let client = Client::new("my token".to_owned());
    ///
    /// let guild_id = GuildId(100);
    /// let members = client.search_guild_members(guild_id, "Wumpus")
    ///     .limit(10)?
    ///     .exec()
    ///     .await?;
    /// # Ok(()) }
    /// ```
    ///
    /// # Errors
    ///
    /// Returns a [`SearchGuildMembersErrorType::LimitInvalid`] error type if
    /// the limit is invalid.
    ///
    /// [`GUILD_MEMBERS`]: twilight_model::gateway::Intents::GUILD_MEMBERS
    /// [`SearchGuildMembersErrorType::LimitInvalid`]: crate::request::guild::member::search_guild_members::SearchGuildMembersErrorType::LimitInvalid
    pub const fn search_guild_members<'a>(
        &'a self,
        guild_id: GuildId,
        query: &'a str,
    ) -> SearchGuildMembers<'a> {
        SearchGuildMembers::new(self, guild_id, query)
    }

    /// Get a member of a guild, by their id.
    pub const fn guild_member(&self, guild_id: GuildId, user_id: UserId) -> GetMember<'_> {
        GetMember::new(self, guild_id, user_id)
    }

    /// Add a user to a guild.
    ///
    /// An access token for the user with `guilds.join` scope is required. All
    /// other fields are optional. Refer to [the discord docs] for more
    /// information.
    ///
    /// # Errors
    ///
    /// Returns [`AddGuildMemberErrorType::NicknameInvalid`] if the nickname is
    /// too short or too long.
    ///
    /// [`AddGuildMemberErrorType::NickNameInvalid`]: crate::request::guild::member::add_guild_member::AddGuildMemberErrorType::NicknameInvalid
    ///
    /// [the discord docs]: https://discord.com/developers/docs/resources/guild#add-guild-member
    pub const fn add_guild_member<'a>(
        &'a self,
        guild_id: GuildId,
        user_id: UserId,
        access_token: &'a str,
    ) -> AddGuildMember<'a> {
        AddGuildMember::new(self, guild_id, user_id, access_token)
    }

    /// Kick a member from a guild.
    pub const fn remove_guild_member(
        &self,
        guild_id: GuildId,
        user_id: UserId,
    ) -> RemoveMember<'_> {
        RemoveMember::new(self, guild_id, user_id)
    }

    /// Update a guild member.
    ///
    /// All fields are optional. Refer to [the discord docs] for more information.
    ///
    /// # Examples
    ///
    /// Update a member's nickname to "pinky pie" and server mute them:
    ///
    /// ```rust,no_run
    /// use std::env;
    /// use twilight_http::Client;
    /// use twilight_model::id::{GuildId, UserId};
    ///
    /// # #[tokio::main] async fn main() -> Result<(), Box<dyn std::error::Error>> {
    /// let client = Client::new(env::var("DISCORD_TOKEN")?);
    /// let member = client.update_guild_member(GuildId(1), UserId(2))
    ///     .mute(true)
    ///     .nick(Some("pinkie pie"))?
    ///     .exec()
    ///     .await?
    ///     .model()
    ///     .await?;
    ///
    /// println!("user {} now has the nickname '{:?}'", member.user.id, member.nick);
    /// # Ok(()) }
    /// ```
    ///
    /// # Errors
    ///
    /// Returns [`UpdateGuildMemberErrorType::NicknameInvalid`] if the nickname length is too short or too
    /// long.
    ///
    /// [`UpdateGuildMemberErrorType::NicknameInvalid`]: crate::request::guild::member::update_guild_member::UpdateGuildMemberErrorType::NicknameInvalid
    ///
    /// [the discord docs]: https://discord.com/developers/docs/resources/guild#modify-guild-member
    pub const fn update_guild_member(
        &self,
        guild_id: GuildId,
        user_id: UserId,
    ) -> UpdateGuildMember<'_> {
        UpdateGuildMember::new(self, guild_id, user_id)
    }

    /// Add a role to a member in a guild.
    ///
    /// # Examples
    ///
    /// In guild `1`, add role `2` to user `3`, for the reason `"test"`:
    ///
    /// ```rust,no_run
    /// # use twilight_http::{request::AuditLogReason, Client};
    /// use twilight_model::id::{GuildId, RoleId, UserId};
    /// #
    /// # #[tokio::main]
    /// # async fn main() -> Result<(), Box<dyn std::error::Error>> {
    /// # let client = Client::new("my token".to_owned());
    /// #
    /// let guild_id = GuildId(1);
    /// let role_id = RoleId(2);
    /// let user_id = UserId(3);
    ///
    /// client.add_guild_member_role(guild_id, user_id, role_id)
    ///     .reason("test")?
    ///     .exec()
    ///     .await?;
    /// # Ok(()) }
    /// ```
    pub const fn add_guild_member_role(
        &self,
        guild_id: GuildId,
        user_id: UserId,
        role_id: RoleId,
    ) -> AddRoleToMember<'_> {
        AddRoleToMember::new(self, guild_id, user_id, role_id)
    }

    /// Remove a role from a member in a guild, by id.
    pub const fn remove_guild_member_role(
        &self,
        guild_id: GuildId,
        user_id: UserId,
        role_id: RoleId,
    ) -> RemoveRoleFromMember<'_> {
        RemoveRoleFromMember::new(self, guild_id, user_id, role_id)
    }

    /// For public guilds, get the guild preview.
    ///
    /// This works even if the user is not in the guild.
    pub const fn guild_preview(&self, guild_id: GuildId) -> GetGuildPreview<'_> {
        GetGuildPreview::new(self, guild_id)
    }

    /// Get the counts of guild members to be pruned.
    pub const fn guild_prune_count(&self, guild_id: GuildId) -> GetGuildPruneCount<'_> {
        GetGuildPruneCount::new(self, guild_id)
    }

    /// Begin a guild prune.
    ///
    /// Refer to [the discord docs] for more information.
    ///
    /// [the discord docs]: https://discord.com/developers/docs/resources/guild#begin-guild-prune
    pub const fn create_guild_prune(&self, guild_id: GuildId) -> CreateGuildPrune<'_> {
        CreateGuildPrune::new(self, guild_id)
    }

    /// Get a guild's vanity url, if there is one.
    pub const fn guild_vanity_url(&self, guild_id: GuildId) -> GetGuildVanityUrl<'_> {
        GetGuildVanityUrl::new(self, guild_id)
    }

    /// Get voice region data for the guild.
    ///
    /// Can return VIP servers if the guild is VIP-enabled.
    pub const fn guild_voice_regions(&self, guild_id: GuildId) -> GetGuildVoiceRegions<'_> {
        GetGuildVoiceRegions::new(self, guild_id)
    }

    /// Get the webhooks of a guild.
    pub const fn guild_webhooks(&self, guild_id: GuildId) -> GetGuildWebhooks<'_> {
        GetGuildWebhooks::new(self, guild_id)
    }

    /// Get the guild's welcome screen.
    pub const fn guild_welcome_screen(&self, guild_id: GuildId) -> GetGuildWelcomeScreen<'_> {
        GetGuildWelcomeScreen::new(self, guild_id)
    }

    /// Update the guild's welcome screen.
    ///
    /// Requires the [`MANAGE_GUILD`] permission.
    ///
    /// [`MANAGE_GUILD`]: twilight_model::guild::Permissions::MANAGE_GUILD
    pub const fn update_guild_welcome_screen(
        &self,
        guild_id: GuildId,
    ) -> UpdateGuildWelcomeScreen<'_> {
        UpdateGuildWelcomeScreen::new(self, guild_id)
    }

    /// Get information about an invite by its code.
    ///
    /// If [`with_counts`] is called, the returned invite will contain
    /// approximate member counts.  If [`with_expiration`] is called, it will
    /// contain the expiration date.
    ///
    /// # Examples
    ///
    /// ```rust,no_run
    /// # use twilight_http::Client;
    /// #
    /// # #[tokio::main]
    /// # async fn main() -> Result<(), Box<dyn std::error::Error>> {
    /// # let client = Client::new("my token".to_owned());
    /// #
    /// let invite = client
    ///     .invite("code")
    ///     .with_counts()
    ///     .exec()
    ///     .await?;
    /// # Ok(()) }
    /// ```
    ///
    /// [`with_counts`]: crate::request::channel::invite::GetInvite::with_counts
    /// [`with_expiration`]: crate::request::channel::invite::GetInvite::with_expiration
    pub const fn invite<'a>(&'a self, code: &'a str) -> GetInvite<'a> {
        GetInvite::new(self, code)
    }

    /// Create an invite, with options.
    ///
    /// Requires the [`CREATE_INVITE`] permission.
    ///
    /// # Examples
    ///
    /// ```rust,no_run
    /// # use twilight_http::Client;
    /// # use twilight_model::id::ChannelId;
    /// #
    /// # #[tokio::main]
    /// # async fn main() -> Result<(), Box<dyn std::error::Error>> {
    /// # let client = Client::new("my token".to_owned());
    /// #
    /// let channel_id = ChannelId(123);
    /// let invite = client
    ///     .create_invite(channel_id)
    ///     .max_uses(3)?
    ///     .exec()
    ///     .await?;
    /// # Ok(()) }
    /// ```
    ///
    /// [`CREATE_INVITE`]: twilight_model::guild::Permissions::CREATE_INVITE
    pub const fn create_invite(&self, channel_id: ChannelId) -> CreateInvite<'_> {
        CreateInvite::new(self, channel_id)
    }

    /// Delete an invite by its code.
    ///
    /// Requires the [`MANAGE_CHANNELS`] permission on the channel this invite
    /// belongs to, or [`MANAGE_GUILD`] to remove any invite across the guild.
    ///
    /// [`MANAGE_CHANNELS`]: twilight_model::guild::Permissions::MANAGE_CHANNELS
    /// [`MANAGE_GUILD`]: twilight_model::guild::Permissions::MANAGE_GUILD
    pub const fn delete_invite<'a>(&'a self, code: &'a str) -> DeleteInvite<'a> {
        DeleteInvite::new(self, code)
    }

    /// Get a message by [`ChannelId`] and [`MessageId`].
    pub const fn message(&self, channel_id: ChannelId, message_id: MessageId) -> GetMessage<'_> {
        GetMessage::new(self, channel_id, message_id)
    }

    /// Send a message to a channel.
    ///
    /// # Example
    ///
    /// ```rust,no_run
    /// # use twilight_http::Client;
    /// # use twilight_model::id::ChannelId;
    /// #
    /// # #[tokio::main]
    /// # async fn main() -> Result<(), Box<dyn std::error::Error>> {
    /// # let client = Client::new("my token".to_owned());
    /// #
    /// let channel_id = ChannelId(123);
    /// let message = client
    ///     .create_message(channel_id)
    ///     .content("Twilight is best pony")?
    ///     .tts(true)
    ///     .exec()
    ///     .await?;
    /// # Ok(()) }
    /// ```
    ///
    /// # Errors
    ///
    /// The method [`content`] returns
    /// [`CreateMessageErrorType::ContentInvalid`] if the content is over 2000
    /// UTF-16 characters.
    ///
    /// The method [`embeds`] returns
    /// [`CreateMessageErrorType::EmbedTooLarge`] if the length of the embed
    /// is over 6000 characters.
    ///
    /// [`content`]: crate::request::channel::message::create_message::CreateMessage::content
    /// [`embeds`]: crate::request::channel::message::create_message::CreateMessage::embeds
    /// [`CreateMessageErrorType::ContentInvalid`]:
    /// crate::request::channel::message::create_message::CreateMessageErrorType::ContentInvalid
    /// [`CreateMessageErrorType::EmbedTooLarge`]:
    /// crate::request::channel::message::create_message::CreateMessageErrorType::EmbedTooLarge
    pub const fn create_message(&self, channel_id: ChannelId) -> CreateMessage<'_> {
        CreateMessage::new(self, channel_id)
    }

    /// Delete a message by [`ChannelId`] and [`MessageId`].
    pub const fn delete_message(
        &self,
        channel_id: ChannelId,
        message_id: MessageId,
    ) -> DeleteMessage<'_> {
        DeleteMessage::new(self, channel_id, message_id)
    }

    /// Delete messages by [`ChannelId`] and Vec<[`MessageId`]>.
    ///
    /// The vec count can be between 2 and 100. If the supplied [`MessageId`]s are invalid, they
    /// still count towards the lower and upper limits. This method will not delete messages older
    /// than two weeks. Refer to [the discord docs] for more information.
    ///
    /// [the discord docs]: https://discord.com/developers/docs/resources/channel#bulk-delete-messages
    pub const fn delete_messages<'a>(
        &'a self,
        channel_id: ChannelId,
        message_ids: &'a [MessageId],
    ) -> DeleteMessages<'a> {
        DeleteMessages::new(self, channel_id, message_ids)
    }

    /// Update a message by [`ChannelId`] and [`MessageId`].
    ///
    /// You can pass `None` to any of the methods to remove the associated field.
    /// For example, if you have a message with an embed you want to remove, you can
    /// use `.[embed](None)` to remove the embed.
    ///
    /// # Examples
    ///
    /// Replace the content with `"test update"`:
    ///
    /// ```rust,no_run
    /// use twilight_http::Client;
    /// use twilight_model::id::{ChannelId, MessageId};
    ///
    /// # #[tokio::main]
    /// # async fn main() -> Result<(), Box<dyn std::error::Error>> {
    /// let client = Client::new("my token".to_owned());
    /// client.update_message(ChannelId(1), MessageId(2))
    ///     .content(Some("test update"))?
    ///     .exec()
    ///     .await?;
    /// # Ok(()) }
    /// ```
    ///
    /// Remove the message's content:
    ///
    /// ```rust,no_run
    /// # use twilight_http::Client;
    /// # use twilight_model::id::{ChannelId, MessageId};
    /// #
    /// # #[tokio::main]
    /// # async fn main() -> Result<(), Box<dyn std::error::Error>> {
    /// # let client = Client::new("my token".to_owned());
    /// client.update_message(ChannelId(1), MessageId(2))
    ///     .content(None)?
    ///     .exec()
    ///     .await?;
    /// # Ok(()) }
    /// ```
    ///
    /// [embed]: Self::embed
    pub const fn update_message(
        &self,
        channel_id: ChannelId,
        message_id: MessageId,
    ) -> UpdateMessage<'_> {
        UpdateMessage::new(self, channel_id, message_id)
    }

    /// Crosspost a message by [`ChannelId`] and [`MessageId`].
    pub const fn crosspost_message(
        &self,
        channel_id: ChannelId,
        message_id: MessageId,
    ) -> CrosspostMessage<'_> {
        CrosspostMessage::new(self, channel_id, message_id)
    }

    /// Get the pins of a channel.
    pub const fn pins(&self, channel_id: ChannelId) -> GetPins<'_> {
        GetPins::new(self, channel_id)
    }

    /// Create a new pin in a channel, by ID.
    pub const fn create_pin(&self, channel_id: ChannelId, message_id: MessageId) -> CreatePin<'_> {
        CreatePin::new(self, channel_id, message_id)
    }

    /// Delete a pin in a channel, by ID.
    pub const fn delete_pin(&self, channel_id: ChannelId, message_id: MessageId) -> DeletePin<'_> {
        DeletePin::new(self, channel_id, message_id)
    }

    /// Get a list of users that reacted to a message with an `emoji`.
    ///
    /// This endpoint is limited to 100 users maximum, so if a message has more than 100 reactions,
    /// requests must be chained until all reactions are retireved.
    pub const fn reactions<'a>(
        &'a self,
        channel_id: ChannelId,
        message_id: MessageId,
        emoji: &'a RequestReactionType<'a>,
    ) -> GetReactions<'a> {
        GetReactions::new(self, channel_id, message_id, emoji)
    }

    /// Create a reaction in a [`ChannelId`] on a [`MessageId`].
    ///
    /// The reaction must be a variant of [`RequestReactionType`].
    ///
    /// # Examples
    /// ```rust,no_run
    /// # use twilight_http::{Client, request::channel::reaction::RequestReactionType};
    /// # use twilight_model::{
    /// #     id::{ChannelId, MessageId},
    /// # };
    /// #
    /// # #[tokio::main]
    /// # async fn main() -> Result<(), Box<dyn std::error::Error>> {
    /// # let client = Client::new("my token".to_owned());
    /// #
    /// let channel_id = ChannelId(123);
    /// let message_id = MessageId(456);
    /// let emoji = RequestReactionType::Unicode { name: "🌃" };
    ///
    /// let reaction = client
    ///     .create_reaction(channel_id, message_id, &emoji)
    ///     .exec()
    ///     .await?;
    /// # Ok(()) }
    /// ```
    pub const fn create_reaction<'a>(
        &'a self,
        channel_id: ChannelId,
        message_id: MessageId,
        emoji: &'a RequestReactionType<'a>,
    ) -> CreateReaction<'a> {
        CreateReaction::new(self, channel_id, message_id, emoji)
    }

    /// Delete the current user's (`@me`) reaction on a message.
    pub const fn delete_current_user_reaction<'a>(
        &'a self,
        channel_id: ChannelId,
        message_id: MessageId,
        emoji: &'a RequestReactionType<'a>,
    ) -> DeleteReaction<'a> {
        DeleteReaction::new(self, channel_id, message_id, emoji, TargetUser::Current)
    }

    /// Delete a reaction by a user on a message.
    pub const fn delete_reaction<'a>(
        &'a self,
        channel_id: ChannelId,
        message_id: MessageId,
        emoji: &'a RequestReactionType<'a>,
        user_id: UserId,
    ) -> DeleteReaction<'a> {
        DeleteReaction::new(self, channel_id, message_id, emoji, TargetUser::Id(user_id))
    }

    /// Remove all reactions on a message of an emoji.
    pub const fn delete_all_reaction<'a>(
        &'a self,
        channel_id: ChannelId,
        message_id: MessageId,
        emoji: &'a RequestReactionType<'a>,
    ) -> DeleteAllReaction<'a> {
        DeleteAllReaction::new(self, channel_id, message_id, emoji)
    }

    /// Delete all reactions by all users on a message.
    pub const fn delete_all_reactions(
        &self,
        channel_id: ChannelId,
        message_id: MessageId,
    ) -> DeleteAllReactions<'_> {
        DeleteAllReactions::new(self, channel_id, message_id)
    }

    /// Fire a Typing Start event in the channel.
    pub const fn create_typing_trigger(&self, channel_id: ChannelId) -> CreateTypingTrigger<'_> {
        CreateTypingTrigger::new(self, channel_id)
    }

    /// Create a group DM.
    ///
    /// This endpoint is limited to 10 active group DMs.
    pub const fn create_private_channel(&self, recipient_id: UserId) -> CreatePrivateChannel<'_> {
        CreatePrivateChannel::new(self, recipient_id)
    }

    /// Get the roles of a guild.
    pub const fn roles(&self, guild_id: GuildId) -> GetGuildRoles<'_> {
        GetGuildRoles::new(self, guild_id)
    }

    /// Create a role in a guild.
    ///
    /// # Examples
    ///
    /// ```rust,no_run
    /// # use twilight_http::Client;
    /// use twilight_model::id::GuildId;
    ///
    /// # #[tokio::main]
    /// # async fn main() -> Result<(), Box<dyn std::error::Error>> {
    /// # let client = Client::new("my token".to_owned());
    /// let guild_id = GuildId(234);
    ///
    /// client.create_role(guild_id)
    ///     .color(0xd90083)
    ///     .name("Bright Pink")
    ///     .exec()
    ///     .await?;
    /// # Ok(()) }
    /// ```
    pub const fn create_role(&self, guild_id: GuildId) -> CreateRole<'_> {
        CreateRole::new(self, guild_id)
    }

    /// Delete a role in a guild, by id.
    pub const fn delete_role(&self, guild_id: GuildId, role_id: RoleId) -> DeleteRole<'_> {
        DeleteRole::new(self, guild_id, role_id)
    }

    /// Update a role by guild id and its id.
    pub const fn update_role(&self, guild_id: GuildId, role_id: RoleId) -> UpdateRole<'_> {
        UpdateRole::new(self, guild_id, role_id)
    }

    /// Modify the position of the roles.
    ///
    /// The minimum amount of roles to modify, is a swap between two roles.
    pub const fn update_role_positions<'a>(
        &'a self,
        guild_id: GuildId,
        roles: &'a [(RoleId, u64)],
    ) -> UpdateRolePositions<'a> {
        UpdateRolePositions::new(self, guild_id, roles)
    }

    /// Create a new stage instance associated with a stage channel.
    ///
    /// Requires the user to be a moderator of the stage channel.
    ///
    /// # Errors
    ///
    /// Returns a [`CreateStageInstanceError`] of type [`InvalidTopic`] when the
    /// topic is not between 1 and 120 characters in length.
    ///
    /// [`InvalidTopic`]: crate::request::channel::stage::create_stage_instance::CreateStageInstanceErrorType::InvalidTopic
    pub fn create_stage_instance<'a>(
        &'a self,
        channel_id: ChannelId,
        topic: &'a str,
    ) -> Result<CreateStageInstance<'a>, CreateStageInstanceError> {
        CreateStageInstance::new(self, channel_id, topic)
    }

    /// Gets the stage instance associated with a stage channel, if it exists.
    pub const fn stage_instance(&self, channel_id: ChannelId) -> GetStageInstance<'_> {
        GetStageInstance::new(self, channel_id)
    }

    /// Update fields of an existing stage instance.
    ///
    /// Requires the user to be a moderator of the stage channel.
    pub const fn update_stage_instance(&self, channel_id: ChannelId) -> UpdateStageInstance<'_> {
        UpdateStageInstance::new(self, channel_id)
    }

    /// Delete the stage instance of a stage channel.
    ///
    /// Requires the user to be a moderator of the stage channel.
    pub const fn delete_stage_instance(&self, channel_id: ChannelId) -> DeleteStageInstance<'_> {
        DeleteStageInstance::new(self, channel_id)
    }

    /// Create a new guild based on a template.
    ///
    /// This endpoint can only be used by bots in less than 10 guilds.
    ///
    /// # Errors
    ///
    /// Returns a [`CreateGuildFromTemplateErrorType::NameInvalid`] error type
    /// if the name is invalid.
    ///
    /// [`CreateGuildFromTemplateErrorType::NameInvalid`]: crate::request::template::create_guild_from_template::CreateGuildFromTemplateErrorType::NameInvalid
    pub fn create_guild_from_template<'a>(
        &'a self,
        template_code: &'a str,
        name: &'a str,
    ) -> Result<CreateGuildFromTemplate<'a>, CreateGuildFromTemplateError> {
        CreateGuildFromTemplate::new(self, template_code, name)
    }

    /// Create a template from the current state of the guild.
    ///
    /// Requires the `MANAGE_GUILD` permission. The name must be at least 1 and
    /// at most 100 characters in length.
    ///
    /// # Errors
    ///
    /// Returns a [`CreateTemplateErrorType::NameInvalid`] error type if the
    /// name is invalid.
    ///
    /// [`CreateTemplateErrorType::NameInvalid`]: crate::request::template::create_template::CreateTemplateErrorType::NameInvalid
    pub fn create_template<'a>(
        &'a self,
        guild_id: GuildId,
        name: &'a str,
    ) -> Result<CreateTemplate<'a>, CreateTemplateError> {
        CreateTemplate::new(self, guild_id, name)
    }

    /// Delete a template by ID and code.
    pub const fn delete_template<'a>(
        &'a self,
        guild_id: GuildId,
        template_code: &'a str,
    ) -> DeleteTemplate<'a> {
        DeleteTemplate::new(self, guild_id, template_code)
    }

    /// Get a template by its code.
    pub const fn get_template<'a>(&'a self, template_code: &'a str) -> GetTemplate<'a> {
        GetTemplate::new(self, template_code)
    }

    /// Get a list of templates in a guild, by ID.
    pub const fn get_templates(&self, guild_id: GuildId) -> GetTemplates<'_> {
        GetTemplates::new(self, guild_id)
    }

    /// Sync a template to the current state of the guild, by ID and code.
    pub const fn sync_template<'a>(
        &'a self,
        guild_id: GuildId,
        template_code: &'a str,
    ) -> SyncTemplate<'a> {
        SyncTemplate::new(self, guild_id, template_code)
    }

    /// Update the template's metadata, by ID and code.
    pub const fn update_template<'a>(
        &'a self,
        guild_id: GuildId,
        template_code: &'a str,
    ) -> UpdateTemplate<'a> {
        UpdateTemplate::new(self, guild_id, template_code)
    }

    /// Get a user's information by id.
    pub const fn user(&self, user_id: UserId) -> GetUser<'_> {
        GetUser::new(self, user_id)
    }

    /// Update another user's voice state.
    ///
    /// # Caveats
    ///
    /// - `channel_id` must currently point to a stage channel.
    /// - User must already have joined `channel_id`.
    pub const fn update_user_voice_state(
        &self,
        guild_id: GuildId,
        user_id: UserId,
        channel_id: ChannelId,
    ) -> UpdateUserVoiceState<'_> {
        UpdateUserVoiceState::new(self, guild_id, user_id, channel_id)
    }

    /// Get a list of voice regions that can be used when creating a guild.
    pub const fn voice_regions(&self) -> GetVoiceRegions<'_> {
        GetVoiceRegions::new(self)
    }

    /// Get a webhook by ID.
    pub const fn webhook(&self, id: WebhookId) -> GetWebhook<'_> {
        GetWebhook::new(self, id)
    }

    /// Create a webhook in a channel.
    ///
    /// # Examples
    ///
    /// ```rust,no_run
    /// # use twilight_http::Client;
    /// # use twilight_model::id::ChannelId;
    /// #
    /// # #[tokio::main]
    /// # async fn main() -> Result<(), Box<dyn std::error::Error>> {
    /// # let client = Client::new("my token".to_owned());
    /// let channel_id = ChannelId(123);
    ///
    /// let webhook = client
    ///     .create_webhook(channel_id, "Twily Bot")
    ///     .exec()
    ///     .await?;
    /// # Ok(()) }
    /// ```
    pub const fn create_webhook<'a>(
        &'a self,
        channel_id: ChannelId,
        name: &'a str,
    ) -> CreateWebhook<'a> {
        CreateWebhook::new(self, channel_id, name)
    }

    /// Delete a webhook by its ID.
    pub const fn delete_webhook(&self, id: WebhookId) -> DeleteWebhook<'_> {
        DeleteWebhook::new(self, id)
    }

    /// Update a webhook by ID.
    pub const fn update_webhook(&self, webhook_id: WebhookId) -> UpdateWebhook<'_> {
        UpdateWebhook::new(self, webhook_id)
    }

    /// Update a webhook, with a token, by ID.
    pub const fn update_webhook_with_token<'a>(
        &'a self,
        webhook_id: WebhookId,
        token: &'a str,
    ) -> UpdateWebhookWithToken<'a> {
        UpdateWebhookWithToken::new(self, webhook_id, token)
    }

    /// Executes a webhook, sending a message to its channel.
    ///
    /// You can only specify one of [`content`], [`embeds`], or [`files`].
    ///
    /// # Examples
    ///
    /// ```rust,no_run
    /// # use twilight_http::Client;
    /// # use twilight_model::id::WebhookId;
    /// #
    /// # #[tokio::main]
    /// # async fn main() -> Result<(), Box<dyn std::error::Error>> {
    /// # let client = Client::new("my token".to_owned());
    /// let id = WebhookId(432);
    /// #
    /// let webhook = client
    ///     .execute_webhook(id, "webhook token")
    ///     .content("Pinkie...")
    ///     .exec()
    ///     .await?;
    /// # Ok(()) }
    /// ```
    ///
    /// [`content`]: crate::request::channel::webhook::ExecuteWebhook::content
    /// [`embeds`]: crate::request::channel::webhook::ExecuteWebhook::embeds
    /// [`files`]: crate::request::channel::webhook::ExecuteWebhook::files
    pub const fn execute_webhook<'a>(
        &'a self,
        webhook_id: WebhookId,
        token: &'a str,
    ) -> ExecuteWebhook<'a> {
        ExecuteWebhook::new(self, webhook_id, token)
    }

    /// Get a webhook message by [`WebhookId`], token, and [`MessageId`].
    ///
    /// [`WebhookId`]: twilight_model::id::WebhookId
    /// [`MessageId`]: twilight_model::id::MessageId
    pub const fn webhook_message<'a>(
        &'a self,
        webhook_id: WebhookId,
        token: &'a str,
        message_id: MessageId,
    ) -> GetWebhookMessage<'a> {
        GetWebhookMessage::new(self, webhook_id, token, message_id)
    }

    /// Update a message executed by a webhook.
    ///
    /// # Examples
    ///
    /// ```no_run
    /// # use twilight_http::Client;
    /// use twilight_model::id::{MessageId, WebhookId};
    ///
    /// # #[tokio::main]
    /// # async fn main() -> Result<(), Box<dyn std::error::Error>> {
    /// # let client = Client::new("token".to_owned());
    /// client.update_webhook_message(WebhookId(1), "token here", MessageId(2))
    ///     .content(Some("new message content"))?
    ///     .exec()
    ///     .await?;
    /// # Ok(()) }
    /// ```
    pub const fn update_webhook_message<'a>(
        &'a self,
        webhook_id: WebhookId,
        token: &'a str,
        message_id: MessageId,
    ) -> UpdateWebhookMessage<'a> {
        UpdateWebhookMessage::new(self, webhook_id, token, message_id)
    }

    /// Delete a message executed by a webhook.
    ///
    /// # Examples
    ///
    /// ```no_run
    /// # use twilight_http::Client;
    /// use twilight_model::id::{MessageId, WebhookId};
    ///
    /// # #[tokio::main]
    /// # async fn main() -> Result<(), Box<dyn std::error::Error>> {
    /// # let client = Client::new("token".to_owned());
    /// client
    ///     .delete_webhook_message(WebhookId(1), "token here", MessageId(2))
    ///     .exec()
    ///     .await?;
    /// # Ok(()) }
    /// ```
    pub const fn delete_webhook_message<'a>(
        &'a self,
        webhook_id: WebhookId,
        token: &'a str,
        message_id: MessageId,
    ) -> DeleteWebhookMessage<'a> {
        DeleteWebhookMessage::new(self, webhook_id, token, message_id)
    }

    /// Respond to an interaction, by ID and token.
    pub const fn interaction_callback<'a>(
        &'a self,
        interaction_id: InteractionId,
        interaction_token: &'a str,
        response: &'a InteractionResponse,
    ) -> InteractionCallback<'a> {
        InteractionCallback::new(self, interaction_id, interaction_token, response)
    }

    /// Get the original message, by its token.
    ///
    /// # Errors
    ///
    /// Returns an [`InteractionErrorType::ApplicationIdNotPresent`]
    /// error type if an application ID has not been configured via
    /// [`Client::set_application_id`].
    pub fn get_interaction_original<'a>(
        &'a self,
        interaction_token: &'a str,
    ) -> Result<GetOriginalResponse<'a>, InteractionError> {
        let application_id = self.application_id().ok_or(InteractionError {
            kind: InteractionErrorType::ApplicationIdNotPresent,
        })?;

        Ok(GetOriginalResponse::new(
            self,
            application_id,
            interaction_token,
        ))
    }

    /// Edit the original message, by its token.
    ///
    /// # Errors
    ///
    /// Returns an [`InteractionErrorType::ApplicationIdNotPresent`]
    /// error type if an application ID has not been configured via
    /// [`Client::set_application_id`].
    pub fn update_interaction_original<'a>(
        &'a self,
        interaction_token: &'a str,
    ) -> Result<UpdateOriginalResponse<'a>, InteractionError> {
        let application_id = self.application_id().ok_or(InteractionError {
            kind: InteractionErrorType::ApplicationIdNotPresent,
        })?;

        Ok(UpdateOriginalResponse::new(
            self,
            application_id,
            interaction_token,
        ))
    }

    /// Get a followup message of an interaction.
    ///
    /// # Errors
    ///
    /// Returns an [`InteractionErrorType::ApplicationIdNotPresent`]
    /// error type if an application ID has not been configured via
    /// [`Client::set_application_id`].
    pub fn followup_message<'a>(
        &'a self,
        interaction_token: &'a str,
        message_id: MessageId,
    ) -> Result<GetFollowupMessage<'a>, InteractionError> {
        let application_id = self.application_id().ok_or(InteractionError {
            kind: InteractionErrorType::ApplicationIdNotPresent,
        })?;

        Ok(GetFollowupMessage::new(
            self,
            application_id,
            interaction_token,
            message_id,
        ))
    }

    /// Delete the original message, by its token.
    ///
    /// # Errors
    ///
    /// Returns an [`InteractionErrorType::ApplicationIdNotPresent`]
    /// error type if an application ID has not been configured via
    /// [`Client::set_application_id`].
    pub fn delete_interaction_original<'a>(
        &'a self,
        interaction_token: &'a str,
    ) -> Result<DeleteOriginalResponse<'a>, InteractionError> {
        let application_id = self.application_id().ok_or(InteractionError {
            kind: InteractionErrorType::ApplicationIdNotPresent,
        })?;

        Ok(DeleteOriginalResponse::new(
            self,
            application_id,
            interaction_token,
        ))
    }

    /// Create a followup message, by an interaction token.
    ///
    /// # Errors
    ///
    /// Returns an [`InteractionErrorType::ApplicationIdNotPresent`]
    /// error type if an application ID has not been configured via
    /// [`Client::set_application_id`].
    pub fn create_followup_message<'a>(
        &'a self,
        interaction_token: &'a str,
    ) -> Result<CreateFollowupMessage<'a>, InteractionError> {
        let application_id = self.application_id().ok_or(InteractionError {
            kind: InteractionErrorType::ApplicationIdNotPresent,
        })?;

        Ok(CreateFollowupMessage::new(
            self,
            application_id,
            interaction_token,
        ))
    }

    /// Edit a followup message, by an interaction token.
    ///
    /// # Errors
    ///
    /// Returns an [`InteractionErrorType::ApplicationIdNotPresent`]
    /// error type if an application ID has not been configured via
    /// [`Client::set_application_id`].
    pub fn update_followup_message<'a>(
        &'a self,
        interaction_token: &'a str,
        message_id: MessageId,
    ) -> Result<UpdateFollowupMessage<'a>, InteractionError> {
        let application_id = self.application_id().ok_or(InteractionError {
            kind: InteractionErrorType::ApplicationIdNotPresent,
        })?;

        Ok(UpdateFollowupMessage::new(
            self,
            application_id,
            interaction_token,
            message_id,
        ))
    }

    /// Delete a followup message by interaction token and the message's ID.
    ///
    /// # Errors
    ///
    /// Returns an [`InteractionErrorType::ApplicationIdNotPresent`]
    /// error type if an application ID has not been configured via
    /// [`Client::set_application_id`].
    pub fn delete_followup_message<'a>(
        &'a self,
        interaction_token: &'a str,
        message_id: MessageId,
    ) -> Result<DeleteFollowupMessage<'a>, InteractionError> {
        let application_id = self.application_id().ok_or(InteractionError {
            kind: InteractionErrorType::ApplicationIdNotPresent,
        })?;

        Ok(DeleteFollowupMessage::new(
            self,
            application_id,
            interaction_token,
            message_id,
        ))
    }

    /// Create a new chat input command in a guild.
    ///
    /// The name must be between 1 and 32 characters in length. Creating a
    /// guild command with the same name as an already-existing guild command in
    /// the same guild will overwrite the old command. See [the discord docs]
    /// for more information.
    ///
    /// # Errors
    ///
    /// Returns an [`InteractionErrorType::ApplicationIdNotPresent`]
    /// error type if an application ID has not been configured via
    /// [`Client::set_application_id`].
    ///
    /// Returns an [`InteractionErrorType::CommandNameValidationFailed`]
    /// error type if the command name is not between 1 and 32 characters.
    ///
    /// [the discord docs]: https://discord.com/developers/docs/interactions/application-commands#create-guild-application-command
    #[deprecated(
        note = "use `new_create_guild_command`, which does not require a description",
        since = "0.6.4"
    )]
    pub fn create_guild_command<'a>(
        &'a self,
        guild_id: GuildId,
        name: &'a str,
        description: &'a str,
    ) -> Result<CreateGuildChatInputCommand<'a>, InteractionError> {
        let application_id = self.application_id().ok_or(InteractionError {
            kind: InteractionErrorType::ApplicationIdNotPresent,
        })?;

        CreateGuildCommand::new(self, application_id, guild_id, name)?.chat_input(description)
    }

    /// Create a new command in a guild.
    ///
    /// The name must be between 1 and 32 characters in length. Creating a
    /// guild command with the same name as an already-existing guild command in
    /// the same guild will overwrite the old command. See [the discord docs]
    /// for more information.
    ///
    /// # Errors
    ///
    /// Returns an [`InteractionErrorType::ApplicationIdNotPresent`]
    /// error type if an application ID has not been configured via
    /// [`Client::set_application_id`].
    ///
    /// Returns an [`InteractionErrorType::CommandNameValidationFailed`]
    /// error type if the command name is not between 1 and 32 characters.
    ///
    /// [the discord docs]: https://discord.com/developers/docs/interactions/application-commands#create-guild-application-command
    pub fn new_create_guild_command<'a>(
        &'a self,
        guild_id: GuildId,
        name: &'a str,
    ) -> Result<CreateGuildCommand<'a>, InteractionError> {
        let application_id = self.application_id().ok_or(InteractionError {
            kind: InteractionErrorType::ApplicationIdNotPresent,
        })?;

        CreateGuildCommand::new(self, application_id, guild_id, name)
    }

    /// Fetch a guild command for your application.
    ///
    /// # Errors
    ///
    /// Returns an [`InteractionErrorType::ApplicationIdNotPresent`]
    /// error type if an application ID has not been configured via
    /// [`Client::set_application_id`].
    pub fn get_guild_command(
        &self,
        guild_id: GuildId,
        command_id: CommandId,
    ) -> Result<GetGuildCommand<'_>, InteractionError> {
        let application_id = self.application_id().ok_or(InteractionError {
            kind: InteractionErrorType::ApplicationIdNotPresent,
        })?;

        Ok(GetGuildCommand::new(
            self,
            application_id,
            guild_id,
            command_id,
        ))
    }

    /// Fetch all commands for a guild, by ID.
    ///
    /// # Errors
    ///
    /// Returns an [`InteractionErrorType::ApplicationIdNotPresent`]
    /// error type if an application ID has not been configured via
    /// [`Client::set_application_id`].
    pub fn get_guild_commands(
        &self,
        guild_id: GuildId,
    ) -> Result<GetGuildCommands<'_>, InteractionError> {
        let application_id = self.application_id().ok_or(InteractionError {
            kind: InteractionErrorType::ApplicationIdNotPresent,
        })?;

        Ok(GetGuildCommands::new(self, application_id, guild_id))
    }

    /// Edit a command in a guild, by ID.
    ///
    /// You must specify a name and description. See [the discord docs] for more
    /// information.
    ///
    /// # Errors
    ///
    /// Returns an [`InteractionErrorType::ApplicationIdNotPresent`]
    /// error type if an application ID has not been configured via
    /// [`Client::set_application_id`].
    ///
    /// [the discord docs]: https://discord.com/developers/docs/interactions/application-commands#edit-guild-application-command
    pub fn update_guild_command(
        &self,
        guild_id: GuildId,
        command_id: CommandId,
    ) -> Result<UpdateGuildCommand<'_>, InteractionError> {
        let application_id = self.application_id().ok_or(InteractionError {
            kind: InteractionErrorType::ApplicationIdNotPresent,
        })?;

        Ok(UpdateGuildCommand::new(
            self,
            application_id,
            guild_id,
            command_id,
        ))
    }

    /// Delete a command in a guild, by ID.
    ///
    /// # Errors
    ///
    /// Returns an [`InteractionErrorType::ApplicationIdNotPresent`]
    /// error type if an application ID has not been configured via
    /// [`Client::set_application_id`].
    pub fn delete_guild_command(
        &self,
        guild_id: GuildId,
        command_id: CommandId,
    ) -> Result<DeleteGuildCommand<'_>, InteractionError> {
        let application_id = self.application_id().ok_or(InteractionError {
            kind: InteractionErrorType::ApplicationIdNotPresent,
        })?;

        Ok(DeleteGuildCommand::new(
            self,
            application_id,
            guild_id,
            command_id,
        ))
    }

    /// Set a guild's commands.
    ///
    /// This method is idempotent: it can be used on every start, without being
    /// ratelimited if there aren't changes to the commands.
    ///
    /// # Errors
    ///
    /// Returns an [`InteractionErrorType::ApplicationIdNotPresent`]
    /// error type if an application ID has not been configured via
    /// [`Client::set_application_id`].
    pub fn set_guild_commands<'a>(
        &'a self,
        guild_id: GuildId,
        commands: &'a [Command],
    ) -> Result<SetGuildCommands<'a>, InteractionError> {
        let application_id = self.application_id().ok_or(InteractionError {
            kind: InteractionErrorType::ApplicationIdNotPresent,
        })?;

        Ok(SetGuildCommands::new(
            self,
            application_id,
            guild_id,
            commands,
        ))
    }

    /// Create a new chat input global command.
    ///
    /// The name must be between 1 and 32 characters in length. The description
    /// must be between 1 and 100 characters in length. Creating a command with
    /// the same name as an already-existing global command will overwrite the
    /// old command. See [the discord docs] for more information.
    ///
    /// # Errors
    ///
    /// Returns an [`InteractionErrorType::ApplicationIdNotPresent`]
    /// error type if an application ID has not been configured via
    /// [`Client::set_application_id`].
    ///
    /// Returns an [`InteractionErrorType::CommandNameValidationFailed`]
    /// error type if the command name is not between 1 and 32 characters.
    ///
    /// Returns an [`InteractionErrorType::CommandDescriptionValidationFailed`]
    /// error type if the command description is not between 1 and 100
    /// characters.
    ///
    /// [the discord docs]: https://discord.com/developers/docs/interactions/application-commands#create-global-application-command
    #[deprecated(
        note = "use `new_create_global_command`, which does not require a description",
        since = "0.6.4"
    )]
    pub fn create_global_command<'a>(
        &'a self,
        name: &'a str,
        description: &'a str,
    ) -> Result<CreateGlobalChatInputCommand<'a>, InteractionError> {
        let application_id = self.application_id().ok_or(InteractionError {
            kind: InteractionErrorType::ApplicationIdNotPresent,
        })?;

        CreateGlobalCommand::new(self, application_id, name)?.chat_input(description)
    }

    /// Create a new global command.
    ///
    /// The name must be between 1 and 32 characters in length. Creating a
    /// command with the same name as an already-existing global command will
    /// overwrite the old command. See [the discord docs] for more information.
    ///
    /// # Errors
    ///
    /// Returns an [`InteractionErrorType::ApplicationIdNotPresent`]
    /// error type if an application ID has not been configured via
    /// [`Client::set_application_id`].
    ///
    /// Returns an [`InteractionErrorType::CommandNameValidationFailed`]
    /// error type if the command name is not between 1 and 32 characters.
    ///
    /// [the discord docs]: https://discord.com/developers/docs/interactions/application-commands#create-global-application-command
    pub fn new_create_global_command<'a>(
        &'a self,
        name: &'a str,
    ) -> Result<CreateGlobalCommand<'a>, InteractionError> {
        let application_id = self.application_id().ok_or(InteractionError {
            kind: InteractionErrorType::ApplicationIdNotPresent,
        })?;

        CreateGlobalCommand::new(self, application_id, name)
    }

    /// Fetch a global command for your application.
    ///
    /// # Errors
    ///
    /// Returns an [`InteractionErrorType::ApplicationIdNotPresent`]
    /// error type if an application ID has not been configured via
    /// [`Client::set_application_id`].
    pub fn get_global_command(
        &self,
        command_id: CommandId,
    ) -> Result<GetGlobalCommand<'_>, InteractionError> {
        let application_id = self.application_id().ok_or(InteractionError {
            kind: InteractionErrorType::ApplicationIdNotPresent,
        })?;

        Ok(GetGlobalCommand::new(self, application_id, command_id))
    }

    /// Fetch all global commands for your application.
    ///
    /// # Errors
    ///
    /// Returns an [`InteractionErrorType::ApplicationIdNotPresent`]
    /// error type if an application ID has not been configured via
    /// [`Client::set_application_id`].
    pub fn get_global_commands(&self) -> Result<GetGlobalCommands<'_>, InteractionError> {
        let application_id = self.application_id().ok_or(InteractionError {
            kind: InteractionErrorType::ApplicationIdNotPresent,
        })?;

        Ok(GetGlobalCommands::new(self, application_id))
    }

    /// Edit a global command, by ID.
    ///
    /// You must specify a name and description. See [the discord docs] for more
    /// information.
    ///
    /// # Errors
    ///
    /// Returns an [`InteractionErrorType::ApplicationIdNotPresent`]
    /// error type if an application ID has not been configured via
    /// [`Client::set_application_id`].
    ///
    /// [the discord docs]: https://discord.com/developers/docs/interactions/application-commands#edit-global-application-command
    pub fn update_global_command(
        &self,
        command_id: CommandId,
    ) -> Result<UpdateGlobalCommand<'_>, InteractionError> {
        let application_id = self.application_id().ok_or(InteractionError {
            kind: InteractionErrorType::ApplicationIdNotPresent,
        })?;

        Ok(UpdateGlobalCommand::new(self, application_id, command_id))
    }

    /// Delete a global command, by ID.
    ///
    /// # Errors
    ///
    /// Returns an [`InteractionErrorType::ApplicationIdNotPresent`]
    /// error type if an application ID has not been configured via
    /// [`Client::set_application_id`].
    pub fn delete_global_command(
        &self,
        command_id: CommandId,
    ) -> Result<DeleteGlobalCommand<'_>, InteractionError> {
        let application_id = self.application_id().ok_or(InteractionError {
            kind: InteractionErrorType::ApplicationIdNotPresent,
        })?;

        Ok(DeleteGlobalCommand::new(self, application_id, command_id))
    }

    /// Set global commands.
    ///
    /// This method is idempotent: it can be used on every start, without being
    /// ratelimited if there aren't changes to the commands.
    ///
    /// # Errors
    ///
    /// Returns an [`InteractionErrorType::ApplicationIdNotPresent`]
    /// error type if an application ID has not been configured via
    /// [`Client::set_application_id`].
    pub fn set_global_commands<'a>(
        &'a self,
        commands: &'a [Command],
    ) -> Result<SetGlobalCommands<'a>, InteractionError> {
        let application_id = self.application_id().ok_or(InteractionError {
            kind: InteractionErrorType::ApplicationIdNotPresent,
        })?;

        Ok(SetGlobalCommands::new(self, application_id, commands))
    }

    /// Fetch command permissions for a command from the current application
    /// in a guild.
    ///
    /// # Errors
    ///
    /// Returns an [`InteractionErrorType::ApplicationIdNotPresent`]
    /// error type if an application ID has not been configured via
    /// [`Client::set_application_id`].
    pub fn get_command_permissions(
        &self,
        guild_id: GuildId,
        command_id: CommandId,
    ) -> Result<GetCommandPermissions<'_>, InteractionError> {
        let application_id = self.application_id().ok_or(InteractionError {
            kind: InteractionErrorType::ApplicationIdNotPresent,
        })?;

        Ok(GetCommandPermissions::new(
            self,
            application_id,
            guild_id,
            command_id,
        ))
    }

    /// Fetch command permissions for all commands from the current
    /// application in a guild.
    ///
    /// # Errors
    ///
    /// Returns an [`InteractionErrorType::ApplicationIdNotPresent`]
    /// error type if an application ID has not been configured via
    /// [`Client::set_application_id`].
    pub fn get_guild_command_permissions(
        &self,
        guild_id: GuildId,
    ) -> Result<GetGuildCommandPermissions<'_>, InteractionError> {
        let application_id = self.application_id().ok_or(InteractionError {
            kind: InteractionErrorType::ApplicationIdNotPresent,
        })?;

        Ok(GetGuildCommandPermissions::new(
            self,
            application_id,
            guild_id,
        ))
    }

    /// Update command permissions for a single command in a guild.
    ///
    /// This overwrites the command permissions so the full set of permissions
    /// have to be sent every time.
    ///
    /// # Errors
    ///
    /// Returns an [`InteractionErrorType::ApplicationIdNotPresent`]
    /// error type if an application ID has not been configured via
    /// [`Client::set_application_id`].
    pub fn update_command_permissions<'a>(
        &'a self,
        guild_id: GuildId,
        command_id: CommandId,
        permissions: &'a [CommandPermissions],
    ) -> Result<UpdateCommandPermissions<'a>, InteractionError> {
        let application_id = self.application_id().ok_or(InteractionError {
            kind: InteractionErrorType::ApplicationIdNotPresent,
        })?;

        UpdateCommandPermissions::new(self, application_id, guild_id, command_id, permissions)
    }

    /// Update command permissions for all commands in a guild.
    ///
    /// This overwrites the command permissions so the full set of permissions
    /// have to be sent every time.
    ///
    /// # Errors
    ///
    /// Returns an [`InteractionErrorType::ApplicationIdNotPresent`]
    /// error type if an application ID has not been configured via
    /// [`Client::set_application_id`].
    ///
    /// Returns an [`InteractionErrorType::TooManyCommands`] error type if too
    /// many commands have been provided. The maximum amount is defined by
    /// [`InteractionError::GUILD_COMMAND_LIMIT`].
    pub fn set_command_permissions<'a>(
        &'a self,
        guild_id: GuildId,
        permissions: &'a [(CommandId, CommandPermissions)],
    ) -> Result<SetCommandPermissions<'a>, InteractionError> {
        let application_id = self.application_id().ok_or(InteractionError {
            kind: InteractionErrorType::ApplicationIdNotPresent,
        })?;

        SetCommandPermissions::new(self, application_id, guild_id, permissions)
    }

    /// Execute a request, returning a future resolving to a [`Response`].
    ///
    /// # Errors
    ///
    /// Returns an [`ErrorType::Unauthorized`] error type if the configured
    /// token has become invalid due to expiration, revokation, etc.
    ///
    /// [`Response`]: super::response::Response
    pub fn request<T>(&self, request: Request) -> ResponseFuture<T> {
        match self.try_request::<T>(request) {
            Ok(future) => future,
            Err(source) => ResponseFuture::error(source),
        }
    }

    #[allow(clippy::too_many_lines)]
    fn try_request<T>(&self, request: Request) -> Result<ResponseFuture<T>, Error> {
        if self.state.remember_invalid_token && self.state.token_invalid.load(Ordering::Relaxed) {
            return Err(Error {
                kind: ErrorType::Unauthorized,
                source: None,
            });
        }

        let Request {
            body,
            form,
            headers: req_headers,
            method,
            path,
            ratelimit_path,
            use_authorization_token,
        } = request;

        let protocol = if self.state.use_http { "http" } else { "https" };
        let host = self.state.proxy.as_deref().unwrap_or("discord.com");

        let url = format!("{}://{}/api/v{}/{}", protocol, host, API_VERSION, path);
        #[cfg(feature = "tracing")]
        tracing::debug!("URL: {:?}", url);

        let mut builder = hyper::Request::builder()
            .method(method.into_hyper())
            .uri(&url);

        if use_authorization_token {
            if let Some(ref token) = self.state.token {
                let value = HeaderValue::from_str(token).map_err(|source| {
                    #[allow(clippy::borrow_interior_mutable_const)]
                    let name = AUTHORIZATION.to_string();

                    Error {
                        kind: ErrorType::CreatingHeader { name },
                        source: Some(Box::new(source)),
                    }
                })?;

                if let Some(headers) = builder.headers_mut() {
                    headers.insert(AUTHORIZATION, value);
                }
            }
        }

        let user_agent = HeaderValue::from_static(concat!(
            "DiscordBot (",
            env!("CARGO_PKG_HOMEPAGE"),
            ", ",
            env!("CARGO_PKG_VERSION"),
            ") Twilight-rs",
        ));

        if let Some(headers) = builder.headers_mut() {
            if let Some(form) = &form {
                if let Ok(content_type) = HeaderValue::try_from(form.content_type()) {
                    headers.insert(CONTENT_TYPE, content_type);
                }
            } else if let Some(bytes) = &body {
                let len = bytes.len();
                headers.insert(CONTENT_LENGTH, HeaderValue::from(len));

                let content_type = HeaderValue::from_static("application/json");
                headers.insert(CONTENT_TYPE, content_type);
            }

            headers.insert(USER_AGENT, user_agent);

            if let Some(req_headers) = req_headers {
                for (maybe_name, value) in req_headers {
                    if let Some(name) = maybe_name {
                        headers.insert(name, value);
                    }
                }
            }

            if let Some(default_headers) = &self.state.default_headers {
                for (name, value) in default_headers {
                    headers.insert(name, HeaderValue::from(value));
                }
            }
        }

        let req = if let Some(form) = form {
            let form_bytes = form.build();
            if let Some(headers) = builder.headers_mut() {
                headers.insert(CONTENT_LENGTH, HeaderValue::from(form_bytes.len()));
            };
            builder
                .body(Body::from(form_bytes))
                .map_err(|source| Error {
                    kind: ErrorType::BuildingRequest,
                    source: Some(Box::new(source)),
                })?
        } else if let Some(bytes) = body {
            builder.body(Body::from(bytes)).map_err(|source| Error {
                kind: ErrorType::BuildingRequest,
                source: Some(Box::new(source)),
            })?
        } else if method == Method::Put || method == Method::Post || method == Method::Patch {
            if let Some(headers) = builder.headers_mut() {
                headers.insert(CONTENT_LENGTH, HeaderValue::from(0));
            }

            builder.body(Body::empty()).map_err(|source| Error {
                kind: ErrorType::BuildingRequest,
                source: Some(Box::new(source)),
            })?
        } else {
            builder.body(Body::empty()).map_err(|source| Error {
                kind: ErrorType::BuildingRequest,
                source: Some(Box::new(source)),
            })?
        };

        let inner = self.state.http.request(req);

        let invalid_token = if self.state.remember_invalid_token {
            InvalidToken::Remember(Arc::clone(&self.state.token_invalid))
        } else {
            InvalidToken::Forget
        };

        // Clippy suggests bad code; an `Option::map_or_else` won't work here
        // due to move semantics in both cases.
        #[allow(clippy::option_if_let_else)]
        if let Some(ratelimiter) = self.state.ratelimiter.as_ref() {
            let rx = ratelimiter.ticket(ratelimit_path);

            Ok(ResponseFuture::ratelimit(
                None,
                invalid_token,
                rx,
                self.state.timeout,
                inner,
            ))
        } else {
            Ok(ResponseFuture::new(
                invalid_token,
                time::timeout(self.state.timeout, inner),
                None,
            ))
        }
    }
}<|MERGE_RESOLUTION|>--- conflicted
+++ resolved
@@ -7,14 +7,6 @@
     ratelimiting::Ratelimiter,
     request::{
         application::{
-<<<<<<< HEAD
-            CreateFollowupMessage, CreateGlobalCommand, CreateGuildCommand, DeleteFollowupMessage,
-            DeleteGlobalCommand, DeleteGuildCommand, DeleteOriginalResponse, GetCommandPermissions,
-            GetFollowupMessage, GetGlobalCommands, GetGuildCommandPermissions, GetGuildCommands,
-            GetOriginalResponse, InteractionCallback, InteractionError, InteractionErrorType,
-            SetCommandPermissions, SetGlobalCommands, SetGuildCommands, UpdateCommandPermissions,
-            UpdateFollowupMessage, UpdateGlobalCommand, UpdateGuildCommand, UpdateOriginalResponse,
-=======
             command::{
                 create_global_command::CreateGlobalChatInputCommand,
                 create_guild_command::CreateGuildChatInputCommand, CreateGlobalCommand,
@@ -25,11 +17,10 @@
             },
             interaction::{
                 CreateFollowupMessage, DeleteFollowupMessage, DeleteOriginalResponse,
-                GetOriginalResponse, InteractionCallback, UpdateFollowupMessage,
-                UpdateOriginalResponse,
+                GetFollowupMessage, GetOriginalResponse, InteractionCallback,
+                UpdateFollowupMessage, UpdateOriginalResponse,
             },
             InteractionError, InteractionErrorType,
->>>>>>> 8c3c094a
         },
         channel::{
             reaction::delete_reaction::TargetUser,
