<<<<<<< HEAD
use crate::{client::Client, request::Request, response::ResponseFuture, routing::Route};
use twilight_model::{
    id::{marker::UserMarker, Id},
    user::User,
};
=======
use crate::{
    client::Client,
    error::Error,
    request::{Request, TryIntoRequest},
    response::ResponseFuture,
    routing::Route,
};
use twilight_model::{id::UserId, user::User};
>>>>>>> 380aca34

/// Get a user's information by id.
#[must_use = "requests must be configured and executed"]
pub struct GetUser<'a> {
    http: &'a Client,
    user_id: Id<UserMarker>,
}

impl<'a> GetUser<'a> {
    pub(crate) const fn new(http: &'a Client, user_id: Id<UserMarker>) -> Self {
        Self { http, user_id }
    }

    /// Execute the request, returning a future resolving to a [`Response`].
    ///
    /// [`Response`]: crate::response::Response
    pub fn exec(self) -> ResponseFuture<User> {
        let http = self.http;

        match self.try_into_request() {
            Ok(request) => http.request(request),
            Err(source) => ResponseFuture::error(source),
        }
    }
}

impl TryIntoRequest for GetUser<'_> {
    fn try_into_request(self) -> Result<Request, Error> {
        Ok(Request::from_route(&Route::GetUser {
            user_id: self.user_id.get(),
        }))
    }
}<|MERGE_RESOLUTION|>--- conflicted
+++ resolved
@@ -1,10 +1,3 @@
-<<<<<<< HEAD
-use crate::{client::Client, request::Request, response::ResponseFuture, routing::Route};
-use twilight_model::{
-    id::{marker::UserMarker, Id},
-    user::User,
-};
-=======
 use crate::{
     client::Client,
     error::Error,
@@ -12,8 +5,10 @@
     response::ResponseFuture,
     routing::Route,
 };
-use twilight_model::{id::UserId, user::User};
->>>>>>> 380aca34
+use twilight_model::{
+    id::{marker::UserMarker, Id},
+    user::User,
+};
 
 /// Get a user's information by id.
 #[must_use = "requests must be configured and executed"]
