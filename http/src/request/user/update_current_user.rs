--- conflicted
+++ resolved
@@ -1,14 +1,7 @@
 use crate::{
     client::Client,
-<<<<<<< HEAD
-    request::{self, AuditLogReason, AuditLogReasonError, NullableField, Request},
-=======
     error::Error as HttpError,
-    request::{
-        self, validate_inner, AuditLogReason, AuditLogReasonError, NullableField, Request,
-        TryIntoRequest,
-    },
->>>>>>> 6916bd96
+    request::{self, AuditLogReason, AuditLogReasonError, NullableField, Request, TryIntoRequest},
     response::ResponseFuture,
     routing::Route,
 };
