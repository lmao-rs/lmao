--- conflicted
+++ resolved
@@ -135,10 +135,6 @@
     ///
     /// [`Response`]: crate::response::Response
     pub fn exec(self) -> ResponseFuture<ListBody<User>> {
-<<<<<<< HEAD
-        let request = Request::from_route(&Route::GetReactionUsers {
-            after: self.fields.after.map(Id::get),
-=======
         let http = self.http;
 
         match self.try_into_request() {
@@ -151,8 +147,7 @@
 impl TryIntoRequest for GetReactions<'_> {
     fn try_into_request(self) -> Result<Request, HttpError> {
         Ok(Request::from_route(&Route::GetReactionUsers {
-            after: self.fields.after.map(UserId::get),
->>>>>>> 380aca34
+            after: self.fields.after.map(Id::get),
             channel_id: self.channel_id.get(),
             emoji: self.emoji,
             limit: self.fields.limit,
