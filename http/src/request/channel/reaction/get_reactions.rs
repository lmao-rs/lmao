--- conflicted
+++ resolved
@@ -70,12 +70,8 @@
 /// Get a list of users that reacted to a message with an `emoji`.
 ///
 /// This endpoint is limited to 100 users maximum, so if a message has more than 100 reactions,
-<<<<<<< HEAD
 /// requests must be chained until all reactions are retrieved.
-=======
-/// requests must be chained until all reactions are retireved.
 #[must_use = "requests must be configured and executed"]
->>>>>>> c616c75e
 pub struct GetReactions<'a> {
     channel_id: ChannelId,
     emoji: &'a RequestReactionType<'a>,
