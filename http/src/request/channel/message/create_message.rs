use crate::{
    client::Client,
    error::Error as HttpError,
    request::{
        self,
        multipart::Form,
<<<<<<< HEAD
        validate_inner::{
            self, ComponentValidationError, ComponentValidationErrorType, EmbedValidationError,
        },
        Pending, Request,
=======
        validate::{self, EmbedValidationError},
        Request,
>>>>>>> 58166283
    },
    response::ResponseFuture,
    routing::Route,
};
use serde::Serialize;
use std::{
    error::Error,
    fmt::{Display, Formatter, Result as FmtResult},
};
use twilight_model::{
    application::component::Component,
    channel::{
        embed::Embed,
        message::{AllowedMentions, MessageReference},
        Message,
    },
    id::{ChannelId, MessageId},
};

/// The error created when a message can not be created as configured.
#[derive(Debug)]
pub struct CreateMessageError {
    kind: CreateMessageErrorType,
    source: Option<Box<dyn Error + Send + Sync>>,
}

impl CreateMessageError {
    /// Immutable reference to the type of error that occurred.
    #[must_use = "retrieving the type has no effect if left unused"]
    pub const fn kind(&self) -> &CreateMessageErrorType {
        &self.kind
    }

    /// Consume the error, returning the source error if there is any.
    #[must_use = "consuming the error and retrieving the source has no effect if left unused"]
    pub fn into_source(self) -> Option<Box<dyn Error + Send + Sync>> {
        self.source
    }

    /// Consume the error, returning the owned error type and the source error.
    #[must_use = "consuming the error into its parts has no effect if left unused"]
    pub fn into_parts(self) -> (CreateMessageErrorType, Option<Box<dyn Error + Send + Sync>>) {
        (self.kind, self.source)
    }

    fn embed(source: EmbedValidationError, idx: usize) -> Self {
        Self {
            kind: CreateMessageErrorType::EmbedTooLarge { idx },
            source: Some(Box::new(source)),
        }
    }
}

impl Display for CreateMessageError {
    fn fmt(&self, f: &mut Formatter<'_>) -> FmtResult {
        match &self.kind {
<<<<<<< HEAD
            CreateMessageErrorType::ComponentCount { count } => {
                Display::fmt(count, f)?;
                f.write_str(" components were provided, but only ")?;
                Display::fmt(&ComponentValidationError::COMPONENT_COUNT, f)?;

                f.write_str(" root components are allowed")
            }
            CreateMessageErrorType::ComponentInvalid { .. } => {
                f.write_str("a provided component is invalid")
            }
            CreateMessageErrorType::ContentInvalid { .. } => {
                f.write_str("the message content is invalid")
            }
            CreateMessageErrorType::EmbedTooLarge { idx, .. } => {
                if let Some(idx) = idx {
                    f.write_str("the embed at index ")?;
                    Display::fmt(&idx, f)?;

                    f.write_str("'s contents are too long")
                } else {
                    f.write_str("the embed's contents are too long")
                }
=======
            CreateMessageErrorType::ContentInvalid => f.write_str("the message content is invalid"),
            CreateMessageErrorType::EmbedTooLarge { idx } => {
                f.write_str("the embed at index ")?;
                Display::fmt(&idx, f)?;

                f.write_str("'s contents are too long")
>>>>>>> 58166283
            }
        }
    }
}

impl Error for CreateMessageError {
    fn source(&self) -> Option<&(dyn Error + 'static)> {
        self.source
            .as_ref()
            .map(|source| &**source as &(dyn Error + 'static))
    }
}

/// Type of [`CreateMessageError`] that occurred.
#[derive(Debug)]
#[non_exhaustive]
pub enum CreateMessageErrorType {
    /// Too many message components were provided.
    ComponentCount {
        /// Number of components that were provided.
        count: usize,
    },
    /// An invalid message component was provided.
    ComponentInvalid {
        /// Additional details about the validation failure type.
        kind: ComponentValidationErrorType,
    },
    /// Returned when the content is over 2000 UTF-16 characters.
    ContentInvalid,
    /// Returned when the length of the embed is over 6000 characters.
    EmbedTooLarge {
        /// Index of the embed.
        idx: usize,
    },
}

<<<<<<< HEAD
#[derive(Default, Serialize)]
pub(crate) struct CreateMessageFields {
    #[serde(skip_serializing_if = "Vec::is_empty")]
    components: Vec<Component>,
=======
#[derive(Serialize)]
pub(crate) struct CreateMessageFields<'a> {
>>>>>>> 58166283
    #[serde(skip_serializing_if = "Option::is_none")]
    content: Option<&'a str>,
    #[serde(skip_serializing_if = "request::slice_is_empty")]
    embeds: &'a [Embed],
    #[serde(skip_serializing_if = "Option::is_none")]
    message_reference: Option<MessageReference>,
    #[serde(skip_serializing_if = "Option::is_none")]
    nonce: Option<u64>,
    #[serde(skip_serializing_if = "Option::is_none")]
    payload_json: Option<&'a [u8]>,
    #[serde(skip_serializing_if = "Option::is_none")]
    pub(crate) allowed_mentions: Option<AllowedMentions>,
    #[serde(skip_serializing_if = "Option::is_none")]
    tts: Option<bool>,
}

/// Send a message to a channel.
///
/// # Example
///
/// ```rust,no_run
/// use twilight_http::Client;
/// use twilight_model::id::ChannelId;
///
/// # #[tokio::main]
/// # async fn main() -> Result<(), Box<dyn std::error::Error>> {
/// let client = Client::new("my token".to_owned());
///
/// let channel_id = ChannelId(123);
/// let message = client
///     .create_message(channel_id)
///     .content("Twilight is best pony")?
///     .tts(true)
///     .exec()
///     .await?;
/// # Ok(()) }
/// ```
pub struct CreateMessage<'a> {
    channel_id: ChannelId,
    pub(crate) fields: CreateMessageFields<'a>,
    files: &'a [(&'a str, &'a [u8])],
    http: &'a Client,
}

impl<'a> CreateMessage<'a> {
    pub(crate) const fn new(http: &'a Client, channel_id: ChannelId) -> Self {
        Self {
            channel_id,
            fields: CreateMessageFields {
                content: None,
                embeds: &[],
                message_reference: None,
                nonce: None,
                payload_json: None,
                allowed_mentions: None,
                tts: None,
            },
            files: &[],
            http,
        }
    }

    /// Specify the [`AllowedMentions`] for the message.
    pub fn allowed_mentions(mut self, allowed_mentions: AllowedMentions) -> Self {
        self.fields.allowed_mentions.replace(allowed_mentions);

        self
    }

    /// Add multiple [`Component`]s to a message.
    ///
    /// Calling this method multiple times will clear previous calls.
    ///
    /// # Errors
    ///
    /// Returns an [`CreateMessageErrorType::ComponentCount`] error type if
    /// too many components are provided.
    ///
    /// Returns an [`CreateMessageErrorType::ComponentInvalid`] error type if
    /// one of the provided components is invalid.
    pub fn components(mut self, components: Vec<Component>) -> Result<Self, CreateMessageError> {
        validate_inner::components(&components).map_err(|source| {
            let (kind, inner_source) = source.into_parts();

            match kind {
                ComponentValidationErrorType::ComponentCount { count } => CreateMessageError {
                    kind: CreateMessageErrorType::ComponentCount { count },
                    source: inner_source,
                },
                other => CreateMessageError {
                    kind: CreateMessageErrorType::ComponentInvalid { kind: other },
                    source: inner_source,
                },
            }
        })?;

        self.fields.components = components;

        Ok(self)
    }

    /// Set the content of the message.
    ///
    /// The maximum length is 2000 UTF-16 characters.
    ///
    /// # Errors
    ///
    /// Returns a [`CreateMessageErrorType::ContentInvalid`] error type if the
    /// content length is too long.
<<<<<<< HEAD
    pub fn content(self, content: impl Into<String>) -> Result<Self, CreateMessageError> {
        self._content(content.into())
    }

    fn _content(mut self, content: String) -> Result<Self, CreateMessageError> {
        if !validate_inner::content_limit(&content) {
=======
    pub fn content(mut self, content: &'a str) -> Result<Self, CreateMessageError> {
        if !validate::content_limit(content) {
>>>>>>> 58166283
            return Err(CreateMessageError {
                kind: CreateMessageErrorType::ContentInvalid,
                source: None,
            });
        }

        self.fields.content.replace(content);

        Ok(self)
    }

<<<<<<< HEAD
    /// Attach an embed to the message.
    ///
    /// Embed total character length must not exceed 6000 characters.
    /// Additionally, the internal fields also have character limits. Refer to
    /// [the discord docs] for more information.
    ///
    /// # Examples
    ///
    /// See [`EmbedBuilder`] for an example.
    ///
    /// # Errors
    ///
    /// Returns a [`CreateMessageErrorType::EmbedTooLarge`] error type if the
    /// embed is too large.
    ///
    /// [the discord docs]: https://discord.com/developers/docs/resources/channel#embed-limits
    /// [`EmbedBuilder`]: https://docs.rs/twilight-embed-builder/*/twilight_embed_builder
    #[deprecated(since = "0.5.5", note = "will be removed in favor of `embeds`")]
    pub fn embed(mut self, embed: Embed) -> Result<Self, CreateMessageError> {
        validate_inner::embed(&embed)
            .map_err(|source| CreateMessageError::embed(source, embed.clone(), None))?;

        self.fields.embeds.push(embed);

        Ok(self)
    }

=======
>>>>>>> 58166283
    /// Attach multiple embeds to the message.
    ///
    /// Embed total character length must not exceed 6000 characters.
    /// Additionally, the internal fields also have character limits. Refer to
    /// [the discord docs] for more information.
    ///
    /// # Errors
    ///
    /// Returns a [`CreateMessageErrorType::EmbedTooLarge`] error type if an
    /// embed is too large.
    ///
    /// [the discord docs]: https://discord.com/developers/docs/resources/channel#embed-limits
<<<<<<< HEAD
    pub fn embeds(
        mut self,
        embeds: impl IntoIterator<Item = Embed>,
    ) -> Result<Self, CreateMessageError> {
        for (idx, embed) in embeds.into_iter().enumerate() {
            validate_inner::embed(&embed)
                .map_err(|source| CreateMessageError::embed(source, embed.clone(), Some(idx)))?;

            self.fields.embeds.push(embed);
=======
    pub fn embeds(mut self, embeds: &'a [Embed]) -> Result<Self, CreateMessageError> {
        for (idx, embed) in embeds.iter().enumerate() {
            validate::embed(embed).map_err(|source| CreateMessageError::embed(source, idx))?;
>>>>>>> 58166283
        }

        self.fields.embeds = embeds;

        Ok(self)
    }

    /// Whether to fail sending if the reply no longer exists.
    pub const fn fail_if_not_exists(mut self) -> Self {
        // Clippy recommends using `Option::map_or_else` which is not `const`.
        #[allow(clippy::option_if_let_else)]
        let reference = if let Some(reference) = self.fields.message_reference {
            MessageReference {
                fail_if_not_exists: Some(true),
                ..reference
            }
        } else {
            MessageReference {
                channel_id: None,
                guild_id: None,
                message_id: None,
                fail_if_not_exists: Some(true),
            }
        };

        self.fields.message_reference = Some(reference);

        self
    }

    /// Attach multiple files to the message.
    ///
    /// Calling this method will clear any previous calls.
    pub const fn files(mut self, files: &'a [(&'a str, &'a [u8])]) -> Self {
        self.files = files;

        self
    }

    /// Attach a nonce to the message, for optimistic message sending.
    pub const fn nonce(mut self, nonce: u64) -> Self {
        self.fields.nonce = Some(nonce);

        self
    }

    /// JSON encoded body of any additional request fields.
    ///
    /// If this method is called, all other fields are ignored, except for
    /// [`files`]. See [Discord Docs/Create Message].
    ///
    /// [`files`]: Self::files
    /// [Discord Docs/Create Message]: https://discord.com/developers/docs/resources/channel#create-message-params
    pub const fn payload_json(mut self, payload_json: &'a [u8]) -> Self {
        self.fields.payload_json = Some(payload_json);

        self
    }

    /// Specify the ID of another message to create a reply to.
    pub const fn reply(mut self, other: MessageId) -> Self {
        let channel_id = self.channel_id;

        // Clippy recommends using `Option::map_or_else` which is not `const`.
        #[allow(clippy::option_if_let_else)]
        let reference = if let Some(reference) = self.fields.message_reference {
            MessageReference {
                channel_id: Some(channel_id),
                message_id: Some(other),
                ..reference
            }
        } else {
            MessageReference {
                channel_id: Some(channel_id),
                guild_id: None,
                message_id: Some(other),
                fail_if_not_exists: None,
            }
        };

        self.fields.message_reference = Some(reference);

        self
    }

    /// Specify true if the message is TTS.
    pub const fn tts(mut self, tts: bool) -> Self {
        self.fields.tts = Some(tts);

        self
    }

    /// Execute the request, returning a future resolving to a [`Response`].
    ///
    /// [`Response`]: crate::response::Response
    pub fn exec(self) -> ResponseFuture<Message> {
        let mut request = Request::builder(&Route::CreateMessage {
            channel_id: self.channel_id.0,
        });

        if !self.files.is_empty() || self.fields.payload_json.is_some() {
            let mut form = Form::new();

            for (index, (name, file)) in self.files.iter().enumerate() {
                form.file(format!("{}", index).as_bytes(), name.as_bytes(), file);
            }

            if let Some(payload_json) = &self.fields.payload_json {
                form.payload_json(payload_json);
            } else {
                let body = match crate::json::to_vec(&self.fields) {
                    Ok(body) => body,
                    Err(source) => return ResponseFuture::error(HttpError::json(source)),
                };

                form.payload_json(&body);
            }

            request = request.form(form);
        } else {
            request = match request.json(&self.fields) {
                Ok(request) => request,
                Err(source) => return ResponseFuture::error(source),
            };
        }

        self.http.request(request.build())
    }
}<|MERGE_RESOLUTION|>--- conflicted
+++ resolved
@@ -4,15 +4,10 @@
     request::{
         self,
         multipart::Form,
-<<<<<<< HEAD
         validate_inner::{
             self, ComponentValidationError, ComponentValidationErrorType, EmbedValidationError,
         },
-        Pending, Request,
-=======
-        validate::{self, EmbedValidationError},
         Request,
->>>>>>> 58166283
     },
     response::ResponseFuture,
     routing::Route,
@@ -69,7 +64,6 @@
 impl Display for CreateMessageError {
     fn fmt(&self, f: &mut Formatter<'_>) -> FmtResult {
         match &self.kind {
-<<<<<<< HEAD
             CreateMessageErrorType::ComponentCount { count } => {
                 Display::fmt(count, f)?;
                 f.write_str(" components were provided, but only ")?;
@@ -80,26 +74,12 @@
             CreateMessageErrorType::ComponentInvalid { .. } => {
                 f.write_str("a provided component is invalid")
             }
-            CreateMessageErrorType::ContentInvalid { .. } => {
-                f.write_str("the message content is invalid")
-            }
-            CreateMessageErrorType::EmbedTooLarge { idx, .. } => {
-                if let Some(idx) = idx {
-                    f.write_str("the embed at index ")?;
-                    Display::fmt(&idx, f)?;
-
-                    f.write_str("'s contents are too long")
-                } else {
-                    f.write_str("the embed's contents are too long")
-                }
-=======
             CreateMessageErrorType::ContentInvalid => f.write_str("the message content is invalid"),
             CreateMessageErrorType::EmbedTooLarge { idx } => {
                 f.write_str("the embed at index ")?;
                 Display::fmt(&idx, f)?;
 
                 f.write_str("'s contents are too long")
->>>>>>> 58166283
             }
         }
     }
@@ -136,15 +116,10 @@
     },
 }
 
-<<<<<<< HEAD
-#[derive(Default, Serialize)]
-pub(crate) struct CreateMessageFields {
-    #[serde(skip_serializing_if = "Vec::is_empty")]
-    components: Vec<Component>,
-=======
 #[derive(Serialize)]
 pub(crate) struct CreateMessageFields<'a> {
->>>>>>> 58166283
+    #[serde(skip_serializing_if = "request::slice_is_empty")]
+    components: &'a [Component],
     #[serde(skip_serializing_if = "Option::is_none")]
     content: Option<&'a str>,
     #[serde(skip_serializing_if = "request::slice_is_empty")]
@@ -194,6 +169,7 @@
         Self {
             channel_id,
             fields: CreateMessageFields {
+                components: &[],
                 content: None,
                 embeds: &[],
                 message_reference: None,
@@ -225,8 +201,8 @@
     ///
     /// Returns an [`CreateMessageErrorType::ComponentInvalid`] error type if
     /// one of the provided components is invalid.
-    pub fn components(mut self, components: Vec<Component>) -> Result<Self, CreateMessageError> {
-        validate_inner::components(&components).map_err(|source| {
+    pub fn components(mut self, components: &'a [Component]) -> Result<Self, CreateMessageError> {
+        validate_inner::components(components).map_err(|source| {
             let (kind, inner_source) = source.into_parts();
 
             match kind {
@@ -254,17 +230,8 @@
     ///
     /// Returns a [`CreateMessageErrorType::ContentInvalid`] error type if the
     /// content length is too long.
-<<<<<<< HEAD
-    pub fn content(self, content: impl Into<String>) -> Result<Self, CreateMessageError> {
-        self._content(content.into())
-    }
-
-    fn _content(mut self, content: String) -> Result<Self, CreateMessageError> {
-        if !validate_inner::content_limit(&content) {
-=======
     pub fn content(mut self, content: &'a str) -> Result<Self, CreateMessageError> {
-        if !validate::content_limit(content) {
->>>>>>> 58166283
+        if !validate_inner::content_limit(content) {
             return Err(CreateMessageError {
                 kind: CreateMessageErrorType::ContentInvalid,
                 source: None,
@@ -276,63 +243,22 @@
         Ok(self)
     }
 
-<<<<<<< HEAD
-    /// Attach an embed to the message.
+    /// Attach multiple embeds to the message.
     ///
     /// Embed total character length must not exceed 6000 characters.
     /// Additionally, the internal fields also have character limits. Refer to
     /// [the discord docs] for more information.
     ///
-    /// # Examples
-    ///
-    /// See [`EmbedBuilder`] for an example.
-    ///
-    /// # Errors
-    ///
-    /// Returns a [`CreateMessageErrorType::EmbedTooLarge`] error type if the
-    /// embed is too large.
-    ///
-    /// [the discord docs]: https://discord.com/developers/docs/resources/channel#embed-limits
-    /// [`EmbedBuilder`]: https://docs.rs/twilight-embed-builder/*/twilight_embed_builder
-    #[deprecated(since = "0.5.5", note = "will be removed in favor of `embeds`")]
-    pub fn embed(mut self, embed: Embed) -> Result<Self, CreateMessageError> {
-        validate_inner::embed(&embed)
-            .map_err(|source| CreateMessageError::embed(source, embed.clone(), None))?;
-
-        self.fields.embeds.push(embed);
-
-        Ok(self)
-    }
-
-=======
->>>>>>> 58166283
-    /// Attach multiple embeds to the message.
-    ///
-    /// Embed total character length must not exceed 6000 characters.
-    /// Additionally, the internal fields also have character limits. Refer to
-    /// [the discord docs] for more information.
-    ///
     /// # Errors
     ///
     /// Returns a [`CreateMessageErrorType::EmbedTooLarge`] error type if an
     /// embed is too large.
     ///
     /// [the discord docs]: https://discord.com/developers/docs/resources/channel#embed-limits
-<<<<<<< HEAD
-    pub fn embeds(
-        mut self,
-        embeds: impl IntoIterator<Item = Embed>,
-    ) -> Result<Self, CreateMessageError> {
-        for (idx, embed) in embeds.into_iter().enumerate() {
-            validate_inner::embed(&embed)
-                .map_err(|source| CreateMessageError::embed(source, embed.clone(), Some(idx)))?;
-
-            self.fields.embeds.push(embed);
-=======
     pub fn embeds(mut self, embeds: &'a [Embed]) -> Result<Self, CreateMessageError> {
         for (idx, embed) in embeds.iter().enumerate() {
-            validate::embed(embed).map_err(|source| CreateMessageError::embed(source, idx))?;
->>>>>>> 58166283
+            validate_inner::embed(embed)
+                .map_err(|source| CreateMessageError::embed(source, idx))?;
         }
 
         self.fields.embeds = embeds;
