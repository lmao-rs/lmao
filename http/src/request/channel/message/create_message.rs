use crate::{
    client::Client,
    error::Error as HttpError,
    request::{
        self,
        attachment::AttachmentFile,
        multipart::Form,
        validate_inner::{
            self, ComponentValidationError, ComponentValidationErrorType, EmbedValidationError,
        },
<<<<<<< HEAD
        Request, TryIntoRequest,
=======
        PartialAttachment, Request,
>>>>>>> adb69821
    },
    response::ResponseFuture,
    routing::Route,
};
use serde::Serialize;
use std::{
    borrow::Cow,
    error::Error,
    fmt::{Display, Formatter, Result as FmtResult},
};
use twilight_model::{
    application::component::Component,
    channel::{
        embed::Embed,
        message::{AllowedMentions, MessageReference},
        Message,
    },
    id::{ChannelId, MessageId},
};

/// The error created when a message can not be created as configured.
#[derive(Debug)]
pub struct CreateMessageError {
    kind: CreateMessageErrorType,
    source: Option<Box<dyn Error + Send + Sync>>,
}

impl CreateMessageError {
    /// Immutable reference to the type of error that occurred.
    #[must_use = "retrieving the type has no effect if left unused"]
    pub const fn kind(&self) -> &CreateMessageErrorType {
        &self.kind
    }

    /// Consume the error, returning the source error if there is any.
    #[must_use = "consuming the error and retrieving the source has no effect if left unused"]
    pub fn into_source(self) -> Option<Box<dyn Error + Send + Sync>> {
        self.source
    }

    /// Consume the error, returning the owned error type and the source error.
    #[must_use = "consuming the error into its parts has no effect if left unused"]
    pub fn into_parts(self) -> (CreateMessageErrorType, Option<Box<dyn Error + Send + Sync>>) {
        (self.kind, self.source)
    }

    fn embed(source: EmbedValidationError, idx: usize) -> Self {
        Self {
            kind: CreateMessageErrorType::EmbedTooLarge { idx },
            source: Some(Box::new(source)),
        }
    }
}

impl Display for CreateMessageError {
    fn fmt(&self, f: &mut Formatter<'_>) -> FmtResult {
        match &self.kind {
            CreateMessageErrorType::ComponentCount { count } => {
                Display::fmt(count, f)?;
                f.write_str(" components were provided, but only ")?;
                Display::fmt(&ComponentValidationError::COMPONENT_COUNT, f)?;

                f.write_str(" root components are allowed")
            }
            CreateMessageErrorType::ComponentInvalid { .. } => {
                f.write_str("a provided component is invalid")
            }
            CreateMessageErrorType::ContentInvalid => f.write_str("the message content is invalid"),
            CreateMessageErrorType::EmbedTooLarge { idx } => {
                f.write_str("the embed at index ")?;
                Display::fmt(&idx, f)?;

                f.write_str("'s contents are too long")
            }
        }
    }
}

impl Error for CreateMessageError {
    fn source(&self) -> Option<&(dyn Error + 'static)> {
        self.source
            .as_ref()
            .map(|source| &**source as &(dyn Error + 'static))
    }
}

/// Type of [`CreateMessageError`] that occurred.
#[derive(Debug)]
#[non_exhaustive]
pub enum CreateMessageErrorType {
    /// Too many message components were provided.
    ComponentCount {
        /// Number of components that were provided.
        count: usize,
    },
    /// An invalid message component was provided.
    ComponentInvalid {
        /// Additional details about the validation failure type.
        kind: ComponentValidationErrorType,
    },
    /// Returned when the content is over 2000 UTF-16 characters.
    ContentInvalid,
    /// Returned when the length of the embed is over 6000 characters.
    EmbedTooLarge {
        /// Index of the embed.
        idx: usize,
    },
}

#[derive(Serialize)]
pub(crate) struct CreateMessageFields<'a> {
    #[serde(skip_serializing_if = "Vec::is_empty")]
    attachments: Vec<PartialAttachment<'a>>,
    #[serde(skip_serializing_if = "request::slice_is_empty")]
    components: &'a [Component],
    #[serde(skip_serializing_if = "Option::is_none")]
    content: Option<&'a str>,
    #[serde(skip_serializing_if = "request::slice_is_empty")]
    embeds: &'a [Embed],
    #[serde(skip_serializing_if = "Option::is_none")]
    message_reference: Option<MessageReference>,
    #[serde(skip_serializing_if = "Option::is_none")]
    nonce: Option<u64>,
    #[serde(skip_serializing_if = "Option::is_none")]
    payload_json: Option<&'a [u8]>,
    #[serde(skip_serializing_if = "Option::is_none")]
    pub(crate) allowed_mentions: Option<AllowedMentions>,
    #[serde(skip_serializing_if = "Option::is_none")]
    tts: Option<bool>,
}

/// Send a message to a channel.
///
/// # Example
///
/// ```rust,no_run
/// use twilight_http::Client;
/// use twilight_model::id::ChannelId;
///
/// # #[tokio::main]
/// # async fn main() -> Result<(), Box<dyn std::error::Error>> {
/// let client = Client::new("my token".to_owned());
///
/// let channel_id = ChannelId::new(123).expect("non zero");
/// let message = client
///     .create_message(channel_id)
///     .content("Twilight is best pony")?
///     .tts(true)
///     .exec()
///     .await?;
/// # Ok(()) }
/// ```
#[must_use = "requests must be configured and executed"]
pub struct CreateMessage<'a> {
    attachments: Cow<'a, [AttachmentFile<'a>]>,
    channel_id: ChannelId,
    pub(crate) fields: CreateMessageFields<'a>,
    http: &'a Client,
}

impl<'a> CreateMessage<'a> {
    pub(crate) const fn new(http: &'a Client, channel_id: ChannelId) -> Self {
        Self {
            channel_id,
            fields: CreateMessageFields {
                attachments: Vec::new(),
                components: &[],
                content: None,
                embeds: &[],
                message_reference: None,
                nonce: None,
                payload_json: None,
                allowed_mentions: None,
                tts: None,
            },
            attachments: Cow::Borrowed(&[]),
            http,
        }
    }

    /// Specify the [`AllowedMentions`] for the message.
    pub fn allowed_mentions(mut self, allowed_mentions: AllowedMentions) -> Self {
        self.fields.allowed_mentions.replace(allowed_mentions);

        self
    }

    /// Add multiple [`Component`]s to a message.
    ///
    /// Calling this method multiple times will clear previous calls.
    ///
    /// # Errors
    ///
    /// Returns an [`CreateMessageErrorType::ComponentCount`] error type if
    /// too many components are provided.
    ///
    /// Returns an [`CreateMessageErrorType::ComponentInvalid`] error type if
    /// one of the provided components is invalid.
    pub fn components(mut self, components: &'a [Component]) -> Result<Self, CreateMessageError> {
        validate_inner::components(components).map_err(|source| {
            let (kind, inner_source) = source.into_parts();

            match kind {
                ComponentValidationErrorType::ComponentCount { count } => CreateMessageError {
                    kind: CreateMessageErrorType::ComponentCount { count },
                    source: inner_source,
                },
                other => CreateMessageError {
                    kind: CreateMessageErrorType::ComponentInvalid { kind: other },
                    source: inner_source,
                },
            }
        })?;

        self.fields.components = components;

        Ok(self)
    }

    /// Set the content of the message.
    ///
    /// The maximum length is 2000 UTF-16 characters.
    ///
    /// # Errors
    ///
    /// Returns a [`CreateMessageErrorType::ContentInvalid`] error type if the
    /// content length is too long.
    pub fn content(mut self, content: &'a str) -> Result<Self, CreateMessageError> {
        if !validate_inner::content_limit(content) {
            return Err(CreateMessageError {
                kind: CreateMessageErrorType::ContentInvalid,
                source: None,
            });
        }

        self.fields.content.replace(content);

        Ok(self)
    }

    /// Attach multiple embeds to the message.
    ///
    /// Embed total character length must not exceed 6000 characters.
    /// Additionally, the internal fields also have character limits. Refer to
    /// [the discord docs] for more information.
    ///
    /// # Errors
    ///
    /// Returns a [`CreateMessageErrorType::EmbedTooLarge`] error type if an
    /// embed is too large.
    ///
    /// [the discord docs]: https://discord.com/developers/docs/resources/channel#embed-limits
    pub fn embeds(mut self, embeds: &'a [Embed]) -> Result<Self, CreateMessageError> {
        for (idx, embed) in embeds.iter().enumerate() {
            validate_inner::embed(embed)
                .map_err(|source| CreateMessageError::embed(source, idx))?;
        }

        self.fields.embeds = embeds;

        Ok(self)
    }

    /// Whether to fail sending if the reply no longer exists.
    pub const fn fail_if_not_exists(mut self) -> Self {
        // Clippy recommends using `Option::map_or_else` which is not `const`.
        #[allow(clippy::option_if_let_else)]
        let reference = if let Some(reference) = self.fields.message_reference {
            MessageReference {
                fail_if_not_exists: Some(true),
                ..reference
            }
        } else {
            MessageReference {
                channel_id: None,
                guild_id: None,
                message_id: None,
                fail_if_not_exists: Some(true),
            }
        };

        self.fields.message_reference = Some(reference);

        self
    }

    /// Attach multiple files to the message.
    ///
    /// Calling this method will clear any previous calls.
    #[allow(clippy::missing_const_for_fn)] // False positive
    pub fn attach(mut self, attachments: &'a [AttachmentFile<'a>]) -> Self {
        self.attachments = Cow::Borrowed(attachments);

        self
    }

    /// Attach multiple files to the message.
    ///
    /// Calling this method will clear any previous calls.
    #[deprecated(since = "0.7.2", note = "Use attachments instead")]
    pub fn files(mut self, files: &'a [(&'a str, &'a [u8])]) -> Self {
        self.attachments = Cow::Owned(AttachmentFile::from_pairs(files));

        self
    }

    /// Attach a nonce to the message, for optimistic message sending.
    pub const fn nonce(mut self, nonce: u64) -> Self {
        self.fields.nonce = Some(nonce);

        self
    }

    /// JSON encoded body of any additional request fields.
    ///
    /// If this method is called, all other fields are ignored, except for
    /// [`attach`]. See [Discord Docs/Create Message].
    ///
    /// [`attach`]: Self::attach
    /// [Discord Docs/Create Message]: https://discord.com/developers/docs/resources/channel#create-message-params
    pub const fn payload_json(mut self, payload_json: &'a [u8]) -> Self {
        self.fields.payload_json = Some(payload_json);

        self
    }

    /// Specify the ID of another message to create a reply to.
    pub const fn reply(mut self, other: MessageId) -> Self {
        let channel_id = self.channel_id;

        // Clippy recommends using `Option::map_or_else` which is not `const`.
        #[allow(clippy::option_if_let_else)]
        let reference = if let Some(reference) = self.fields.message_reference {
            MessageReference {
                channel_id: Some(channel_id),
                message_id: Some(other),
                ..reference
            }
        } else {
            MessageReference {
                channel_id: Some(channel_id),
                guild_id: None,
                message_id: Some(other),
                fail_if_not_exists: None,
            }
        };

        self.fields.message_reference = Some(reference);

        self
    }

    /// Specify true if the message is TTS.
    pub const fn tts(mut self, tts: bool) -> Self {
        self.fields.tts = Some(tts);

        self
    }

    /// Execute the request, returning a future resolving to a [`Response`].
    ///
    /// [`Response`]: crate::response::Response
<<<<<<< HEAD
    pub fn exec(self) -> ResponseFuture<Message> {
        let http = self.http;

        match self.try_into_request() {
            Ok(request) => http.request(request),
            Err(source) => ResponseFuture::error(source),
        }
    }
}

impl TryIntoRequest for CreateMessage<'_> {
    fn try_into_request(self) -> Result<Request, HttpError> {
=======
    pub fn exec(mut self) -> ResponseFuture<Message> {
>>>>>>> adb69821
        let mut request = Request::builder(&Route::CreateMessage {
            channel_id: self.channel_id.get(),
        });

        if !self.attachments.is_empty() || self.fields.payload_json.is_some() {
            let mut form = Form::new();

            if !self.attachments.is_empty() {
                for (index, attachment) in self.attachments.iter().enumerate() {
                    form.attach(
                        index as u64,
                        attachment.filename.as_bytes(),
                        attachment.file,
                    );
                    self.fields.attachments.push(PartialAttachment {
                        id: index as u64,
                        filename: attachment.filename,
                        description: attachment.description,
                    })
                }
            }

            if let Some(payload_json) = &self.fields.payload_json {
                form.payload_json(payload_json);
            } else {
                let body = crate::json::to_vec(&self.fields).map_err(HttpError::json)?;

                form.payload_json(&body);
            }

            request = request.form(form);
        } else {
            request = request.json(&self.fields)?;
        }

        Ok(request.build())
    }
}<|MERGE_RESOLUTION|>--- conflicted
+++ resolved
@@ -8,11 +8,7 @@
         validate_inner::{
             self, ComponentValidationError, ComponentValidationErrorType, EmbedValidationError,
         },
-<<<<<<< HEAD
-        Request, TryIntoRequest,
-=======
-        PartialAttachment, Request,
->>>>>>> adb69821
+        PartialAttachment, Request, TryIntoRequest,
     },
     response::ResponseFuture,
     routing::Route,
@@ -375,7 +371,6 @@
     /// Execute the request, returning a future resolving to a [`Response`].
     ///
     /// [`Response`]: crate::response::Response
-<<<<<<< HEAD
     pub fn exec(self) -> ResponseFuture<Message> {
         let http = self.http;
 
@@ -387,10 +382,7 @@
 }
 
 impl TryIntoRequest for CreateMessage<'_> {
-    fn try_into_request(self) -> Result<Request, HttpError> {
-=======
-    pub fn exec(mut self) -> ResponseFuture<Message> {
->>>>>>> adb69821
+    fn try_into_request(mut self) -> Result<Request, HttpError> {
         let mut request = Request::builder(&Route::CreateMessage {
             channel_id: self.channel_id.get(),
         });
