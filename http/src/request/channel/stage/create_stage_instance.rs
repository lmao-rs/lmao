use crate::{
    client::Client,
<<<<<<< HEAD
    request::Request,
=======
    error::Error as HttpError,
    request::{validate_inner, Request, TryIntoRequest},
>>>>>>> 6916bd96
    response::{marker::EmptyBody, ResponseFuture},
    routing::Route,
};
use serde::Serialize;
<<<<<<< HEAD
use twilight_model::{channel::stage_instance::PrivacyLevel, id::ChannelId};
use twilight_validate::misc::{stage_topic as validate_stage_topic, ValidationError};
=======
use std::{
    error::Error,
    fmt::{Display, Formatter, Result as FmtResult},
};
use twilight_model::{
    channel::stage_instance::PrivacyLevel,
    id::{marker::ChannelMarker, Id},
};

/// The request can not be created as configured.
#[derive(Debug)]
pub struct CreateStageInstanceError {
    kind: CreateStageInstanceErrorType,
    source: Option<Box<dyn Error + Send + Sync>>,
}

impl CreateStageInstanceError {
    /// Immutable reference to the type of error that occurred.
    #[must_use = "retrieving the type has no effect if left unused"]
    pub const fn kind(&self) -> &CreateStageInstanceErrorType {
        &self.kind
    }

    /// Consume the error, returning the source error if there is any.
    #[must_use = "consuming the error and retrieving the source has no effect if left unused"]
    pub fn into_source(self) -> Option<Box<dyn Error + Send + Sync>> {
        self.source
    }

    /// Consume the error, returning the owned error type and the source error.
    #[must_use = "consuming the error into its parts has no effect if left unused"]
    pub fn into_parts(
        self,
    ) -> (
        CreateStageInstanceErrorType,
        Option<Box<dyn Error + Send + Sync>>,
    ) {
        (self.kind, self.source)
    }
}

impl Display for CreateStageInstanceError {
    fn fmt(&self, f: &mut Formatter<'_>) -> FmtResult {
        match &self.kind {
            CreateStageInstanceErrorType::InvalidTopic => f.write_str("invalid topic"),
        }
    }
}

impl Error for CreateStageInstanceError {
    fn source(&self) -> Option<&(dyn Error + 'static)> {
        self.source
            .as_ref()
            .map(|source| &**source as &(dyn Error + 'static))
    }
}

#[derive(Debug)]
pub enum CreateStageInstanceErrorType {
    /// Topic is not between 1 and 120 characters in length.
    InvalidTopic,
}
>>>>>>> 6916bd96

#[derive(Serialize)]
struct CreateStageInstanceFields<'a> {
    channel_id: Id<ChannelMarker>,
    #[serde(skip_serializing_if = "Option::is_none")]
    privacy_level: Option<PrivacyLevel>,
    topic: &'a str,
}

/// Create a new stage instance associated with a stage channel.
///
/// Requires the user to be a moderator of the stage channel.
#[must_use = "requests must be configured and executed"]
pub struct CreateStageInstance<'a> {
    fields: CreateStageInstanceFields<'a>,
    http: &'a Client,
}

impl<'a> CreateStageInstance<'a> {
    pub(crate) fn new(
        http: &'a Client,
        channel_id: Id<ChannelMarker>,
        topic: &'a str,
    ) -> Result<Self, ValidationError> {
        validate_stage_topic(topic)?;

        Ok(Self {
            fields: CreateStageInstanceFields {
                channel_id,
                privacy_level: None,
                topic,
            },
            http,
        })
    }

    /// Set the [`PrivacyLevel`] of the instance.
    pub const fn privacy_level(mut self, privacy_level: PrivacyLevel) -> Self {
        self.fields.privacy_level = Some(privacy_level);

        self
    }

    /// Execute the request, returning a future resolving to a [`Response`].
    ///
    /// [`Response`]: crate::response::Response
    pub fn exec(self) -> ResponseFuture<EmptyBody> {
        let http = self.http;

        match self.try_into_request() {
            Ok(request) => http.request(request),
            Err(source) => ResponseFuture::error(source),
        }
    }
}

impl TryIntoRequest for CreateStageInstance<'_> {
    fn try_into_request(self) -> Result<Request, HttpError> {
        let mut request = Request::builder(&Route::CreateStageInstance);

        request = request.json(&self.fields)?;

        Ok(request.build())
    }
}<|MERGE_RESOLUTION|>--- conflicted
+++ resolved
@@ -1,82 +1,16 @@
 use crate::{
     client::Client,
-<<<<<<< HEAD
-    request::Request,
-=======
     error::Error as HttpError,
-    request::{validate_inner, Request, TryIntoRequest},
->>>>>>> 6916bd96
+    request::{Request, TryIntoRequest},
     response::{marker::EmptyBody, ResponseFuture},
     routing::Route,
 };
 use serde::Serialize;
-<<<<<<< HEAD
-use twilight_model::{channel::stage_instance::PrivacyLevel, id::ChannelId};
-use twilight_validate::misc::{stage_topic as validate_stage_topic, ValidationError};
-=======
-use std::{
-    error::Error,
-    fmt::{Display, Formatter, Result as FmtResult},
-};
 use twilight_model::{
     channel::stage_instance::PrivacyLevel,
     id::{marker::ChannelMarker, Id},
 };
-
-/// The request can not be created as configured.
-#[derive(Debug)]
-pub struct CreateStageInstanceError {
-    kind: CreateStageInstanceErrorType,
-    source: Option<Box<dyn Error + Send + Sync>>,
-}
-
-impl CreateStageInstanceError {
-    /// Immutable reference to the type of error that occurred.
-    #[must_use = "retrieving the type has no effect if left unused"]
-    pub const fn kind(&self) -> &CreateStageInstanceErrorType {
-        &self.kind
-    }
-
-    /// Consume the error, returning the source error if there is any.
-    #[must_use = "consuming the error and retrieving the source has no effect if left unused"]
-    pub fn into_source(self) -> Option<Box<dyn Error + Send + Sync>> {
-        self.source
-    }
-
-    /// Consume the error, returning the owned error type and the source error.
-    #[must_use = "consuming the error into its parts has no effect if left unused"]
-    pub fn into_parts(
-        self,
-    ) -> (
-        CreateStageInstanceErrorType,
-        Option<Box<dyn Error + Send + Sync>>,
-    ) {
-        (self.kind, self.source)
-    }
-}
-
-impl Display for CreateStageInstanceError {
-    fn fmt(&self, f: &mut Formatter<'_>) -> FmtResult {
-        match &self.kind {
-            CreateStageInstanceErrorType::InvalidTopic => f.write_str("invalid topic"),
-        }
-    }
-}
-
-impl Error for CreateStageInstanceError {
-    fn source(&self) -> Option<&(dyn Error + 'static)> {
-        self.source
-            .as_ref()
-            .map(|source| &**source as &(dyn Error + 'static))
-    }
-}
-
-#[derive(Debug)]
-pub enum CreateStageInstanceErrorType {
-    /// Topic is not between 1 and 120 characters in length.
-    InvalidTopic,
-}
->>>>>>> 6916bd96
+use twilight_validate::misc::{stage_topic as validate_stage_topic, ValidationError};
 
 #[derive(Serialize)]
 struct CreateStageInstanceFields<'a> {
