--- conflicted
+++ resolved
@@ -2,14 +2,7 @@
 use crate::{
     client::Client,
     error::Error as HttpError,
-<<<<<<< HEAD
-    request::{AttachmentFile, Form, PartialAttachment, Request},
-=======
-    request::{
-        validate_inner::{self, ComponentValidationError, ComponentValidationErrorType},
-        AttachmentFile, Form, PartialAttachment, Request, TryIntoRequest,
-    },
->>>>>>> 6916bd96
+    request::{AttachmentFile, Form, PartialAttachment, Request, TryIntoRequest},
     response::{marker::EmptyBody, ResponseFuture},
     routing::Route,
 };
