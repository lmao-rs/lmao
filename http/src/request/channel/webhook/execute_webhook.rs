use super::ExecuteWebhookAndWait;
use crate::{
    client::Client,
    error::Error as HttpError,
    request::{
        validate_inner::{self, ComponentValidationError, ComponentValidationErrorType},
        Form, Request,
    },
    response::{marker::EmptyBody, ResponseFuture},
    routing::Route,
};
use serde::Serialize;
use std::{
    error::Error,
    fmt::{Display, Formatter, Result as FmtResult},
};
use twilight_model::{
    application::component::Component,
    channel::{embed::Embed, message::AllowedMentions},
    id::{ChannelId, WebhookId},
};

/// A webhook could not be executed.
#[derive(Debug)]
pub struct ExecuteWebhookError {
    kind: ExecuteWebhookErrorType,
    source: Option<Box<dyn Error + Send + Sync>>,
}

impl ExecuteWebhookError {
    /// Immutable reference to the type of error that occurred.
    #[must_use = "retrieving the type has no effect if left unused"]
    pub const fn kind(&self) -> &ExecuteWebhookErrorType {
        &self.kind
    }

    /// Consume the error, returning the source error if there is any.
    #[must_use = "consuming the error and retrieving the source has no effect if left unused"]
    pub fn into_source(self) -> Option<Box<dyn Error + Send + Sync>> {
        self.source
    }

    /// Consume the error, returning the owned error type and the source error.
    #[must_use = "consuming the error into its parts has no effect if left unused"]
    pub fn into_parts(
        self,
    ) -> (
        ExecuteWebhookErrorType,
        Option<Box<dyn Error + Send + Sync>>,
    ) {
        (self.kind, self.source)
    }
}

impl Display for ExecuteWebhookError {
    fn fmt(&self, f: &mut Formatter<'_>) -> FmtResult {
        match &self.kind {
            ExecuteWebhookErrorType::ComponentCount { count } => {
                Display::fmt(count, f)?;
                f.write_str(" components were provided, but only ")?;
                Display::fmt(&ComponentValidationError::COMPONENT_COUNT, f)?;

                f.write_str(" root components are allowed")
            }
            ExecuteWebhookErrorType::ComponentInvalid { .. } => {
                f.write_str("a provided component is invalid")
            }
        }
    }
}

impl Error for ExecuteWebhookError {
    fn source(&self) -> Option<&(dyn Error + 'static)> {
        self.source
            .as_ref()
            .map(|source| &**source as &(dyn Error + 'static))
    }
}

/// Type of [`ExecuteWebhookError`] that occurred.
#[derive(Debug)]
#[non_exhaustive]
pub enum ExecuteWebhookErrorType {
    /// Too many message components were provided.
    ComponentCount {
        /// Number of components that were provided.
        count: usize,
    },
    /// An invalid message component was provided.
    ComponentInvalid {
        /// Additional details about the validation failure type.
        kind: ComponentValidationErrorType,
    },
}

#[derive(Serialize)]
pub(crate) struct ExecuteWebhookFields<'a> {
    #[serde(skip_serializing_if = "Option::is_none")]
    avatar_url: Option<&'a str>,
    #[serde(skip_serializing_if = "Option::is_none")]
    components: Option<&'a [Component]>,
    #[serde(skip_serializing_if = "Option::is_none")]
    content: Option<&'a str>,
    #[serde(skip_serializing_if = "Option::is_none")]
    embeds: Option<&'a [Embed]>,
    #[serde(skip_serializing_if = "Option::is_none")]
    payload_json: Option<&'a [u8]>,
    #[serde(skip_serializing_if = "Option::is_none")]
    thread_id: Option<ChannelId>,
    #[serde(skip_serializing_if = "Option::is_none")]
    tts: Option<bool>,
    #[serde(skip_serializing_if = "Option::is_none")]
    username: Option<&'a str>,
    #[serde(skip_serializing_if = "Option::is_none")]
    pub(crate) allowed_mentions: Option<AllowedMentions>,
}

/// Execute a webhook, sending a message to its channel.
///
/// You can only specify one of [`content`], [`embeds`], or [`files`].
///
/// # Examples
///
/// ```rust,no_run
/// use twilight_http::Client;
/// use twilight_model::id::WebhookId;
///
/// # #[tokio::main]
/// # async fn main() -> Result<(), Box<dyn std::error::Error>> {
/// let client = Client::new("my token".to_owned());
/// let id = WebhookId(432);
///
/// client
///     .execute_webhook(id, "webhook token")
///     .content("Pinkie...")
///     .exec()
///     .await?;
/// # Ok(()) }
/// ```
///
/// [`content`]: Self::content
/// [`embeds`]: Self::embeds
/// [`files`]: Self::files
#[must_use = "requests must be configured and executed"]
pub struct ExecuteWebhook<'a> {
    pub(crate) fields: ExecuteWebhookFields<'a>,
    files: &'a [(&'a str, &'a [u8])],
    pub(super) http: &'a Client,
    token: &'a str,
    webhook_id: WebhookId,
}

impl<'a> ExecuteWebhook<'a> {
    pub(crate) const fn new(http: &'a Client, webhook_id: WebhookId, token: &'a str) -> Self {
        Self {
            fields: ExecuteWebhookFields {
                avatar_url: None,
                components: None,
                content: None,
                embeds: None,
                payload_json: None,
                thread_id: None,
                tts: None,
                username: None,
                allowed_mentions: None,
            },
            files: &[],
            http,
            token,
            webhook_id,
        }
    }

    /// Specify the [`AllowedMentions`] for the webhook message.
    pub fn allowed_mentions(mut self, allowed_mentions: AllowedMentions) -> Self {
        self.fields.allowed_mentions.replace(allowed_mentions);

        self
    }

    /// The URL of the avatar of the webhook.
    pub const fn avatar_url(mut self, avatar_url: &'a str) -> Self {
        self.fields.avatar_url = Some(avatar_url);

        self
    }

<<<<<<< HEAD
    /// The content of the webhook's message.
=======
    /// Add multiple [`Component`]s to a message.
    ///
    /// Calling this method multiple times will clear previous calls.
    ///
    /// # Errors
    ///
    /// Returns an [`ExecuteWebhookErrorType::ComponentCount`] error
    /// type if too many components are provided.
    ///
    /// Returns an [`ExecuteWebhookErrorType::ComponentInvalid`] error
    /// type if one of the provided components is invalid.
    pub fn components(mut self, components: &'a [Component]) -> Result<Self, ExecuteWebhookError> {
        validate_inner::components(components).map_err(|source| {
            let (kind, inner_source) = source.into_parts();

            match kind {
                ComponentValidationErrorType::ComponentCount { count } => ExecuteWebhookError {
                    kind: ExecuteWebhookErrorType::ComponentCount { count },
                    source: inner_source,
                },
                other => ExecuteWebhookError {
                    kind: ExecuteWebhookErrorType::ComponentInvalid { kind: other },
                    source: inner_source,
                },
            }
        })?;

        self.fields.components = Some(components);

        Ok(self)
    }

    /// The content of the webook's message.
>>>>>>> 0b71517c
    ///
    /// Up to 2000 UTF-16 codepoints, same as a message.
    pub const fn content(mut self, content: &'a str) -> Self {
        self.fields.content = Some(content);

        self
    }

    /// Set the list of embeds of the webhook's message.
    pub const fn embeds(mut self, embeds: &'a [Embed]) -> Self {
        self.fields.embeds = Some(embeds);

        self
    }

    /// Attach multiple files to the webhook.
    pub const fn files(mut self, files: &'a [(&'a str, &'a [u8])]) -> Self {
        self.files = files;

        self
    }

    /// JSON encoded body of any additional request fields.
    ///
    /// If this method is called, all other fields are ignored, except for
    /// [`file`]. See [Discord Docs/Create Message].
    ///
    /// # Examples
    ///
    /// Without [`payload_json`]:
    ///
    /// ```rust,no_run
    /// use twilight_embed_builder::EmbedBuilder;
    /// # use twilight_http::Client;
    /// use twilight_model::id::{MessageId, WebhookId};
    ///
    /// # #[tokio::main]
    /// # async fn main() -> Result<(), Box<dyn std::error::Error>> {
    /// # let client = Client::new("token".to_owned());
    /// let message = client.execute_webhook(WebhookId(1), "token here")
    ///     .content("some content")
    ///     .embeds(&[EmbedBuilder::new().title("title").build()?])
    ///     .wait()
    ///     .exec()
    ///     .await?
    ///     .model()
    ///     .await?;
    ///
    /// assert_eq!(message.content, "some content");
    /// # Ok(()) }
    /// ```
    ///
    /// With [`payload_json`]:
    ///
    /// ```rust,no_run
    /// # use twilight_http::Client;
    /// use twilight_model::id::{MessageId, WebhookId};
    ///
    /// # #[tokio::main]
    /// # async fn main() -> Result<(), Box<dyn std::error::Error>> {
    /// # let client = Client::new("token".to_owned());
    /// let message = client.execute_webhook(WebhookId(1), "token here")
    ///     .content("some content")
    ///     .payload_json(br#"{ "content": "other content", "embeds": [ { "title": "title" } ] }"#)
    ///     .wait()
    ///     .exec()
    ///     .await?
    ///     .model()
    ///     .await?;
    ///
    /// assert_eq!(message.content, "other content");
    /// # Ok(()) }
    /// ```
    ///
    /// [`payload_json`]: Self::payload_json
    /// [Discord Docs/Create Message]: https://discord.com/developers/docs/resources/channel#create-message-params
    pub const fn payload_json(mut self, payload_json: &'a [u8]) -> Self {
        self.fields.payload_json = Some(payload_json);

        self
    }

    /// Execute in a thread belonging to the channel instead of the channel itself.
    pub fn thread_id(mut self, thread_id: ChannelId) -> Self {
        self.fields.thread_id.replace(thread_id);

        self
    }

    /// Specify true if the message is TTS.
    pub const fn tts(mut self, tts: bool) -> Self {
        self.fields.tts = Some(tts);

        self
    }

    /// Specify the username of the webhook's message.
    pub const fn username(mut self, username: &'a str) -> Self {
        self.fields.username = Some(username);

        self
    }

    /// Wait for the message to send before sending a response. See
    /// [Discord Docs/Execute Webhook].
    ///
    /// Using this will result in receiving the created message.
    ///
    /// [Discord Docs/Execute Webhook]: https://discord.com/developers/docs/resources/webhook#execute-webhook-querystring-params
    #[allow(clippy::missing_const_for_fn)]
    pub fn wait(self) -> ExecuteWebhookAndWait<'a> {
        ExecuteWebhookAndWait::new(self)
    }

    // `self` needs to be consumed and the client returned due to parameters
    // being consumed in request construction.
    pub(super) fn request(&self, wait: bool) -> Result<Request, HttpError> {
        let mut request = Request::builder(&Route::ExecuteWebhook {
            token: self.token,
            wait: Some(wait),
            webhook_id: self.webhook_id.0,
        });

        // Webhook executions don't need the authorization token, only the
        // webhook token.
        request = request.use_authorization_token(false);

        if !self.files.is_empty() || self.fields.payload_json.is_some() {
            let mut form = Form::new();

            for (index, (name, file)) in self.files.iter().enumerate() {
                form.file(format!("{}", index).as_bytes(), name.as_bytes(), file);
            }

            if let Some(payload_json) = &self.fields.payload_json {
                form.payload_json(payload_json);
            } else {
                let body = crate::json::to_vec(&self.fields).map_err(HttpError::json)?;

                form.payload_json(&body);
            }

            request = request.form(form);
        } else {
            request = request.json(&self.fields)?;
        }

        Ok(request.build())
    }

    /// Execute the request, returning a future resolving to a [`Response`].
    ///
    /// [`Response`]: crate::response::Response
    pub fn exec(self) -> ResponseFuture<EmptyBody> {
        match self.request(false) {
            Ok(request) => self.http.request(request),
            Err(source) => ResponseFuture::error(source),
        }
    }
}<|MERGE_RESOLUTION|>--- conflicted
+++ resolved
@@ -185,9 +185,6 @@
         self
     }
 
-<<<<<<< HEAD
-    /// The content of the webhook's message.
-=======
     /// Add multiple [`Component`]s to a message.
     ///
     /// Calling this method multiple times will clear previous calls.
@@ -220,8 +217,7 @@
         Ok(self)
     }
 
-    /// The content of the webook's message.
->>>>>>> 0b71517c
+    /// The content of the webhook's message.
     ///
     /// Up to 2000 UTF-16 codepoints, same as a message.
     pub const fn content(mut self, content: &'a str) -> Self {
