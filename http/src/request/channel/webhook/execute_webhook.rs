--- conflicted
+++ resolved
@@ -207,28 +207,18 @@
     /// Without [`payload_json`]:
     ///
     /// ```no_run
+    /// use twilight_http::Client;
+    /// use twilight_embed_builder::EmbedBuilder;
+    /// use twilight_model::id::Id;
+    ///
     /// # #[tokio::main]
     /// # async fn main() -> Result<(), Box<dyn std::error::Error>> {
-    /// use std::env;
-    /// use twilight_embed_builder::EmbedBuilder;
-    /// use twilight_http::Client;
-    /// use twilight_model::id::Id;
-    ///
-<<<<<<< HEAD
-    /// let client = Client::new(env::var("DISCORD_TOKEN")?);
-    /// let application_id = Id::new(1).expect("non zero");
-    ///
-    /// let message = client
-    ///     .interaction(application_id)
-    ///     .create_followup_message("token here")
-=======
-    /// # #[tokio::main]
-    /// # async fn main() -> Result<(), Box<dyn std::error::Error>> {
-    /// # let client = Client::new("token".to_owned());
+    /// let client = Client::new("token".to_owned());
+    ///
     /// let message = client.execute_webhook(Id::new(1), "token here")
->>>>>>> 7d785a5a
     ///     .content("some content")?
     ///     .embeds(&[EmbedBuilder::new().title("title").build()?])?
+    ///     .wait()
     ///     .exec()
     ///     .await?
     ///     .model()
@@ -241,25 +231,18 @@
     /// With [`payload_json`]:
     ///
     /// ```no_run
+    /// use twilight_http::Client;
+    /// use twilight_embed_builder::EmbedBuilder;
+    /// use twilight_model::id::Id;
+    ///
     /// # #[tokio::main]
     /// # async fn main() -> Result<(), Box<dyn std::error::Error>> {
-<<<<<<< HEAD
-    /// use std::env;
-    /// use twilight_http::Client;
-    /// use twilight_model::id::Id;
-    ///
-    /// let client = Client::new(env::var("DISCORD_TOKEN")?);
-    /// let application_id = Id::new(1).expect("non zero");
-    ///
-    /// let message = client
-    ///     .interaction(application_id)
-    ///     .create_followup_message("token here")
-=======
-    /// # let client = Client::new("token".to_owned());
+    /// let client = Client::new("token".to_owned());
+    ///
     /// let message = client.execute_webhook(Id::new(1), "token here")
->>>>>>> 7d785a5a
     ///     .content("some content")?
     ///     .payload_json(br#"{ "content": "other content", "embeds": [ { "title": "title" } ] }"#)
+    ///     .wait()
     ///     .exec()
     ///     .await?
     ///     .model()
