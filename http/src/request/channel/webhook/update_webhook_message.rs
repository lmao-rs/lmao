//! Update a message created by a webhook via execution.

use crate::{
    client::Client,
    error::Error as HttpError,
    request::{
        attachment::{AttachmentManager, PartialAttachment},
        NullableField, Request, TryIntoRequest,
    },
    response::{marker::EmptyBody, ResponseFuture},
    routing::Route,
};
use serde::Serialize;
use twilight_model::{
    application::component::Component,
    channel::{embed::Embed, message::AllowedMentions},
    http::attachment::Attachment,
    id::{
        marker::{AttachmentMarker, ChannelMarker, MessageMarker, WebhookMarker},
        Id,
    },
};
use twilight_validate::message::{
    attachment_filename as validate_attachment_filename, components as validate_components,
    content as validate_content, embeds as validate_embeds, MessageValidationError,
};

#[derive(Serialize)]
struct UpdateWebhookMessageFields<'a> {
    #[serde(skip_serializing_if = "Option::is_none")]
    allowed_mentions: Option<NullableField<&'a AllowedMentions>>,
    /// List of attachments to keep, and new attachments to add.
    #[serde(skip_serializing_if = "Option::is_none")]
    attachments: Option<NullableField<Vec<PartialAttachment<'a>>>>,
    #[serde(skip_serializing_if = "Option::is_none")]
    components: Option<NullableField<&'a [Component]>>,
    #[serde(skip_serializing_if = "Option::is_none")]
    content: Option<NullableField<&'a str>>,
    #[serde(skip_serializing_if = "Option::is_none")]
    embeds: Option<NullableField<&'a [Embed]>>,
    #[serde(skip_serializing_if = "Option::is_none")]
    payload_json: Option<&'a [u8]>,
}

/// Update a message created by a webhook.
///
/// You can pass [`None`] to any of the methods to remove the associated field.
/// Pass [`None`] to [`content`] to remove the content. You must ensure that the
/// message still contains at least one of [`attachments`], [`content`], or
/// [`embeds`].
///
/// # Examples
///
/// Update a webhook's message by setting the content to `test <@3>` -
/// attempting to mention user ID 3 - while specifying that no entities can be
/// mentioned.
///
/// ```no_run
/// # #[tokio::main] async fn main() -> Result<(), Box<dyn std::error::Error>> {
/// use twilight_http::Client;
/// use twilight_model::{
///     channel::message::AllowedMentions,
///     id::Id,
/// };
///
/// let client = Client::new("token".to_owned());
/// client.update_webhook_message(Id::new(1), "token here", Id::new(2))
///     // By creating a default set of allowed mentions, no entity can be
///     // mentioned.
///     .allowed_mentions(Some(&AllowedMentions::default()))
///     .content(Some("test <@3>"))?
///     .exec()
///     .await?;
/// # Ok(()) }
/// ```
///
/// [`attachments`]: Self::attachments
/// [`content`]: Self::content
/// [`embeds`]: Self::embeds
#[must_use = "requests must be configured and executed"]
pub struct UpdateWebhookMessage<'a> {
    attachment_manager: AttachmentManager<'a>,
    fields: UpdateWebhookMessageFields<'a>,
    http: &'a Client,
    message_id: Id<MessageMarker>,
    thread_id: Option<Id<ChannelMarker>>,
    token: &'a str,
    webhook_id: Id<WebhookMarker>,
}

impl<'a> UpdateWebhookMessage<'a> {
    pub(crate) const fn new(
        http: &'a Client,
        webhook_id: Id<WebhookMarker>,
        token: &'a str,
        message_id: Id<MessageMarker>,
    ) -> Self {
        Self {
            attachment_manager: AttachmentManager::new(),
            fields: UpdateWebhookMessageFields {
                allowed_mentions: None,
                attachments: None,
                components: None,
                content: None,
                embeds: None,
                payload_json: None,
            },
            http,
            message_id,
            thread_id: None,
            token,
            webhook_id,
        }
    }

    /// Specify the [`AllowedMentions`] for the message.
    ///
    /// Unless otherwise called, the request will use the client's default
    /// allowed mentions. Set to `None` to ignore this default.
    pub const fn allowed_mentions(mut self, allowed_mentions: Option<&'a AllowedMentions>) -> Self {
        self.fields.allowed_mentions = Some(NullableField(allowed_mentions));

        self
    }

    /// Attach multiple new files to the message.
    ///
    /// This method clears previous calls.
    ///
    /// # Errors
    ///
    /// Returns an error of type [`AttachmentFilename`] if any filename is
    /// invalid.
    ///
    /// [`AttachmentFilename`]: twilight_validate::message::MessageValidationErrorType::AttachmentFilename
    pub fn attachments(
        mut self,
        attachments: &'a [Attachment],
    ) -> Result<Self, MessageValidationError> {
        attachments
            .iter()
            .try_for_each(|attachment| validate_attachment_filename(&attachment.filename))?;

        self.attachment_manager = self
            .attachment_manager
            .set_files(attachments.iter().collect());

        Ok(self)
    }

    /// Set the message's list of [`Component`]s.
    ///
    /// Calling this method will clear previous calls.
    ///
    /// Requires a webhook owned by the application.
    ///
    /// # Editing
    ///
    /// Pass [`None`] to clear existing components.
    ///
    /// # Errors
    ///
    /// Refer to the errors section of
    /// [`twilight_validate::component::component`] for a list of errors that
    /// may be returned as a result of validating each provided component.
    pub fn components(
        mut self,
        components: Option<&'a [Component]>,
    ) -> Result<Self, MessageValidationError> {
        if let Some(components) = components {
            validate_components(components)?;
        }

        self.fields.components = Some(NullableField(components));

        Ok(self)
    }

    /// Set the message's content.
    ///
    /// The maximum length is 2000 UTF-16 characters.
    ///
    /// # Editing
    ///
    /// Pass [`None`] to remove the message content. This is impossible if it
    /// would leave the message empty of `attachments`, `content`, or `embeds`.
    ///
    /// # Errors
    ///
    /// Returns an error of type [`ContentInvalid`] if the content length is too
    /// long.
    ///
    /// [`ContentInvalid`]: twilight_validate::message::MessageValidationErrorType::ContentInvalid
    pub fn content(mut self, content: Option<&'a str>) -> Result<Self, MessageValidationError> {
        if let Some(content_ref) = content {
            validate_content(content_ref)?;
        }

        self.fields.content = Some(NullableField(content));

        Ok(self)
    }

    /// Set the message's list of embeds.
    ///
    /// Calling this method will clear previous calls.
    ///
    /// The amount of embeds must not exceed [`EMBED_COUNT_LIMIT`]. The total
    /// character length of each embed must not exceed [`EMBED_TOTAL_LENGTH`]
    /// characters. Additionally, the internal fields also have character
    /// limits. See [Discord Docs/Embed Limits].
    ///
    /// # Editing
    ///
    /// To keep all embeds, do not call this method. To modify one or more
    /// embeds in the message, acquire them from the previous message, mutate
    /// them in place, then pass that list to this method. To remove all embeds,
    /// pass [`None`]. This is impossible if it would leave the message empty of
    /// attachments, content, or embeds.
    ///
    /// # Examples
    ///
    /// Create an embed and update the message with the new embed. The content
    /// of the original message is unaffected and only the embed(s) are
    /// modified.
    ///
    /// ```no_run
    /// # #[tokio::main] async fn main() -> Result<(), Box<dyn std::error::Error>> {
    /// use twilight_http::Client;
<<<<<<< HEAD
=======
    /// use twilight_embed_builder::EmbedBuilder;
>>>>>>> 43529ad7
    /// use twilight_model::id::Id;
    /// use twilight_util::builder::embed::EmbedBuilder;
    ///
    /// let client = Client::new("token".to_owned());
    ///
<<<<<<< HEAD
=======
    /// let client = Client::new("token".to_owned());
    /// let webhook_id = Id::new(1);
    /// let message_id = Id::new(2);
    ///
>>>>>>> 43529ad7
    /// let embed = EmbedBuilder::new()
    ///     .description("Powerful, flexible, and scalable ecosystem of Rust \
    ///     libraries for the Discord API.")
    ///     .title("Twilight")
    ///     .url("https://twilight.rs")
    ///     .validate()?
    ///     .build();
    ///
    /// client.update_webhook_message(webhook_id, "token", message_id)
    ///     .embeds(Some(&[embed]))?
    ///     .exec()
    ///     .await?;
    /// # Ok(()) }
    /// ```
    ///
    /// # Errors
    ///
    /// Returns an error of type [`TooManyEmbeds`] if there are too many embeds.
    ///
    /// Otherwise, refer to the errors section of
    /// [`twilight_validate::embed::embed`] for a list of errors that may occur.
    ///
    /// [`EMBED_COUNT_LIMIT`]: twilight_validate::message::EMBED_COUNT_LIMIT
    /// [`EMBED_TOTAL_LENGTH`]: twilight_validate::embed::EMBED_TOTAL_LENGTH
    /// [`TooManyEmbeds`]: twilight_validate::message::MessageValidationErrorType::TooManyEmbeds
    /// [Discord Docs/Embed Limits]: https://discord.com/developers/docs/resources/channel#embed-limits
    pub fn embeds(mut self, embeds: Option<&'a [Embed]>) -> Result<Self, MessageValidationError> {
        if let Some(embeds) = embeds {
            validate_embeds(embeds)?;
        }

        self.fields.embeds = Some(NullableField(embeds));

        Ok(self)
    }

    /// Specify multiple [`Id<AttachmentMarker>`]s already present in the target
    /// message to keep.
    ///
    /// If called, all unspecified attachments (except ones added with
    /// [`attachments`]) will be removed from the message. If not called, all
    /// attachments will be kept.
    ///
    /// [`attachments`]: Self::attachments
    pub fn keep_attachment_ids(mut self, attachment_ids: &'a [Id<AttachmentMarker>]) -> Self {
        self.attachment_manager = self.attachment_manager.set_ids(attachment_ids.to_vec());

        // Set an empty list. This will be overwritten in `TryIntoRequest` if
        // the actual list is not empty.
        self.fields.attachments = Some(NullableField(Some(Vec::new())));

        self
    }

    /// JSON encoded body of request fields.
    ///
    /// If this method is called, all other methods are ignored, except for
    /// [`attachments`]. If uploading attachments, you must ensure that the
    /// `attachments` key corresponds properly to the provided list. See
    /// [Discord Docs/Create Message] and [`ExecuteWebhook::payload_json`].
    ///
    /// [`attachments`]: Self::attachments
    /// [`ExecuteWebhook::payload_json`]: super::ExecuteWebhook::payload_json
    /// [Discord Docs/Create Message]: https://discord.com/developers/docs/resources/channel#create-message-params
    pub const fn payload_json(mut self, payload_json: &'a [u8]) -> Self {
        self.fields.payload_json = Some(payload_json);

        self
    }

    /// Update in a thread belonging to the channel instead of the channel
    /// itself.
    pub fn thread_id(mut self, thread_id: Id<ChannelMarker>) -> Self {
        self.thread_id.replace(thread_id);

        self
    }

    /// Execute the request, returning a future resolving to a [`Response`].
    ///
    /// [`Response`]: crate::response::Response
    pub fn exec(self) -> ResponseFuture<EmptyBody> {
        let http = self.http;

        match self.try_into_request() {
            Ok(request) => http.request(request),
            Err(source) => ResponseFuture::error(source),
        }
    }
}

impl TryIntoRequest for UpdateWebhookMessage<'_> {
    fn try_into_request(mut self) -> Result<Request, HttpError> {
        let mut request = Request::builder(&Route::UpdateWebhookMessage {
            message_id: self.message_id.get(),
            thread_id: self.thread_id.map(Id::get),
            token: self.token,
            webhook_id: self.webhook_id.get(),
        });

        // Webhook executions don't need the authorization token, only the
        // webhook token.
        request = request.use_authorization_token(false);

        // Set the default allowed mentions if required.
        if self.fields.allowed_mentions.is_none() {
            if let Some(allowed_mentions) = self.http.default_allowed_mentions() {
                self.fields.allowed_mentions = Some(NullableField(Some(allowed_mentions)));
            }
        }

        // Determine whether we need to use a multipart/form-data body or a JSON
        // body.
        if !self.attachment_manager.is_empty() {
            let form = if let Some(payload_json) = self.fields.payload_json {
                self.attachment_manager.build_form(payload_json)
            } else {
                self.fields.attachments = Some(NullableField(Some(
                    self.attachment_manager.get_partial_attachments(),
                )));

                let fields = crate::json::to_vec(&self.fields).map_err(HttpError::json)?;

                self.attachment_manager.build_form(fields.as_ref())
            };

            request = request.form(form);
        } else if let Some(payload_json) = self.fields.payload_json {
            request = request.body(payload_json.to_vec())
        } else {
            request = request.json(&self.fields)?;
        }

        Ok(request.build())
    }
}

#[cfg(test)]
mod tests {
    use super::{UpdateWebhookMessage, UpdateWebhookMessageFields};
    use crate::{
        client::Client,
        request::{NullableField, Request, TryIntoRequest},
        routing::Route,
    };
    use twilight_model::id::Id;

    #[test]
    fn test_request() {
        let client = Client::new("token".to_owned());
        let builder = UpdateWebhookMessage::new(&client, Id::new(1), "token", Id::new(2))
            .content(Some("test"))
            .expect("'test' content couldn't be set")
            .thread_id(Id::new(3));

        let actual = builder
            .try_into_request()
            .expect("failed to create request");

        let body = UpdateWebhookMessageFields {
            allowed_mentions: None,
            attachments: None,
            components: None,
            content: Some(NullableField(Some("test"))),
            embeds: None,
            payload_json: None,
        };
        let route = Route::UpdateWebhookMessage {
            message_id: 2,
            thread_id: Some(3),
            token: "token",
            webhook_id: 1,
        };
        let expected = Request::builder(&route)
            .json(&body)
            .expect("failed to serialize body")
            .build();

        assert_eq!(expected.body, actual.body);
        assert_eq!(expected.path, actual.path);
    }
}<|MERGE_RESOLUTION|>--- conflicted
+++ resolved
@@ -227,22 +227,14 @@
     /// ```no_run
     /// # #[tokio::main] async fn main() -> Result<(), Box<dyn std::error::Error>> {
     /// use twilight_http::Client;
-<<<<<<< HEAD
-=======
-    /// use twilight_embed_builder::EmbedBuilder;
->>>>>>> 43529ad7
     /// use twilight_model::id::Id;
     /// use twilight_util::builder::embed::EmbedBuilder;
     ///
     /// let client = Client::new("token".to_owned());
     ///
-<<<<<<< HEAD
-=======
-    /// let client = Client::new("token".to_owned());
     /// let webhook_id = Id::new(1);
     /// let message_id = Id::new(2);
     ///
->>>>>>> 43529ad7
     /// let embed = EmbedBuilder::new()
     ///     .description("Powerful, flexible, and scalable ecosystem of Rust \
     ///     libraries for the Discord API.")
