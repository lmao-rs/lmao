use super::execute_webhook::ExecuteWebhook;
use crate::{
    error::Error,
    request::{Request, TryIntoRequest},
    response::ResponseFuture,
};
use twilight_model::channel::Message;

/// Execute a webhook, sending a message to its channel, and then wait for the
/// message to be created.
///
/// # Examples
///
/// ```rust,no_run
/// use twilight_http::Client;
/// use twilight_model::id::WebhookId;
///
/// # #[tokio::main]
/// # async fn main() -> Result<(), Box<dyn std::error::Error>> {
/// let client = Client::new("my token".to_owned());
/// let id = WebhookId::new(432).expect("non zero");
///
/// let message = client
///     .execute_webhook(id, "webhook token")
///     .content("Pinkie...")
///     .wait()
///     .exec()
///     .await?
///     .model()
///     .await?;
///
/// println!("message id: {}", message.id);
/// # Ok(()) }
/// ```
///
/// [`content`]: Self::content
/// [`embeds`]: Self::embeds
/// [`file`]: Self::file
#[must_use = "requests must be configured and executed"]
pub struct ExecuteWebhookAndWait<'a> {
    inner: ExecuteWebhook<'a>,
}

impl<'a> ExecuteWebhookAndWait<'a> {
    pub(crate) const fn new(inner: ExecuteWebhook<'a>) -> Self {
        Self { inner }
    }

    /// Execute the request, returning a future resolving to a [`Response`].
    ///
    /// [`Response`]: crate::response::Response
<<<<<<< HEAD
    pub fn exec(self) -> ResponseFuture<Message> {
        let http = self.inner.http;

        match self.try_into_request() {
            Ok(request) => http.request(request),
=======
    pub fn exec(mut self) -> ResponseFuture<Message> {
        match self.inner.request(false) {
            Ok(request) => self.inner.http.request(request),
>>>>>>> adb69821
            Err(source) => ResponseFuture::error(source),
        }
    }
}

impl TryIntoRequest for ExecuteWebhookAndWait<'_> {
    fn try_into_request(self) -> Result<Request, Error> {
        self.inner.request(true)
    }
}<|MERGE_RESOLUTION|>--- conflicted
+++ resolved
@@ -49,24 +49,18 @@
     /// Execute the request, returning a future resolving to a [`Response`].
     ///
     /// [`Response`]: crate::response::Response
-<<<<<<< HEAD
     pub fn exec(self) -> ResponseFuture<Message> {
         let http = self.inner.http;
 
         match self.try_into_request() {
             Ok(request) => http.request(request),
-=======
-    pub fn exec(mut self) -> ResponseFuture<Message> {
-        match self.inner.request(false) {
-            Ok(request) => self.inner.http.request(request),
->>>>>>> adb69821
             Err(source) => ResponseFuture::error(source),
         }
     }
 }
 
 impl TryIntoRequest for ExecuteWebhookAndWait<'_> {
-    fn try_into_request(self) -> Result<Request, Error> {
+    fn try_into_request(mut self) -> Result<Request, Error> {
         self.inner.request(true)
     }
 }