use crate::{
    client::Client,
    error::Error as HttpError,
    request::{self, AuditLogReason, AuditLogReasonError, Request, TryIntoRequest},
    response::ResponseFuture,
    routing::Route,
};
use serde::Serialize;
use twilight_model::{
    channel::{thread::AutoArchiveDuration, Channel},
    id::{marker::ChannelMarker, Id},
};
use twilight_validate::channel::{
    name as validate_name, rate_limit_per_user as validate_rate_limit_per_user,
    ChannelValidationError,
};

#[derive(Serialize)]
struct UpdateThreadFields<'a> {
    #[serde(skip_serializing_if = "Option::is_none")]
    archived: Option<bool>,
    #[serde(skip_serializing_if = "Option::is_none")]
    auto_archive_duration: Option<AutoArchiveDuration>,
    #[serde(skip_serializing_if = "Option::is_none")]
    invitable: Option<bool>,
    #[serde(skip_serializing_if = "Option::is_none")]
    locked: Option<bool>,
    #[serde(skip_serializing_if = "Option::is_none")]
    name: Option<&'a str>,
    #[serde(skip_serializing_if = "Option::is_none")]
    rate_limit_per_user: Option<u64>,
}

/// Update a thread.
///
/// All fields are optional. The minimum length of the name is 1 UTF-16
/// characters and the maximum is 100 UTF-16 characters.
#[must_use = "requests must be configured and executed"]
pub struct UpdateThread<'a> {
    channel_id: Id<ChannelMarker>,
    fields: UpdateThreadFields<'a>,
    http: &'a Client,
    reason: Option<&'a str>,
}

impl<'a> UpdateThread<'a> {
    pub(crate) const fn new(http: &'a Client, channel_id: Id<ChannelMarker>) -> Self {
        Self {
            channel_id,
            fields: UpdateThreadFields {
                archived: None,
                auto_archive_duration: None,
                invitable: None,
                locked: None,
                name: None,
                rate_limit_per_user: None,
            },
            http,
            reason: None,
        }
    }

    /// Set whether the thread is archived.
    ///
    /// Requires that the user have [`SEND_MESSAGES`] in the thread. However, if
    /// the thread is locked, the user must have [`MANAGE_THREADS`].
    ///
    /// [`SEND_MESSAGES`]: twilight_model::guild::Permissions::SEND_MESSAGES
    /// [`MANAGE_THREADS`]: twilight_model::guild::Permissions::MANAGE_THREADS
    pub const fn archived(mut self, archived: bool) -> Self {
        self.fields.archived = Some(archived);

        self
    }

    /// Set the thread's auto archive duration.
    ///
    /// Values of [`ThreeDays`] and [`Week`] require the guild to be boosted.
    /// The guild's features will indicate if a guild is able to use these
    /// settings.
    ///
    /// [`ThreeDays`]: twilight_model::channel::thread::AutoArchiveDuration::ThreeDays
    /// [`Week`]: twilight_model::channel::thread::AutoArchiveDuration::Week
    pub const fn auto_archive_duration(
        mut self,
        auto_archive_duration: AutoArchiveDuration,
    ) -> Self {
        self.fields.auto_archive_duration = Some(auto_archive_duration);

        self
    }

    /// Whether non-moderators can add other non-moderators to a thread.
    pub const fn invitable(mut self, invitable: bool) -> Self {
        self.fields.invitable = Some(invitable);

        self
    }

    /// Set whether the thread is locked.
    ///
    /// If the thread is already locked, only users with [`MANAGE_THREADS`] can
    /// unlock it.
    ///
    /// [`MANAGE_THREADS`]: twilight_model::guild::Permissions::MANAGE_THREADS
    pub const fn locked(mut self, locked: bool) -> Self {
        self.fields.locked = Some(locked);

        self
    }

    /// Set the name of the thread.
    ///
    /// Must be between 1 and 100 characters in length.
    ///
    /// # Errors
    ///
    /// Returns an error of type [`NameInvalid`] if the name is invalid.
    ///
    /// [`NameInvalid`]: twilight_validate::channel::ChannelValidationErrorType::NameInvalid
    pub fn name(mut self, name: &'a str) -> Result<Self, ChannelValidationError> {
        validate_name(name)?;

        self.fields.name = Some(name);

        Ok(self)
    }

    /// Set the number of seconds that a user must wait before before they are
    /// able to send another message.
    ///
    /// The minimum is 0 and the maximum is 21600. Refer to [the Discord Docs/Channel Objects]
    /// for more details.  This is also known as "Slow Mode".
    ///
    /// # Errors
    ///
    /// Returns an error of type [`RateLimitPerUserInvalid`] if the name is
    /// invalid.
    ///
<<<<<<< HEAD
    /// [the Discord Docs/Channel Objects]: https://discordapp.com/developers/docs/resources/channel#channel-object-channel-structure>
=======
    /// [`RateLimitPerUserInvalid`]: twilight_validate::channel::ChannelValidationErrorType::RateLimitPerUserInvalid
    /// [the discord docs]: https://discordapp.com/developers/docs/resources/channel#channel-object-channel-structure>
>>>>>>> 128bd33f
    pub const fn rate_limit_per_user(
        mut self,
        rate_limit_per_user: u64,
    ) -> Result<Self, ChannelValidationError> {
        if let Err(source) = validate_rate_limit_per_user(rate_limit_per_user) {
            return Err(source);
        }

        self.fields.rate_limit_per_user = Some(rate_limit_per_user);

        Ok(self)
    }

    /// Execute the request, returning a future resolving to a [`Response`].
    ///
    /// [`Response`]: crate::response::Response
    pub fn exec(self) -> ResponseFuture<Channel> {
        let http = self.http;

        match self.try_into_request() {
            Ok(request) => http.request(request),
            Err(source) => ResponseFuture::error(source),
        }
    }
}

impl<'a> AuditLogReason<'a> for UpdateThread<'a> {
    fn reason(mut self, reason: &'a str) -> Result<Self, AuditLogReasonError> {
        self.reason.replace(AuditLogReasonError::validate(reason)?);

        Ok(self)
    }
}

impl TryIntoRequest for UpdateThread<'_> {
    fn try_into_request(self) -> Result<Request, HttpError> {
        let mut request = Request::builder(&Route::UpdateChannel {
            channel_id: self.channel_id.get(),
        })
        .json(&self.fields)?;

        if let Some(reason) = &self.reason {
            request = request.headers(request::audit_header(reason)?);
        }

        Ok(request.build())
    }
}

#[cfg(test)]
mod tests {
    use super::{UpdateThread, UpdateThreadFields};
    use crate::{
        request::{Request, TryIntoRequest},
        routing::Route,
        Client,
    };
    use std::error::Error;
    use twilight_model::id::Id;

    #[test]
    fn test_request() -> Result<(), Box<dyn Error>> {
        let client = Client::new("token".to_string());
        let channel_id = Id::new(123);

        let actual = UpdateThread::new(&client, channel_id)
            .rate_limit_per_user(60)?
            .try_into_request()?;

        let expected = Request::builder(&Route::UpdateChannel {
            channel_id: channel_id.get(),
        })
        .json(&UpdateThreadFields {
            archived: None,
            auto_archive_duration: None,
            invitable: None,
            locked: None,
            name: None,
            rate_limit_per_user: Some(60),
        })?
        .build();

        assert_eq!(expected.body(), actual.body());
        assert_eq!(expected.path(), actual.path());
        assert_eq!(expected.ratelimit_path(), actual.ratelimit_path());

        Ok(())
    }
}<|MERGE_RESOLUTION|>--- conflicted
+++ resolved
@@ -137,12 +137,8 @@
     /// Returns an error of type [`RateLimitPerUserInvalid`] if the name is
     /// invalid.
     ///
-<<<<<<< HEAD
+    /// [`RateLimitPerUserInvalid`]: twilight_validate::channel::ChannelValidationErrorType::RateLimitPerUserInvalid
     /// [the Discord Docs/Channel Objects]: https://discordapp.com/developers/docs/resources/channel#channel-object-channel-structure>
-=======
-    /// [`RateLimitPerUserInvalid`]: twilight_validate::channel::ChannelValidationErrorType::RateLimitPerUserInvalid
-    /// [the discord docs]: https://discordapp.com/developers/docs/resources/channel#channel-object-channel-structure>
->>>>>>> 128bd33f
     pub const fn rate_limit_per_user(
         mut self,
         rate_limit_per_user: u64,
