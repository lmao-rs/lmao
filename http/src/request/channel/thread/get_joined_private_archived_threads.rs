--- conflicted
+++ resolved
@@ -1,10 +1,3 @@
-<<<<<<< HEAD
-use crate::{client::Client, request::Request, response::ResponseFuture, routing::Route};
-use twilight_model::{
-    channel::thread::ThreadsListing,
-    id::{marker::ChannelMarker, Id},
-};
-=======
 use crate::{
     client::Client,
     error::Error,
@@ -12,8 +5,10 @@
     response::ResponseFuture,
     routing::Route,
 };
-use twilight_model::{channel::thread::ThreadsListing, id::ChannelId};
->>>>>>> 380aca34
+use twilight_model::{
+    channel::thread::ThreadsListing,
+    id::{marker::ChannelMarker, Id},
+};
 
 /// Returns archived private threads in the channel that the current user has
 /// joined.
@@ -55,15 +50,7 @@
     ///
     /// [`Response`]: crate::response::Response
     pub fn exec(self) -> ResponseFuture<ThreadsListing> {
-<<<<<<< HEAD
-        let request = Request::from_route(&Route::GetJoinedPrivateArchivedThreads {
-            before: self.before.map(Id::get),
-            channel_id: self.channel_id.get(),
-            limit: self.limit,
-        });
-=======
         let http = self.http;
->>>>>>> 380aca34
 
         match self.try_into_request() {
             Ok(request) => http.request(request),
@@ -76,7 +63,7 @@
     fn try_into_request(self) -> Result<Request, Error> {
         Ok(Request::from_route(
             &Route::GetJoinedPrivateArchivedThreads {
-                before: self.before.map(ChannelId::get),
+                before: self.before.map(Id::get),
                 channel_id: self.channel_id.get(),
                 limit: self.limit,
             },
