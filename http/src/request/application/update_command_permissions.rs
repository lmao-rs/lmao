use crate::{
    client::Client,
    error::Error,
    request::{
        application::{InteractionError, InteractionErrorType},
<<<<<<< HEAD
        validate_inner, Pending, Request,
=======
        validate, Request, RequestBuilder,
>>>>>>> 58166283
    },
    response::{marker::ListBody, ResponseFuture},
    routing::Route,
};
use serde::Serialize;
use twilight_model::{
    application::command::permissions::CommandPermissions,
    id::{ApplicationId, CommandId, GuildId},
};

#[derive(Serialize)]
struct UpdateCommandPermissionsFields<'a> {
    pub permissions: &'a [CommandPermissions],
}

/// Update command permissions for a single command in a guild.
///
/// # Note:
///
/// This overwrites the command permissions so the full set of permissions
/// have to be sent every time.
pub struct UpdateCommandPermissions<'a> {
    application_id: ApplicationId,
    command_id: CommandId,
    guild_id: GuildId,
    fields: UpdateCommandPermissionsFields<'a>,
    http: &'a Client,
}

impl<'a> UpdateCommandPermissions<'a> {
    pub(crate) const fn new(
        http: &'a Client,
        application_id: ApplicationId,
        guild_id: GuildId,
        command_id: CommandId,
        permissions: &'a [CommandPermissions],
    ) -> Result<Self, InteractionError> {
        if !validate_inner::command_permissions(permissions.len()) {
            return Err(InteractionError {
                kind: InteractionErrorType::TooManyCommandPermissions,
            });
        }

        Ok(Self {
            application_id,
            command_id,
            guild_id,
            fields: UpdateCommandPermissionsFields { permissions },
            http,
        })
    }

    fn request(&self) -> Result<Request, Error> {
        Request::builder(&Route::UpdateCommandPermissions {
            application_id: self.application_id.0,
            command_id: self.command_id.0,
            guild_id: self.guild_id.0,
        })
        .json(&self.fields)
        .map(RequestBuilder::build)
    }

    /// Execute the request, returning a future resolving to a [`Response`].
    ///
    /// [`Response`]: crate::response::Response
    pub fn exec(self) -> ResponseFuture<ListBody<CommandPermissions>> {
        match self.request() {
            Ok(request) => self.http.request(request),
            Err(source) => ResponseFuture::error(source),
        }
    }
}<|MERGE_RESOLUTION|>--- conflicted
+++ resolved
@@ -3,11 +3,7 @@
     error::Error,
     request::{
         application::{InteractionError, InteractionErrorType},
-<<<<<<< HEAD
-        validate_inner, Pending, Request,
-=======
-        validate, Request, RequestBuilder,
->>>>>>> 58166283
+        validate_inner, Request, RequestBuilder,
     },
     response::{marker::ListBody, ResponseFuture},
     routing::Route,
