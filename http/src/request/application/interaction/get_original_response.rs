--- conflicted
+++ resolved
@@ -17,11 +17,7 @@
 /// use twilight_model::id::Id;
 ///
 /// let client = Client::new(env::var("DISCORD_TOKEN")?);
-<<<<<<< HEAD
-/// client.set_application_id(Id::new(1).expect("non zero"));
-=======
-/// let application_id = ApplicationId::new(1).expect("non zero");
->>>>>>> 957aed46
+/// let application_id = Id::new(1).expect("non zero");
 ///
 /// client
 ///     .interaction(application_id)
