//! Update a followup message created from a interaction.

use crate::{
    client::Client,
    error::Error as HttpError,
    request::{
        self,
        validate_inner::{self, ComponentValidationError, ComponentValidationErrorType},
        AttachmentFile, Form, NullableField, Request,
    },
    response::{marker::EmptyBody, ResponseFuture},
    routing::Route,
};
use serde::Serialize;
use std::{
    borrow::Cow,
    error::Error,
    fmt::{Display, Formatter, Result as FmtResult},
};
use twilight_model::{
    application::component::Component,
    channel::{embed::Embed, message::AllowedMentions, Attachment},
    id::{
        marker::{ApplicationMarker, MessageMarker},
        Id,
    },
};

/// A followup message can not be updated as configured.
#[derive(Debug)]
pub struct UpdateFollowupMessageError {
    kind: UpdateFollowupMessageErrorType,
    source: Option<Box<dyn Error + Send + Sync>>,
}

impl UpdateFollowupMessageError {
    /// Immutable reference to the type of error that occurred.
    #[must_use = "retrieving the type has no effect if left unused"]
    pub const fn kind(&self) -> &UpdateFollowupMessageErrorType {
        &self.kind
    }

    /// Consume the error, returning the source error if there is any.
    #[must_use = "consuming the error and retrieving the source has no effect if left unused"]
    pub fn into_source(self) -> Option<Box<dyn Error + Send + Sync>> {
        self.source
    }

    /// Consume the error, returning the owned error type and the source error.
    #[must_use = "consuming the error into its parts has no effect if left unused"]
    pub fn into_parts(
        self,
    ) -> (
        UpdateFollowupMessageErrorType,
        Option<Box<dyn Error + Send + Sync>>,
    ) {
        (self.kind, self.source)
    }
}

impl Display for UpdateFollowupMessageError {
    fn fmt(&self, f: &mut Formatter<'_>) -> FmtResult {
        match &self.kind {
            UpdateFollowupMessageErrorType::ComponentCount { count } => {
                Display::fmt(count, f)?;
                f.write_str(" components were provided, but only ")?;
                Display::fmt(&ComponentValidationError::COMPONENT_COUNT, f)?;

                f.write_str(" root components are allowed")
            }
            UpdateFollowupMessageErrorType::ComponentInvalid { .. } => {
                f.write_str("a provided component is invalid")
            }
            UpdateFollowupMessageErrorType::ContentInvalid => {
                f.write_str("message content is invalid")
            }
            UpdateFollowupMessageErrorType::EmbedTooLarge { .. } => {
                f.write_str("length of one of the embeds is too large")
            }
            UpdateFollowupMessageErrorType::TooManyEmbeds => {
                f.write_str("only 10 embeds may be provided")
            }
        }
    }
}

impl Error for UpdateFollowupMessageError {
    fn source(&self) -> Option<&(dyn Error + 'static)> {
        self.source
            .as_ref()
            .map(|source| &**source as &(dyn Error + 'static))
    }
}

/// Type of [`UpdateFollowupMessageError`] that occurred.
#[derive(Debug)]
#[non_exhaustive]
pub enum UpdateFollowupMessageErrorType {
    /// An invalid message component was provided.
    ComponentInvalid {
        /// Additional details about the validation failure type.
        kind: ComponentValidationErrorType,
    },
    /// Too many message components were provided.
    ComponentCount {
        /// Number of components that were provided.
        count: usize,
    },
    /// Content is over 2000 UTF-16 characters.
    ContentInvalid,
    /// Length of one of the embeds is over 6000 characters.
    EmbedTooLarge {
        /// Index of the embed that was too large.
        ///
        /// This can be used to index into the provided embeds to retrieve the
        /// invalid embed.
        index: usize,
    },
    /// Too many embeds were provided.
    ///
    /// A followup message can have up to 10 embeds.
    TooManyEmbeds,
}

#[derive(Serialize)]
struct UpdateFollowupMessageFields<'a> {
    #[serde(skip_serializing_if = "Option::is_none")]
    allowed_mentions: Option<AllowedMentions>,
    #[serde(skip_serializing_if = "request::slice_is_empty")]
    attachments: &'a [Attachment],
    #[serde(skip_serializing_if = "Option::is_none")]
    components: Option<NullableField<&'a [Component]>>,
    #[serde(skip_serializing_if = "Option::is_none")]
    content: Option<NullableField<&'a str>>,
    #[serde(skip_serializing_if = "Option::is_none")]
    embeds: Option<NullableField<&'a [Embed]>>,
    #[serde(skip_serializing_if = "Option::is_none")]
    payload_json: Option<&'a [u8]>,
}

/// Update a followup message.
///
/// A followup message must always have at least one embed or some amount of
/// content. If you wish to delete a followup message refer to
/// [`DeleteFollowupMessage`].
///
/// # Examples
///
/// Update a followup message by setting the content to `test <@3>` -
/// attempting to mention user ID 3 - and specifying that only that the user may
/// not be mentioned.
///
/// ```no_run
/// # #[tokio::main]
/// # async fn main() -> Result<(), Box<dyn std::error::Error>> {
/// use std::env;
/// use twilight_http::Client;
/// use twilight_model::{
///     channel::message::AllowedMentions,
///     id::Id,
/// };
///
/// let client = Client::new(env::var("DISCORD_TOKEN")?);
/// client.set_application_id(Id::new(1).expect("non zero"));
///
/// client.update_followup_message("token here", Id::new(2).expect("non zero"))?
///     // By creating a default set of allowed mentions, no entity can be
///     // mentioned.
///     .allowed_mentions(AllowedMentions::default())
///     .content(Some("test <@3>"))?
///     .exec()
///     .await?;
/// # Ok(()) }
/// ```
///
/// [`DeleteFollowupMessage`]: super::DeleteFollowupMessage
#[must_use = "requests must be configured and executed"]
pub struct UpdateFollowupMessage<'a> {
    application_id: ApplicationId,
    attachments: Cow<'a, [AttachmentFile<'a>]>,
    fields: UpdateFollowupMessageFields<'a>,
    http: &'a Client,
    message_id: Id<MessageMarker>,
    token: &'a str,
<<<<<<< HEAD
    application_id: Id<ApplicationMarker>,
=======
>>>>>>> 02e37aea
}

impl<'a> UpdateFollowupMessage<'a> {
    /// Maximum number of embeds that a followup message may have.
    pub const EMBED_COUNT_LIMIT: usize = 10;

    pub(crate) const fn new(
        http: &'a Client,
        application_id: Id<ApplicationMarker>,
        token: &'a str,
        message_id: Id<MessageMarker>,
    ) -> Self {
        Self {
            fields: UpdateFollowupMessageFields {
                allowed_mentions: None,
                attachments: &[],
                components: None,
                content: None,
                embeds: None,
                payload_json: None,
            },
            attachments: Cow::Borrowed(&[]),
            http,
            message_id,
            token,
            application_id,
        }
    }

    /// Set the allowed mentions in the message.
    pub fn allowed_mentions(mut self, allowed: AllowedMentions) -> Self {
        self.fields.allowed_mentions.replace(allowed);

        self
    }

    /// Specify multiple attachments already present in the target message to keep.
    ///
    /// If called, all unspecified attachments will be removed from the message.
    /// If not called, all attachments will be kept.
    pub const fn attachments(mut self, attachments: &'a [Attachment]) -> Self {
        self.fields.attachments = attachments;

        self
    }

    /// Add multiple [`Component`]s to a message.
    ///
    /// Calling this method multiple times will clear previous calls.
    ///
    /// Pass `None` to clear existing components.
    ///
    /// # Errors
    ///
    /// Returns an [`UpdateFollowupMessageErrorType::ComponentCount`] error type
    /// if too many components are provided.
    ///
    /// Returns an [`UpdateFollowupMessageErrorType::ComponentInvalid`] error
    /// type if one of the provided components is invalid.
    pub fn components(
        mut self,
        components: Option<&'a [Component]>,
    ) -> Result<Self, UpdateFollowupMessageError> {
        if let Some(components) = components.as_ref() {
            validate_inner::components(components).map_err(|source| {
                let (kind, inner_source) = source.into_parts();

                match kind {
                    ComponentValidationErrorType::ComponentCount { count } => {
                        UpdateFollowupMessageError {
                            kind: UpdateFollowupMessageErrorType::ComponentCount { count },
                            source: inner_source,
                        }
                    }
                    other => UpdateFollowupMessageError {
                        kind: UpdateFollowupMessageErrorType::ComponentInvalid { kind: other },
                        source: inner_source,
                    },
                }
            })?;
        }

        self.fields.components = Some(NullableField(components));

        Ok(self)
    }

    /// Set the content of the message.
    ///
    /// Pass `None` if you want to remove the message content.
    ///
    /// Note that if there is are no embeds then you will not be able to remove
    /// the content of the message.
    ///
    /// The maximum length is 2000 UTF-16 characters.
    ///
    /// # Errors
    ///
    /// Returns an [`UpdateFollowupMessageErrorType::ContentInvalid`] error type if
    /// the content length is too long.
    pub fn content(mut self, content: Option<&'a str>) -> Result<Self, UpdateFollowupMessageError> {
        if let Some(content_ref) = content.as_ref() {
            if !validate_inner::content_limit(content_ref) {
                return Err(UpdateFollowupMessageError {
                    kind: UpdateFollowupMessageErrorType::ContentInvalid,
                    source: None,
                });
            }
        }

        self.fields.content = Some(NullableField(content));

        Ok(self)
    }

    /// Set the list of embeds of the followup message.
    ///
    /// Pass `None` to remove all of the embeds.
    ///
    /// The maximum number of allowed embeds is defined by
    /// [`EMBED_COUNT_LIMIT`].
    ///
    /// The total character length of each embed must not exceed 6000
    /// characters. Additionally, the internal fields also have character
    /// limits. Refer to [the discord docs] for more information.
    ///
    /// # Examples
    ///
    /// Create an embed and update the message with the new embed. The content
    /// of the original message is unaffected and only the embed(s) are
    /// modified.
    ///
    /// ```no_run
    /// # #[tokio::main] async fn main() -> Result<(), Box<dyn std::error::Error>> {
    /// use std::env;
    /// use twilight_http::Client;
    /// use twilight_embed_builder::EmbedBuilder;
    /// use twilight_model::id::Id;
    ///
    /// let client = Client::new(env::var("DISCORD_TOKEN")?);
    /// client.set_application_id(Id::new(1).expect("non zero"));
    ///
    /// let embed = EmbedBuilder::new()
    ///     .description("Powerful, flexible, and scalable ecosystem of Rust libraries for the Discord API.")
    ///     .title("Twilight")
    ///     .url("https://twilight.rs")
    ///     .build()?;
    ///
    /// client.update_followup_message("token", Id::new(2).expect("non zero"))?
    ///     .embeds(Some(&[embed]))?
    ///     .exec()
    ///     .await?;
    /// # Ok(()) }
    /// ```
    ///
    /// # Errors
    ///
    /// Returns an [`UpdateFollowupMessageErrorType::EmbedTooLarge`] error type
    /// if one of the embeds are too large.
    ///
    /// Returns an [`UpdateFollowupMessageErrorType::TooManyEmbeds`] error type
    /// if more than 10 embeds are provided.
    ///
    /// [the discord docs]: https://discord.com/developers/docs/resources/channel#embed-limits
    /// [`EMBED_COUNT_LIMIT`]: Self::EMBED_COUNT_LIMIT
    pub fn embeds(
        mut self,
        embeds: Option<&'a [Embed]>,
    ) -> Result<Self, UpdateFollowupMessageError> {
        if let Some(embeds_present) = embeds.as_deref() {
            if embeds_present.len() > Self::EMBED_COUNT_LIMIT {
                return Err(UpdateFollowupMessageError {
                    kind: UpdateFollowupMessageErrorType::TooManyEmbeds,
                    source: None,
                });
            }

            for (idx, embed) in embeds_present.iter().enumerate() {
                if let Err(source) = validate_inner::embed(embed) {
                    return Err(UpdateFollowupMessageError {
                        kind: UpdateFollowupMessageErrorType::EmbedTooLarge { index: idx },
                        source: Some(Box::new(source)),
                    });
                }
            }
        }

        self.fields.embeds = Some(NullableField(embeds));

        Ok(self)
    }

    /// Attach multiple files to the message.
    ///
    /// Calling this method will clear any previous calls.
    #[allow(clippy::missing_const_for_fn)] // False positive
    pub fn attach(mut self, attachments: &'a [AttachmentFile<'a>]) -> Self {
        self.attachments = Cow::Borrowed(attachments);

        self
    }

    /// Attach multiple files to the message.
    ///
    /// Calling this method will clear any previous calls.
    #[deprecated(since = "0.7.2", note = "Use attach instead")]
    pub fn files(mut self, files: &'a [(&'a str, &'a [u8])]) -> Self {
        self.attachments = Cow::Owned(AttachmentFile::from_pairs(files));

        self
    }

    /// JSON encoded body of any additional request fields.
    ///
    /// If this method is called, all other fields are ignored, except for
    /// [`attachments`]. See [Discord Docs/Create Message] and
    /// [`CreateFollowupMessage::payload_json`].
    ///
    /// [`attachments`]: Self::attachments
    /// [`CreateFollowupMessage::payload_json`]: super::CreateFollowupMessage::payload_json
    /// [Discord Docs/Create Message]: https://discord.com/developers/docs/resources/channel#create-message-params
    pub const fn payload_json(mut self, payload_json: &'a [u8]) -> Self {
        self.fields.payload_json = Some(payload_json);

        self
    }

    // `self` needs to be consumed and the client returned due to parameters
    // being consumed in request construction.
    fn request(&mut self) -> Result<Request, HttpError> {
        let mut request = Request::builder(&Route::UpdateWebhookMessage {
            message_id: self.message_id.get(),
            token: self.token,
            webhook_id: self.application_id.get(),
        });

        if !self.attachments.is_empty() || self.fields.payload_json.is_some() {
            let mut form = Form::new();

            if !self.attachments.is_empty() {
                for (index, attachment) in self.attachments.iter().enumerate() {
                    form.attach(
                        index as u64,
                        attachment.filename.as_bytes(),
                        attachment.file,
                    );
                }
            }

            if let Some(payload_json) = self.fields.payload_json.as_deref() {
                form.payload_json(payload_json);
            } else {
                if self.fields.allowed_mentions.is_none() {
                    self.fields.allowed_mentions = self.http.default_allowed_mentions();
                }

                let body = crate::json::to_vec(&self.fields).map_err(HttpError::json)?;
                form.payload_json(&body);
            }

            request = request.form(form);
        } else {
            if self.fields.allowed_mentions.is_none() {
                self.fields.allowed_mentions = self.http.default_allowed_mentions();
            }

            request = request.json(&self.fields)?;
        }

        Ok(request.build())
    }

    pub fn exec(mut self) -> ResponseFuture<EmptyBody> {
        match self.request() {
            Ok(request) => self.http.request(request),
            Err(source) => ResponseFuture::error(source),
        }
    }
}<|MERGE_RESOLUTION|>--- conflicted
+++ resolved
@@ -176,16 +176,12 @@
 /// [`DeleteFollowupMessage`]: super::DeleteFollowupMessage
 #[must_use = "requests must be configured and executed"]
 pub struct UpdateFollowupMessage<'a> {
-    application_id: ApplicationId,
+    application_id: Id<ApplicationMarker>,
     attachments: Cow<'a, [AttachmentFile<'a>]>,
     fields: UpdateFollowupMessageFields<'a>,
     http: &'a Client,
     message_id: Id<MessageMarker>,
     token: &'a str,
-<<<<<<< HEAD
-    application_id: Id<ApplicationMarker>,
-=======
->>>>>>> 02e37aea
 }
 
 impl<'a> UpdateFollowupMessage<'a> {
