--- conflicted
+++ resolved
@@ -339,15 +339,9 @@
 
     #[test]
     fn test_update_followup_message() -> Result<(), Box<dyn Error>> {
-<<<<<<< HEAD
-        let application_id = Id::new(1).expect("non zero id");
-        let message_id = Id::new(2).expect("non zero id");
-        let token = "foo".to_owned();
-=======
         let application_id = Id::new(1);
         let message_id = Id::new(2);
-        let token = "foo".to_owned().into_boxed_str();
->>>>>>> 2c6459f9
+        let token = "foo".to_owned();
 
         let client = Client::new(String::new());
         let req = client
