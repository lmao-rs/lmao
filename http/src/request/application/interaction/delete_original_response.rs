use crate::{
    client::Client,
    error::Error,
    request::{Request, TryIntoRequest},
    response::{marker::EmptyBody, ResponseFuture},
    routing::Route,
};
use twilight_model::id::ApplicationId;

/// Delete a original interaction response.
///
/// # Examples
///
/// ```no_run
/// # #[tokio::main]
/// # async fn main() -> Result<(), Box<dyn std::error::Error>> {
/// use std::env;
/// use twilight_http::Client;
/// use twilight_http::request::AuditLogReason;
/// use twilight_model::id::ApplicationId;
///
/// let client = Client::new(env::var("DISCORD_TOKEN")?);
/// let application_id = ApplicationId::new(1).expect("non zero");
///
/// client
///     .interaction(application_id)
///     .delete_interaction_original("token here")
///     .exec()
///     .await?;
/// # Ok(()) }
/// ```
#[must_use = "requests must be configured and executed"]
pub struct DeleteOriginalResponse<'a> {
    application_id: ApplicationId,
    http: &'a Client,
    token: &'a str,
}

impl<'a> DeleteOriginalResponse<'a> {
    pub(crate) const fn new(
        http: &'a Client,
        application_id: ApplicationId,
        token: &'a str,
    ) -> Self {
        Self {
            application_id,
            http,
            token,
        }
    }

    /// Execute the request, returning a future resolving to a [`Response`].
    ///
    /// [`Response`]: crate::response::Response
    pub fn exec(self) -> ResponseFuture<EmptyBody> {
        let http = self.http;

        match self.try_into_request() {
            Ok(request) => http.request(request),
            Err(source) => ResponseFuture::error(source),
        }
    }
}

<<<<<<< HEAD
impl TryIntoRequest for DeleteOriginalResponse<'_> {
    fn try_into_request(self) -> Result<Request, Error> {
        Ok(Request::builder(&Route::DeleteInteractionOriginal {
            application_id: self.application_id.get(),
            interaction_token: self.token,
        })
        .use_authorization_token(false)
        .build())
=======
#[cfg(test)]
mod tests {
    use crate::client::Client;
    use std::error::Error;
    use twilight_http_ratelimiting::Path;
    use twilight_model::id::ApplicationId;

    #[test]
    fn test_delete_followup_message() -> Result<(), Box<dyn Error>> {
        let application_id = ApplicationId::new(1).expect("non zero id");
        let token = "foo".to_owned().into_boxed_str();

        let client = Client::new(String::new());
        let req = client
            .interaction(application_id)
            .delete_interaction_original(&token)
            .request();

        assert!(!req.use_authorization_token());
        assert_eq!(
            &Path::WebhooksIdTokenMessagesId(application_id.get(), token),
            req.ratelimit_path()
        );

        Ok(())
>>>>>>> fecec6a7
    }
}<|MERGE_RESOLUTION|>--- conflicted
+++ resolved
@@ -62,7 +62,6 @@
     }
 }
 
-<<<<<<< HEAD
 impl TryIntoRequest for DeleteOriginalResponse<'_> {
     fn try_into_request(self) -> Result<Request, Error> {
         Ok(Request::builder(&Route::DeleteInteractionOriginal {
@@ -71,10 +70,12 @@
         })
         .use_authorization_token(false)
         .build())
-=======
+    }
+}
+
 #[cfg(test)]
 mod tests {
-    use crate::client::Client;
+    use crate::{client::Client, request::TryIntoRequest};
     use std::error::Error;
     use twilight_http_ratelimiting::Path;
     use twilight_model::id::ApplicationId;
@@ -88,7 +89,7 @@
         let req = client
             .interaction(application_id)
             .delete_interaction_original(&token)
-            .request();
+            .try_into_request()?;
 
         assert!(!req.use_authorization_token());
         assert_eq!(
@@ -97,6 +98,5 @@
         );
 
         Ok(())
->>>>>>> fecec6a7
     }
 }