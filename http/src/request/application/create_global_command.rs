use super::{CommandBorrowed, InteractionError, InteractionErrorType};
use crate::{
    client::Client,
    error::Error as HttpError,
<<<<<<< HEAD
    request::{
        application::{InteractionError, InteractionErrorType},
        validate_inner, Pending, Request,
    },
=======
    request::{validate, Request, RequestBuilder},
    response::ResponseFuture,
>>>>>>> 58166283
    routing::Route,
};
use twilight_model::{
    application::command::{Command, CommandOption},
    id::ApplicationId,
};

/// Create a new global command.
///
/// The name must be between 3 and 32 characters in length, and the description
/// must be between 1 and 100 characters in length. Creating a command with the
/// same name as an already-existing global command will overwwrite the old
/// command. See [the discord docs] for more information.
///
/// [the discord docs]: https://discord.com/developers/docs/interactions/slash-commands#create-global-application-command
pub struct CreateGlobalCommand<'a> {
    application_id: ApplicationId,
    default_permission: Option<bool>,
    description: &'a str,
    http: &'a Client,
    name: &'a str,
    options: Option<&'a [CommandOption]>,
}

impl<'a> CreateGlobalCommand<'a> {
    pub(crate) fn new(
        http: &'a Client,
        application_id: ApplicationId,
        name: &'a str,
        description: &'a str,
    ) -> Result<Self, InteractionError> {
<<<<<<< HEAD
        let name = name.into();
        let description = description.into();

        if !validate_inner::command_name(&name) {
=======
        if !validate::command_name(name) {
>>>>>>> 58166283
            return Err(InteractionError {
                kind: InteractionErrorType::CommandNameValidationFailed,
            });
        }
<<<<<<< HEAD
        if !validate_inner::command_description(&description) {
=======

        if !validate::command_description(description) {
>>>>>>> 58166283
            return Err(InteractionError {
                kind: InteractionErrorType::CommandDescriptionValidationFailed,
            });
        }

        Ok(Self {
            application_id,
            default_permission: None,
            description,
            http,
            name,
            options: None,
        })
    }

    /// Add a list of command options.
    ///
    /// Required command options must be added before optional options.
    ///
    /// Errors
    ///
    /// Returns an [`InteractionErrorType::CommandOptionsRequiredFirst`]
    /// if a required option was added after an optional option. The problem
    /// option's index is provided.
    pub const fn command_options(
        mut self,
        options: &'a [CommandOption],
    ) -> Result<Self, InteractionError> {
        let mut optional_option_added = false;
        let mut idx = 0;

        while idx < options.len() {
            let option = &options[idx];

            if !optional_option_added && !option.is_required() {
                optional_option_added = true
            }

            if option.is_required() && optional_option_added {
                return Err(InteractionError {
                    kind: InteractionErrorType::CommandOptionsRequiredFirst { index: idx },
                });
            }

            idx += 1;
        }

        self.options = Some(options);

        Ok(self)
    }

    /// Whether the command is enabled by default when the app is added to a guild.
    pub const fn default_permission(mut self, default: bool) -> Self {
        self.default_permission = Some(default);

        self
    }

    fn request(&self) -> Result<Request, HttpError> {
        Request::builder(&Route::CreateGlobalCommand {
            application_id: self.application_id.0,
        })
        .json(&CommandBorrowed {
            application_id: Some(self.application_id),
            default_permission: self.default_permission,
            description: self.description,
            name: self.name,
            options: self.options,
        })
        .map(RequestBuilder::build)
    }

    /// Execute the request, returning a future resolving to a [`Response`].
    ///
    /// [`Response`]: crate::response::Response
    pub fn exec(self) -> ResponseFuture<Command> {
        match self.request() {
            Ok(request) => self.http.request(request),
            Err(source) => ResponseFuture::error(source),
        }
    }
}<|MERGE_RESOLUTION|>--- conflicted
+++ resolved
@@ -2,15 +2,8 @@
 use crate::{
     client::Client,
     error::Error as HttpError,
-<<<<<<< HEAD
-    request::{
-        application::{InteractionError, InteractionErrorType},
-        validate_inner, Pending, Request,
-    },
-=======
-    request::{validate, Request, RequestBuilder},
+    request::{validate_inner, Request, RequestBuilder},
     response::ResponseFuture,
->>>>>>> 58166283
     routing::Route,
 };
 use twilight_model::{
@@ -22,7 +15,7 @@
 ///
 /// The name must be between 3 and 32 characters in length, and the description
 /// must be between 1 and 100 characters in length. Creating a command with the
-/// same name as an already-existing global command will overwwrite the old
+/// same name as an already-existing global command will overwrite the old
 /// command. See [the discord docs] for more information.
 ///
 /// [the discord docs]: https://discord.com/developers/docs/interactions/slash-commands#create-global-application-command
@@ -42,24 +35,13 @@
         name: &'a str,
         description: &'a str,
     ) -> Result<Self, InteractionError> {
-<<<<<<< HEAD
-        let name = name.into();
-        let description = description.into();
-
-        if !validate_inner::command_name(&name) {
-=======
-        if !validate::command_name(name) {
->>>>>>> 58166283
+        if !validate_inner::command_name(name) {
             return Err(InteractionError {
                 kind: InteractionErrorType::CommandNameValidationFailed,
             });
         }
-<<<<<<< HEAD
+
         if !validate_inner::command_description(&description) {
-=======
-
-        if !validate::command_description(description) {
->>>>>>> 58166283
             return Err(InteractionError {
                 kind: InteractionErrorType::CommandDescriptionValidationFailed,
             });
