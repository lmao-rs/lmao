<<<<<<< HEAD
use crate::{client::Client, request::Request, response::ResponseFuture, routing::Route};
=======
use crate::{
    client::Client,
    error::Error as HttpError,
    request::{validate_inner, Request, TryIntoRequest},
    response::ResponseFuture,
    routing::Route,
};
>>>>>>> 6916bd96
use serde::Serialize;
use std::{
    error::Error,
    fmt::{Display, Formatter, Result as FmtResult},
};
use twilight_model::{
    channel::{permission_overwrite::PermissionOverwrite, ChannelType},
    guild::{
        DefaultMessageNotificationLevel, ExplicitContentFilter, PartialGuild, Permissions,
        SystemChannelFlags, VerificationLevel,
    },
    id::{
        marker::{ChannelMarker, RoleMarker},
        Id,
    },
};
use twilight_validate::misc::guild_name as validate_guild_name;

mod builder;

pub use self::builder::*;

/// The error returned when the guild can not be created as configured.
#[derive(Debug)]
pub struct CreateGuildError {
    kind: CreateGuildErrorType,
    source: Option<Box<dyn Error + Send + Sync>>,
}

impl CreateGuildError {
    /// Immutable reference to the type of error that occurred.
    #[must_use = "retrieving the type has no effect if left unused"]
    pub const fn kind(&self) -> &CreateGuildErrorType {
        &self.kind
    }

    /// Consume the error, returning the source error if there is any.
    #[must_use = "consuming the error and retrieving the source has no effect if left unused"]
    pub fn into_source(self) -> Option<Box<dyn Error + Send + Sync>> {
        self.source
    }

    /// Consume the error, returning the owned error type and the source error.
    #[must_use = "consuming the error into its parts has no effect if left unused"]
    pub fn into_parts(self) -> (CreateGuildErrorType, Option<Box<dyn Error + Send + Sync>>) {
        (self.kind, self.source)
    }
}

impl Display for CreateGuildError {
    fn fmt(&self, f: &mut Formatter<'_>) -> FmtResult {
        match &self.kind {
            CreateGuildErrorType::NameInvalid { .. } => f.write_str("the guild name is invalid"),
            CreateGuildErrorType::TooManyChannels { .. } => {
                f.write_str("too many channels were provided")
            }
            CreateGuildErrorType::TooManyRoles { .. } => {
                f.write_str("too many roles were provided")
            }
        }
    }
}

impl Error for CreateGuildError {}

/// Type of [`CreateGuildError`] that occurred.
#[derive(Debug)]
#[non_exhaustive]
pub enum CreateGuildErrorType {
    /// The name of the guild is either fewer than 2 UTF-16 characters or more than 100 UTF-16
    /// characters.
    NameInvalid {
        /// Provided name.
        name: String,
    },
    /// The number of channels provided is too many.
    ///
    /// The maximum amount is 500.
    TooManyChannels {
        /// Provided channels.
        channels: Vec<GuildChannelFields>,
    },
    /// The number of roles provided is too many.
    ///
    /// The maximum amount is 250.
    TooManyRoles {
        /// Provided roles.
        roles: Vec<RoleFields>,
    },
}

#[derive(Serialize)]
struct CreateGuildFields {
    #[serde(skip_serializing_if = "Option::is_none")]
    afk_channel_id: Option<Id<ChannelMarker>>,
    #[serde(skip_serializing_if = "Option::is_none")]
    afk_timeout: Option<u64>,
    #[serde(skip_serializing_if = "Option::is_none")]
    channels: Option<Vec<GuildChannelFields>>,
    #[serde(skip_serializing_if = "Option::is_none")]
    default_message_notifications: Option<DefaultMessageNotificationLevel>,
    #[serde(skip_serializing_if = "Option::is_none")]
    explicit_content_filter: Option<ExplicitContentFilter>,
    #[serde(skip_serializing_if = "Option::is_none")]
    icon: Option<String>,
    name: String,
    #[serde(skip_serializing_if = "Option::is_none")]
    roles: Option<Vec<RoleFields>>,
    #[serde(skip_serializing_if = "Option::is_none")]
    system_channel_id: Option<Id<ChannelMarker>>,
    #[serde(skip_serializing_if = "Option::is_none")]
    system_channel_flags: Option<SystemChannelFlags>,
    #[serde(skip_serializing_if = "Option::is_none")]
    verification_level: Option<VerificationLevel>,
}

/// Role fields sent to Discord.
///
/// Use [`RoleFieldsBuilder`] to build one.
#[derive(Clone, Debug, Eq, PartialEq, Serialize)]
pub struct RoleFields {
    #[serde(skip_serializing_if = "Option::is_none")]
    pub color: Option<u32>,
    #[serde(skip_serializing_if = "Option::is_none")]
    pub hoist: Option<bool>,
    pub id: Id<RoleMarker>,
    #[serde(skip_serializing_if = "Option::is_none")]
    pub mentionable: Option<bool>,
    pub name: String,
    #[serde(skip_serializing_if = "Option::is_none")]
    pub permissions: Option<Permissions>,
    #[serde(skip_serializing_if = "Option::is_none")]
    pub position: Option<i64>,
}

/// Variants of channel fields sent to Discord.
///
/// Use [`GuildChannelFieldsBuilder`] to build one.
#[derive(Clone, Debug, Eq, PartialEq, Serialize)]
#[non_exhaustive]
#[serde(untagged)]
pub enum GuildChannelFields {
    Category(CategoryFields),
    Text(TextFields),
    Voice(VoiceFields),
}

impl GuildChannelFields {
    pub const fn id(&self) -> Id<ChannelMarker> {
        match self {
            Self::Category(c) => c.id,
            Self::Text(t) => t.id,
            Self::Voice(v) => v.id,
        }
    }
}

/// Category channel fields sent to Discord.
///
/// Use [`CategoryFieldsBuilder`] to build one.
#[derive(Clone, Debug, Eq, PartialEq, Serialize)]
pub struct CategoryFields {
    pub id: Id<ChannelMarker>,
    #[serde(rename = "type")]
    pub kind: ChannelType,
    pub name: String,
    #[serde(skip_serializing_if = "Option::is_none")]
    pub permission_overwrites: Option<Vec<PermissionOverwrite>>,
}

/// Text channel fields sent to Discord.
///
/// Use [`TextFieldsBuilder`] to build one.
#[derive(Clone, Debug, Eq, PartialEq, Serialize)]
pub struct TextFields {
    pub id: Id<ChannelMarker>,
    #[serde(rename = "type")]
    pub kind: ChannelType,
    pub name: String,
    #[serde(skip_serializing_if = "Option::is_none")]
    pub nsfw: Option<bool>,
    #[serde(skip_serializing_if = "Option::is_none")]
    pub permission_overwrites: Option<Vec<PermissionOverwrite>>,
    #[serde(skip_serializing_if = "Option::is_none")]
    pub parent_id: Option<Id<ChannelMarker>>,
    #[serde(skip_serializing_if = "Option::is_none")]
    pub rate_limit_per_user: Option<u64>,
    #[serde(skip_serializing_if = "Option::is_none")]
    pub topic: Option<String>,
}

/// Voice channel fields sent to Discord.
///
/// Use [`VoiceFieldsBuilder`] to build one.
#[derive(Clone, Debug, Eq, PartialEq, Serialize)]
pub struct VoiceFields {
    #[serde(skip_serializing_if = "Option::is_none")]
    pub bitrate: Option<u64>,
    pub id: Id<ChannelMarker>,
    #[serde(rename = "type")]
    pub kind: ChannelType,
    pub name: String,
    #[serde(skip_serializing_if = "Option::is_none")]
    pub permission_overwrites: Option<Vec<PermissionOverwrite>>,
    #[serde(skip_serializing_if = "Option::is_none")]
    pub parent_id: Option<Id<ChannelMarker>>,
    #[serde(skip_serializing_if = "Option::is_none")]
    pub user_limit: Option<u64>,
}

/// Create a new request to create a guild.
///
/// The minimum length of the name is 2 UTF-16 characters and the maximum is 100 UTF-16 characters.
/// This endpoint can only be used by bots in less than 10 guilds.
#[must_use = "requests must be configured and executed"]
pub struct CreateGuild<'a> {
    fields: CreateGuildFields,
    http: &'a Client,
}

impl<'a> CreateGuild<'a> {
    pub(crate) fn new(http: &'a Client, name: String) -> Result<Self, CreateGuildError> {
        validate_guild_name(&name).map_err(|source| CreateGuildError {
            kind: CreateGuildErrorType::NameInvalid { name: name.clone() },
            source: Some(Box::new(source)),
        })?;

        Ok(Self {
            fields: CreateGuildFields {
                afk_channel_id: None,
                afk_timeout: None,
                channels: None,
                default_message_notifications: None,
                explicit_content_filter: None,
                icon: None,
                name,
                roles: None,
                system_channel_id: None,
                system_channel_flags: None,
                verification_level: None,
            },
            http,
        })
    }

    /// Add a role to the list of roles.
    pub fn add_role(mut self, role: RoleFields) -> Self {
        if self.fields.roles.is_none() {
            let builder = RoleFieldsBuilder::new("@everyone".to_owned());
            self.fields.roles.replace(vec![builder.build()]);
        }

        if let Some(roles) = self.fields.roles.as_mut() {
            roles.push(role);
        }

        self
    }

    /// Set the ID of the AFK voice channel.
    ///
    /// This must be an ID specified in [`channels`].
    ///
    /// [`channels`]: Self::channels
    pub const fn afk_channel_id(mut self, afk_channel_id: Id<ChannelMarker>) -> Self {
        self.fields.afk_channel_id = Some(afk_channel_id);

        self
    }

    /// Set the AFK timeout, in seconds.
    pub const fn afk_timeout(mut self, afk_timeout: u64) -> Self {
        self.fields.afk_timeout = Some(afk_timeout);

        self
    }

    /// Set the channels to create with the guild.
    ///
    /// The maximum number of channels that can be provided is 500.
    ///
    /// # Examples
    ///
    /// ```rust,no_run
    /// use twilight_http::{
    ///     Client,
    ///     request::guild::create_guild::{
    ///         GuildChannelFieldsBuilder, CategoryFieldsBuilder, TextFieldsBuilder,
    ///         VoiceFieldsBuilder,
    ///     },
    /// };
    /// # #[tokio::main] async fn main() -> Result<(), Box<dyn std::error::Error>> {
    /// # let client = Client::new("my token".to_owned());
    ///
    /// let text = TextFieldsBuilder::new("text channel".to_owned())?.build();
    /// let voice = VoiceFieldsBuilder::new("voice channel".to_owned())?.build();
    /// let text2 = TextFieldsBuilder::new("other text channel".to_owned())?
    ///     .topic("posting".to_owned())?
    ///     .build();
    ///
    /// let category = CategoryFieldsBuilder::new("category channel".to_owned())?
    ///     .add_text(text2)
    ///     .add_voice(voice);
    ///
    /// let channels = GuildChannelFieldsBuilder::new()
    ///     .add_text(text)
    ///     .add_category_builder(category)
    ///     .build();
    ///
    /// let guild = client.create_guild("guild name".to_owned())?
    ///     .channels(channels)?
    ///     .exec()
    ///     .await?;
    /// # Ok(()) }
    /// ```
    ///
    /// # Errors
    ///
    /// Returns a [`CreateGuildErrorType::TooManyChannels`] error type if the
    /// number of channels is over 500.
    pub fn channels(mut self, channels: Vec<GuildChannelFields>) -> Result<Self, CreateGuildError> {
        // Error 30013
        // <https://discordapp.com/developers/docs/topics/opcodes-and-status-codes#json>
        if channels.len() > 500 {
            return Err(CreateGuildError {
                kind: CreateGuildErrorType::TooManyChannels { channels },
                source: None,
            });
        }

        self.fields.channels.replace(channels);

        Ok(self)
    }

    /// Set the default message notification level. Refer to [the discord docs] for more
    /// information.
    ///
    /// [the discord docs]: https://discord.com/developers/docs/resources/guild#create-guild
    pub const fn default_message_notifications(
        mut self,
        default_message_notifications: DefaultMessageNotificationLevel,
    ) -> Self {
        self.fields.default_message_notifications = Some(default_message_notifications);

        self
    }

    /// Set the explicit content filter level.
    pub const fn explicit_content_filter(
        mut self,
        explicit_content_filter: ExplicitContentFilter,
    ) -> Self {
        self.fields.explicit_content_filter = Some(explicit_content_filter);

        self
    }

    /// Set the icon.
    ///
    /// This must be a Data URI, in the form of `data:image/{type};base64,{data}` where `{type}` is
    /// the image MIME type and `{data}` is the base64-encoded image. Refer to [the discord docs]
    /// for more information.
    ///
    /// [the discord docs]: https://discord.com/developers/docs/reference#image-data
    pub fn icon(mut self, icon: String) -> Self {
        self.fields.icon.replace(icon);

        self
    }

    /// Override the everyone role of the guild.
    ///
    /// If there are not yet roles set with [`roles`], this will create a role override in the
    /// first position. Discord understands the first role in the list to override @everyone.
    /// If there are roles, this replaces the first role in the position.
    ///
    /// [`roles`]: Self::roles
    pub fn override_everyone(mut self, everyone: RoleFields) -> Self {
        if let Some(roles) = self.fields.roles.as_mut() {
            roles.remove(0);
            roles.insert(0, everyone);
        } else {
            self.fields.roles.replace(vec![everyone]);
        }

        self
    }

    /// Set the channel where system messages will be posted.
    ///
    /// This must be an ID specified in [`channels`].
    ///
    /// [`channels`]: Self::channels
    pub const fn system_channel_id(mut self, system_channel_id: Id<ChannelMarker>) -> Self {
        self.fields.system_channel_id = Some(system_channel_id);

        self
    }

    /// Set the guild's [`SystemChannelFlags`].
    pub const fn system_channel_flags(mut self, system_channel_flags: SystemChannelFlags) -> Self {
        self.fields.system_channel_flags = Some(system_channel_flags);

        self
    }

    /// Set the roles to create with the guild.
    ///
    /// The maximum number of roles that can be provided is 250.
    ///
    /// # Examples
    ///
    /// ```rust,no_run
    /// use twilight_http::{Client, request::guild::create_guild::RoleFieldsBuilder};
    /// # #[tokio::main] async fn main() -> Result<(), Box<dyn std::error::Error>> {
    /// # let client = Client::new("my token".to_owned());
    ///
    /// let roles = vec![RoleFieldsBuilder::new("role 1".to_owned()).color(0x543923)?.build()];
    /// client.create_guild("guild name".to_owned())?.roles(roles)?.exec().await?;
    /// # Ok(()) }
    /// ```
    ///
    /// # Errors
    ///
    /// Returns a [`CreateGuildErrorType::TooManyRoles`] error type if the
    /// number of roles is over 250.
    pub fn roles(mut self, mut roles: Vec<RoleFields>) -> Result<Self, CreateGuildError> {
        if roles.len() > 250 {
            return Err(CreateGuildError {
                kind: CreateGuildErrorType::TooManyRoles { roles },
                source: None,
            });
        }

        if let Some(prev_roles) = self.fields.roles.as_mut() {
            roles.insert(0, prev_roles.remove(0));
        } else {
            let builder = RoleFieldsBuilder::new("@everyone".to_owned());
            roles.insert(0, builder.build());
        }

        self.fields.roles.replace(roles);

        Ok(self)
    }

    /// Execute the request, returning a future resolving to a [`Response`].
    ///
    /// [`Response`]: crate::response::Response
    pub fn exec(self) -> ResponseFuture<PartialGuild> {
        let http = self.http;

        match self.try_into_request() {
            Ok(request) => http.request(request),
            Err(source) => ResponseFuture::error(source),
        }
    }
}

impl TryIntoRequest for CreateGuild<'_> {
    fn try_into_request(self) -> Result<Request, HttpError> {
        let mut request = Request::builder(&Route::CreateGuild);

        request = request.json(&self.fields)?;

        Ok(request.build())
    }
}<|MERGE_RESOLUTION|>--- conflicted
+++ resolved
@@ -1,14 +1,10 @@
-<<<<<<< HEAD
-use crate::{client::Client, request::Request, response::ResponseFuture, routing::Route};
-=======
 use crate::{
     client::Client,
     error::Error as HttpError,
-    request::{validate_inner, Request, TryIntoRequest},
+    request::{Request, TryIntoRequest},
     response::ResponseFuture,
     routing::Route,
 };
->>>>>>> 6916bd96
 use serde::Serialize;
 use std::{
     error::Error,
