--- conflicted
+++ resolved
@@ -1,12 +1,7 @@
 use crate::{
     client::Client,
-<<<<<<< HEAD
-    error::Error as HttpError,
-    request::{validate_inner, Pending, Request},
-=======
-    request::{validate, Request},
+    request::{validate_inner, Request},
     response::{marker::MemberListBody, ResponseFuture},
->>>>>>> 58166283
     routing::Route,
 };
 use std::{
