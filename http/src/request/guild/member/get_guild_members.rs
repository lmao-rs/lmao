use crate::{
    client::Client,
    error::Error as HttpError,
    request::{validate_inner, Request, TryIntoRequest},
    response::{marker::MemberListBody, ResponseFuture},
    routing::Route,
};
use std::{
    error::Error,
    fmt::{Display, Formatter, Result as FmtResult},
};
use twilight_model::id::{
    marker::{GuildMarker, UserMarker},
    Id,
};

/// The error created when the members can not be fetched as configured.
#[derive(Debug)]
pub struct GetGuildMembersError {
    kind: GetGuildMembersErrorType,
}

impl GetGuildMembersError {
    /// Immutable reference to the type of error that occurred.
    #[must_use = "retrieving the type has no effect if left unused"]
    pub const fn kind(&self) -> &GetGuildMembersErrorType {
        &self.kind
    }

    /// Consume the error, returning the source error if there is any.
    #[allow(clippy::unused_self)]
    #[must_use = "consuming the error and retrieving the source has no effect if left unused"]
    pub fn into_source(self) -> Option<Box<dyn Error + Send + Sync>> {
        None
    }

    /// Consume the error, returning the owned error type and the source error.
    #[must_use = "consuming the error into its parts has no effect if left unused"]
    pub fn into_parts(
        self,
    ) -> (
        GetGuildMembersErrorType,
        Option<Box<dyn Error + Send + Sync>>,
    ) {
        (self.kind, None)
    }
}

impl Display for GetGuildMembersError {
    fn fmt(&self, f: &mut Formatter<'_>) -> FmtResult {
        match &self.kind {
            GetGuildMembersErrorType::LimitInvalid { .. } => f.write_str("the limit is invalid"),
        }
    }
}

impl Error for GetGuildMembersError {}

/// Type of [`GetGuildMembersError`] that occurred.
#[derive(Debug)]
#[non_exhaustive]
pub enum GetGuildMembersErrorType {
    /// The limit is either 0 or more than 1000.
    LimitInvalid {
        /// Provided limit.
        limit: u64,
    },
}

struct GetGuildMembersFields {
    after: Option<Id<UserMarker>>,
    limit: Option<u64>,
    presences: Option<bool>,
}

/// Get the members of a guild, by id.
///
/// The upper limit to this request is 1000. If more than 1000 members are needed, the requests
/// must be chained. Discord defaults the limit to 1.
///
/// # Examples
///
/// Get the first 500 members of guild `100` after user ID `3000`:
///
/// ```rust,no_run
/// use twilight_http::Client;
/// use twilight_model::id::Id;
///
/// # #[tokio::main]
/// # async fn main() -> Result<(), Box<dyn std::error::Error>> {
/// let client = Client::new("my token".to_owned());
///
/// let guild_id = Id::new(100).expect("non zero");
/// let user_id = Id::new(3000).expect("non zero");
/// let members = client.guild_members(guild_id).after(user_id).exec().await?;
/// # Ok(()) }
/// ```
#[must_use = "requests must be configured and executed"]
pub struct GetGuildMembers<'a> {
    fields: GetGuildMembersFields,
    guild_id: Id<GuildMarker>,
    http: &'a Client,
}

impl<'a> GetGuildMembers<'a> {
    pub(crate) const fn new(http: &'a Client, guild_id: Id<GuildMarker>) -> Self {
        Self {
            fields: GetGuildMembersFields {
                after: None,
                limit: None,
                presences: None,
            },
            guild_id,
            http,
        }
    }

    /// Sets the user ID to get members after.
    pub const fn after(mut self, after: Id<UserMarker>) -> Self {
        self.fields.after = Some(after);

        self
    }

    /// Sets the number of members to retrieve per request.
    ///
    /// The limit must be greater than 0 and less than 1000.
    ///
    /// # Errors
    ///
    /// Returns a [`GetGuildMembersErrorType::LimitInvalid`] error type if the
    /// limit is 0 or greater than 1000.
    pub const fn limit(mut self, limit: u64) -> Result<Self, GetGuildMembersError> {
        if !validate_inner::get_guild_members_limit(limit) {
            return Err(GetGuildMembersError {
                kind: GetGuildMembersErrorType::LimitInvalid { limit },
            });
        }

        self.fields.limit = Some(limit);

        Ok(self)
    }

    /// Sets whether to retrieve matched member presences
    pub const fn presences(mut self, presences: bool) -> Self {
        self.fields.presences = Some(presences);

        self
    }

    /// Execute the request, returning a future resolving to a [`Response`].
    ///
    /// [`Response`]: crate::response::Response
    pub fn exec(self) -> ResponseFuture<MemberListBody> {
<<<<<<< HEAD
        let request = Request::from_route(&Route::GetGuildMembers {
            after: self.fields.after.map(Id::get),
=======
        let guild_id = self.guild_id;
        let http = self.http;

        match self.try_into_request() {
            Ok(request) => {
                let mut future = http.request(request);
                future.set_guild_id(guild_id);

                future
            }
            Err(source) => ResponseFuture::error(source),
        }
    }
}

impl TryIntoRequest for GetGuildMembers<'_> {
    fn try_into_request(self) -> Result<Request, HttpError> {
        Ok(Request::from_route(&Route::GetGuildMembers {
            after: self.fields.after.map(UserId::get),
>>>>>>> 380aca34
            guild_id: self.guild_id.get(),
            limit: self.fields.limit,
            presences: self.fields.presences,
        }))
    }
}<|MERGE_RESOLUTION|>--- conflicted
+++ resolved
@@ -153,10 +153,6 @@
     ///
     /// [`Response`]: crate::response::Response
     pub fn exec(self) -> ResponseFuture<MemberListBody> {
-<<<<<<< HEAD
-        let request = Request::from_route(&Route::GetGuildMembers {
-            after: self.fields.after.map(Id::get),
-=======
         let guild_id = self.guild_id;
         let http = self.http;
 
@@ -175,8 +171,7 @@
 impl TryIntoRequest for GetGuildMembers<'_> {
     fn try_into_request(self) -> Result<Request, HttpError> {
         Ok(Request::from_route(&Route::GetGuildMembers {
-            after: self.fields.after.map(UserId::get),
->>>>>>> 380aca34
+            after: self.fields.after.map(Id::get),
             guild_id: self.guild_id.get(),
             limit: self.fields.limit,
             presences: self.fields.presences,
