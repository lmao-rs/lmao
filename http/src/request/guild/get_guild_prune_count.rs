<<<<<<< HEAD
use crate::{client::Client, request::Request, response::ResponseFuture, routing::Route};
=======
use crate::{
    client::Client,
    error::Error as HttpError,
    request::{validate_inner, Request, TryIntoRequest},
    response::ResponseFuture,
    routing::Route,
};
use std::{
    error::Error,
    fmt::{Display, Formatter, Result as FmtResult},
};
>>>>>>> 6916bd96
use twilight_model::{
    guild::GuildPrune,
    id::{
        marker::{GuildMarker, RoleMarker},
        Id,
    },
};
use twilight_validate::misc::{guild_prune_days as validate_guild_prune_days, ValidationError};

struct GetGuildPruneCountFields<'a> {
    days: Option<u64>,
    include_roles: &'a [Id<RoleMarker>],
}

/// Get the counts of guild members to be pruned.
#[must_use = "requests must be configured and executed"]
pub struct GetGuildPruneCount<'a> {
    fields: GetGuildPruneCountFields<'a>,
    guild_id: Id<GuildMarker>,
    http: &'a Client,
}

impl<'a> GetGuildPruneCount<'a> {
    pub(crate) const fn new(http: &'a Client, guild_id: Id<GuildMarker>) -> Self {
        Self {
            fields: GetGuildPruneCountFields {
                days: None,
                include_roles: &[],
            },
            guild_id,
            http,
        }
    }

    /// Set the number of days that a user must be inactive before being
    /// able to be pruned.
    ///
    /// The number of days must be greater than 0, and less than or equal to 30.
    ///
    /// # Errors
    ///
    /// Returns an error of type [`GuildPruneDays`] if the number of days is 0
    /// or more than 30.
    ///
    /// [`GuildPruneDays`]: twilight_validate::misc::ValidationErrorType::GuildPruneDays
    pub const fn days(mut self, days: u64) -> Result<Self, ValidationError> {
        if let Err(source) = validate_guild_prune_days(days) {
            return Err(source);
        }

        self.fields.days = Some(days);

        Ok(self)
    }

    /// List of roles to include when calculating prune count
    pub const fn include_roles(mut self, roles: &'a [Id<RoleMarker>]) -> Self {
        self.fields.include_roles = roles;

        self
    }

    /// Execute the request, returning a future resolving to a [`Response`].
    ///
    /// [`Response`]: crate::response::Response
    pub fn exec(self) -> ResponseFuture<GuildPrune> {
        let http = self.http;

        match self.try_into_request() {
            Ok(request) => http.request(request),
            Err(source) => ResponseFuture::error(source),
        }
    }
}

impl TryIntoRequest for GetGuildPruneCount<'_> {
    fn try_into_request(self) -> Result<Request, HttpError> {
        Ok(Request::from_route(&Route::GetGuildPruneCount {
            days: self.fields.days,
            guild_id: self.guild_id.get(),
            include_roles: self.fields.include_roles,
        }))
    }
}

#[cfg(test)]
mod test {
    use super::GetGuildPruneCount;
    use crate::Client;
    use twilight_model::id::Id;

    #[test]
    fn test_days() {
        fn days_valid(days: u64) -> bool {
            let client = Client::new("".to_owned());
            let count = GetGuildPruneCount::new(&client, Id::new(1).expect("non zero"));
            let days_result = count.days(days);
            days_result.is_ok()
        }

        assert!(!days_valid(0));
        assert!(days_valid(1));
        assert!(!days_valid(u64::max_value()));
    }
}<|MERGE_RESOLUTION|>--- conflicted
+++ resolved
@@ -1,18 +1,10 @@
-<<<<<<< HEAD
-use crate::{client::Client, request::Request, response::ResponseFuture, routing::Route};
-=======
 use crate::{
     client::Client,
     error::Error as HttpError,
-    request::{validate_inner, Request, TryIntoRequest},
+    request::{Request, TryIntoRequest},
     response::ResponseFuture,
     routing::Route,
 };
-use std::{
-    error::Error,
-    fmt::{Display, Formatter, Result as FmtResult},
-};
->>>>>>> 6916bd96
 use twilight_model::{
     guild::GuildPrune,
     id::{
