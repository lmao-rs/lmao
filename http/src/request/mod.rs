--- conflicted
+++ resolved
@@ -1,70 +1,3 @@
-<<<<<<< HEAD
-macro_rules! poll_req {
-    ($ty: ty, $ret: ty) => {
-        impl std::future::Future for $ty {
-            type Output = ::std::result::Result<$ret, $crate::error::Error>;
-
-            fn poll(
-                mut self: std::pin::Pin<&mut Self>,
-                cx: &mut std::task::Context<'_>,
-            ) -> ::std::task::Poll<Self::Output> {
-                loop {
-                    if let Some(fut) = self.as_mut().fut.as_mut() {
-                        return fut.as_mut().poll(cx);
-                    }
-
-                    if let Err(why) = self.as_mut().start() {
-                        return std::task::Poll::Ready(Err(why));
-                    }
-                }
-            }
-        }
-    };
-
-    (opt, $ty: ty, $ret: ty) => {
-        impl std::future::Future for $ty {
-            type Output = ::std::result::Result<Option<$ret>, $crate::error::Error>;
-
-            fn poll(
-                mut self: std::pin::Pin<&mut Self>,
-                cx: &mut std::task::Context<'_>,
-            ) -> ::std::task::Poll<Self::Output> {
-                use std::task::Poll;
-
-                loop {
-                    if let Some(fut) = self.as_mut().fut.as_mut() {
-                        let bytes = match fut.as_mut().poll(cx) {
-                            Poll::Ready(Ok(bytes)) => bytes,
-                            Poll::Ready(Err(e))
-                                if matches!(e.kind, crate::error::ErrorType::Response { status, .. } if status == hyper::StatusCode::NOT_FOUND) =>
-                            {
-                                return Poll::Ready(Ok(None));
-                            }
-                            Poll::Ready(Err(why)) => return Poll::Ready(Err(why)),
-                            Poll::Pending => return Poll::Pending,
-                        };
-
-                        return Poll::Ready(crate::json::parse_bytes(&bytes));
-                    }
-
-                    if let Err(why) = self.as_mut().start() {
-                        return Poll::Ready(Err(why));
-                    }
-                }
-            }
-        }
-    };
-}
-
-/// Types for validating request parameters.
-pub mod validate {
-    // Exposed so request error types can expose information about the inner
-    // validation error type.
-    pub use super::validate_inner::{ComponentValidationError, ComponentValidationErrorType};
-}
-
-=======
->>>>>>> 58166283
 pub mod application;
 pub mod channel;
 pub mod guild;
