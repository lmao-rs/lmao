//! Create a [`Command`] with a builder.
//!
//! # Examples
//!
//! ```
//! use twilight_model::application::command::CommandType;
//! use twilight_util::builder::command::{BooleanBuilder, CommandBuilder, StringBuilder};
//!
//! CommandBuilder::new(
//!     "blep".into(),
//!     "Send a random adorable animal photo".into(),
//!     CommandType::ChatInput,
//! )
//! .option(
//!     StringBuilder::new("animal".into(), "The type of animal".into())
//!         .required(true)
//!         .choices([
//!             ("Dog".into(), "animal_dog".into()),
//!             ("Cat".into(), "animal_cat".into()),
//!             ("Penguin".into(), "animal_penguin".into()),
//!         ]),
//! )
//! .option(BooleanBuilder::new(
//!     "only_smol".into(),
//!     "Whether to show only baby animals".into(),
//! ));
//! ```

use twilight_model::{
    application::command::{
        BaseCommandOptionData, ChannelCommandOptionData, ChoiceCommandOptionData, Command,
        CommandOption, CommandOptionChoice, CommandOptionValue, CommandType, Number,
        NumberCommandOptionData, OptionsCommandOptionData,
    },
    channel::ChannelType,
    id::{ApplicationId, CommandId, CommandVersionId, GuildId},
};

/// Builder to create a [`Command`].
#[allow(clippy::module_name_repetitions)]
#[derive(Clone, Debug)]
#[must_use = "must be built into a command"]
pub struct CommandBuilder(Command);

impl CommandBuilder {
    /// Create a new default [`Command`] builder.
    #[must_use = "builders have no effect if unused"]
    pub fn new(name: String, description: String, kind: CommandType) -> Self {
        Self(Command {
            application_id: None,
            default_permission: None,
            description,
            guild_id: None,
            id: None,
            kind,
            name,
            options: Vec::new(),
            version: CommandVersionId::new(1).expect("non zero"),
        })
    }

    /// Consume the builder, returning a [`Command`].
    #[allow(clippy::missing_const_for_fn)]
    #[must_use = "must be built into a command"]
    pub fn build(self) -> Command {
        self.0
    }

    /// Set the application ID of the command.
    ///
    /// Defaults to [`None`].
    pub const fn application_id(mut self, application_id: ApplicationId) -> Self {
        self.0.application_id = Some(application_id);

        self
    }

    /// Set the guild ID of the command.
    ///
    /// Defaults to [`None`].
    pub const fn guild_id(mut self, guild_id: GuildId) -> Self {
        self.0.guild_id = Some(guild_id);

        self
    }

    /// Set the default permission of the command.
    ///
    /// Defaults to [`None`].
    pub const fn default_permission(mut self, default_permission: bool) -> Self {
        self.0.default_permission = Some(default_permission);

        self
    }

    /// Set the ID of the command.
    ///
    /// Defaults to [`None`].
    pub const fn id(mut self, id: CommandId) -> Self {
        self.0.id = Some(id);

        self
    }

    /// Add an option to the command.
    ///
    /// Defaults to an empty list.
    pub fn option(self, option: impl Into<CommandOption>) -> Self {
        self._option(option.into())
    }

    fn _option(mut self, option: CommandOption) -> Self {
        self.0.options.push(option);

        self
    }
}

/// Create a boolean option with a builder.
#[derive(Clone, Debug)]
#[must_use = "should be used in a command builder"]
pub struct BooleanBuilder(BaseCommandOptionData);

impl BooleanBuilder {
    /// Create a new default [`BooleanBuilder`].
    #[must_use = "builders have no effect if unused"]
    pub const fn new(name: String, description: String) -> Self {
        Self(BaseCommandOptionData {
            description,
            name,
            required: false,
        })
    }

    /// Consume the builder, returning the built command option.
    #[allow(clippy::missing_const_for_fn)]
    #[must_use = "should be used in a command builder"]
    pub fn build(self) -> CommandOption {
        CommandOption::Boolean(self.0)
    }

    /// Set whether this option is required.
    ///
    /// Defaults to false.
    pub const fn required(mut self, required: bool) -> Self {
        self.0.required = required;

        self
    }
}

impl From<BooleanBuilder> for CommandOption {
    fn from(builder: BooleanBuilder) -> CommandOption {
        builder.build()
    }
}

/// Create a channel option with a builder.
#[derive(Clone, Debug)]
#[must_use = "should be used in a command builder"]
pub struct ChannelBuilder(ChannelCommandOptionData);

impl ChannelBuilder {
    /// Create a new default [`ChannelBuilder`].
    #[must_use = "builders have no effect if unused"]
    pub const fn new(name: String, description: String) -> Self {
        Self(ChannelCommandOptionData {
            channel_types: Vec::new(),
            description,
            name,
            required: false,
        })
    }

    /// Consume the builder, returning the built command option.
    #[allow(clippy::missing_const_for_fn)]
    #[must_use = "should be used in a command builder"]
    pub fn build(self) -> CommandOption {
        CommandOption::Channel(self.0)
    }

    /// Restricts the channel choice to specific types.
    ///
    /// Defaults to all channel types allowed.
    pub fn channel_types(mut self, channel_types: impl IntoIterator<Item = ChannelType>) -> Self {
        self.0.channel_types = channel_types.into_iter().collect();

        self
    }

    /// Set whether this option is required.
    ///
    /// Defaults to false.
    pub const fn required(mut self, required: bool) -> Self {
        self.0.required = required;

        self
    }
}

impl From<ChannelBuilder> for CommandOption {
    fn from(builder: ChannelBuilder) -> CommandOption {
        builder.build()
    }
}
/// Create a integer option with a builder.
#[derive(Clone, Debug)]
#[must_use = "should be used in a command builder"]
pub struct IntegerBuilder(NumberCommandOptionData);

impl IntegerBuilder {
    /// Create a new default [`IntegerBuilder`].
    #[must_use = "builders have no effect if unused"]
    pub const fn new(name: String, description: String) -> Self {
<<<<<<< HEAD
        Self(ChoiceCommandOptionData {
            autocomplete: false,
=======
        Self(NumberCommandOptionData {
>>>>>>> 1a2e9241
            choices: Vec::new(),
            description,
            max_value: None,
            min_value: None,
            name,
            required: false,
        })
    }

    /// Consume the builder, returning the built command option.
    #[allow(clippy::missing_const_for_fn)]
    #[must_use = "should be used in a command builder"]
    pub fn build(self) -> CommandOption {
        CommandOption::Integer(self.0)
    }

    /// Set whether this option supports autocomplete.
    ///
    /// Defaults to false.
    pub const fn autocomplete(mut self, autocomplete: bool) -> Self {
        self.0.autocomplete = autocomplete;

        self
    }

    /// Set the list of choices for an option.
    ///
    /// Accepts tuples of `(String, i64)` corresponding to the name and value.
    ///
    /// Defaults to no choices.
    pub fn choices(mut self, choices: impl IntoIterator<Item = (String, i64)>) -> Self {
        self.0.choices = choices
            .into_iter()
            .map(|(name, value)| CommandOptionChoice::Int { name, value })
            .collect();

        self
    }

    /// Set the maximum value permitted.
    ///
    /// Defaults to no limit.
    pub const fn max_value(mut self, value: i64) -> Self {
        self.0.max_value = Some(CommandOptionValue::Integer(value));

        self
    }

    /// Set the minimum value permitted.
    ///
    /// Defaults to no limit.
    pub const fn min_value(mut self, value: i64) -> Self {
        self.0.min_value = Some(CommandOptionValue::Integer(value));

        self
    }

    /// Set whether this option is required.
    ///
    /// Defaults to false.
    pub const fn required(mut self, required: bool) -> Self {
        self.0.required = required;

        self
    }
}

impl From<IntegerBuilder> for CommandOption {
    fn from(builder: IntegerBuilder) -> CommandOption {
        builder.build()
    }
}

/// Create a mentionable option with a builder.
#[derive(Clone, Debug)]
#[must_use = "should be used in a command builder"]
pub struct MentionableBuilder(BaseCommandOptionData);

impl MentionableBuilder {
    /// Create a new default [`MentionableBuilder`].
    #[must_use = "builders have no effect if unused"]
    pub const fn new(name: String, description: String) -> Self {
        Self(BaseCommandOptionData {
            description,
            name,
            required: false,
        })
    }

    /// Consume the builder, returning the built command option.
    #[allow(clippy::missing_const_for_fn)]
    #[must_use = "should be used in a command builder"]
    pub fn build(self) -> CommandOption {
        CommandOption::Mentionable(self.0)
    }

    /// Set whether this option is required.
    ///
    /// Defaults to false.
    pub const fn required(mut self, required: bool) -> Self {
        self.0.required = required;

        self
    }
}

impl From<MentionableBuilder> for CommandOption {
    fn from(builder: MentionableBuilder) -> CommandOption {
        builder.build()
    }
}

/// Create a [`Number`] option with a builder.
#[derive(Clone, Debug)]
#[must_use = "should be used in a command builder"]
pub struct NumberBuilder(NumberCommandOptionData);

impl NumberBuilder {
    /// Create a new default [`NumberBuilder`].
    #[must_use = "builders have no effect if unused"]
    pub const fn new(name: String, description: String) -> Self {
<<<<<<< HEAD
        Self(ChoiceCommandOptionData {
            autocomplete: false,
=======
        Self(NumberCommandOptionData {
>>>>>>> 1a2e9241
            choices: Vec::new(),
            description,
            max_value: None,
            min_value: None,
            name,
            required: false,
        })
    }

    /// Consume the builder, returning the built command option.
    #[allow(clippy::missing_const_for_fn)]
    #[must_use = "should be used in a command builder"]
    pub fn build(self) -> CommandOption {
        CommandOption::Number(self.0)
    }

    /// Set whether this option supports autocomplete.
    ///
    /// Defaults to false.
    pub const fn autocomplete(mut self, autocomplete: bool) -> Self {
        self.0.autocomplete = autocomplete;

        self
    }

    /// Set the list of choices for an option.
    ///
    /// Accepts tuples of `(String, Number)` corresponding to the name and
    /// value.
    ///
    /// Defaults to no choices.
    pub fn choices(mut self, choices: impl IntoIterator<Item = (String, Number)>) -> Self {
        self.0.choices = choices
            .into_iter()
            .map(|(name, value)| CommandOptionChoice::Number { name, value })
            .collect();

        self
    }

    /// Set the maximum value permitted.
    ///
    /// Defaults to no limit.
    pub const fn max_value(mut self, value: f64) -> Self {
        self.0.max_value = Some(CommandOptionValue::Number(Number(value)));

        self
    }

    /// Set the minimum value permitted.
    ///
    /// Defaults to no limit.
    pub const fn min_value(mut self, value: f64) -> Self {
        self.0.min_value = Some(CommandOptionValue::Number(Number(value)));

        self
    }

    /// Set whether this option is required.
    ///
    /// Defaults to false.
    pub const fn required(mut self, required: bool) -> Self {
        self.0.required = required;

        self
    }
}

impl From<NumberBuilder> for CommandOption {
    fn from(builder: NumberBuilder) -> CommandOption {
        builder.build()
    }
}

/// Create a role option with a builder.
#[derive(Clone, Debug)]
#[must_use = "should be used in a command builder"]
pub struct RoleBuilder(BaseCommandOptionData);

impl RoleBuilder {
    /// Create a new default [`RoleBuilder`].
    #[must_use = "builders have no effect if unused"]
    pub const fn new(name: String, description: String) -> Self {
        Self(BaseCommandOptionData {
            description,
            name,
            required: false,
        })
    }

    /// Consume the builder, returning the built command option.
    #[allow(clippy::missing_const_for_fn)]
    #[must_use = "should be used in a command builder"]
    pub fn build(self) -> CommandOption {
        CommandOption::Role(self.0)
    }

    /// Set whether this option is required.
    ///
    /// Defaults to false.
    pub const fn required(mut self, required: bool) -> Self {
        self.0.required = required;

        self
    }
}

impl From<RoleBuilder> for CommandOption {
    fn from(builder: RoleBuilder) -> CommandOption {
        builder.build()
    }
}

/// Create a string option with a builder.
#[derive(Clone, Debug)]
#[must_use = "should be used in a command builder"]
pub struct StringBuilder(ChoiceCommandOptionData);

impl StringBuilder {
    /// Create a new default [`StringBuilder`].
    #[must_use = "builders have no effect if unused"]
    pub const fn new(name: String, description: String) -> Self {
        Self(ChoiceCommandOptionData {
            autocomplete: false,
            choices: Vec::new(),
            description,
            name,
            required: false,
        })
    }

    /// Consume the builder, returning the built command option.
    #[allow(clippy::missing_const_for_fn)]
    #[must_use = "should be used in a command builder"]
    pub fn build(self) -> CommandOption {
        CommandOption::String(self.0)
    }

    /// Set whether this option supports autocomplete.
    ///
    /// Defaults to false.
    pub const fn autocomplete(mut self, autocomplete: bool) -> Self {
        self.0.autocomplete = autocomplete;

        self
    }

    /// Set the list of choices for an option.
    ///
    /// Accepts tuples of `(String, String)` corresponding to the name and
    /// value.
    ///
    /// Defaults to no choices.
    pub fn choices(mut self, choices: impl IntoIterator<Item = (String, String)>) -> Self {
        self.0.choices = choices
            .into_iter()
            .map(|(name, value)| CommandOptionChoice::String { name, value })
            .collect();

        self
    }

    /// Set whether this option is required.
    ///
    /// Defaults to false.
    pub const fn required(mut self, required: bool) -> Self {
        self.0.required = required;

        self
    }
}

impl From<StringBuilder> for CommandOption {
    fn from(builder: StringBuilder) -> CommandOption {
        builder.build()
    }
}

/// Create a subcommand option with a builder.
#[derive(Clone, Debug)]
#[must_use = "should be used in a command builder"]
pub struct SubCommandBuilder(OptionsCommandOptionData);

impl SubCommandBuilder {
    /// Create a new default [`SubCommandBuilder`].
    #[must_use = "builders have no effect if unused"]
    pub const fn new(name: String, description: String) -> Self {
        Self(OptionsCommandOptionData {
            description,
            name,
            options: Vec::new(),
        })
    }

    /// Consume the builder, returning the built command option.
    #[allow(clippy::missing_const_for_fn)]
    #[must_use = "should be used in a command builder"]
    pub fn build(self) -> CommandOption {
        CommandOption::SubCommand(self.0)
    }

    /// Add an option to the sub command.
    ///
    /// Defaults to an empty list.
    pub fn option(self, option: impl Into<CommandOption>) -> Self {
        self._option(option.into())
    }

    fn _option(mut self, option: CommandOption) -> Self {
        self.0.options.push(option);

        self
    }
}

impl From<SubCommandBuilder> for CommandOption {
    fn from(builder: SubCommandBuilder) -> CommandOption {
        builder.build()
    }
}

/// Create a subcommand group option with a builder.
#[derive(Clone, Debug)]
#[must_use = "should be used in a command builder"]
pub struct SubCommandGroupBuilder(OptionsCommandOptionData);

impl SubCommandGroupBuilder {
    /// Create a new default [`SubCommandGroupBuilder`].
    #[must_use = "builders have no effect if unused"]
    pub const fn new(name: String, description: String) -> Self {
        Self(OptionsCommandOptionData {
            description,
            name,
            options: Vec::new(),
        })
    }

    /// Consume the builder, returning the built command option.
    #[allow(clippy::missing_const_for_fn)]
    #[must_use = "should be used in a command builder"]
    pub fn build(self) -> CommandOption {
        CommandOption::SubCommandGroup(self.0)
    }

    /// Add a sub command option to the sub command group.
    ///
    /// Defaults to an empty list.
    pub fn option(mut self, option: SubCommandBuilder) -> Self {
        self.0.options.push(option.into());

        self
    }
}

impl From<SubCommandGroupBuilder> for CommandOption {
    fn from(builder: SubCommandGroupBuilder) -> CommandOption {
        builder.build()
    }
}

/// Create a user option with a builder.
#[derive(Clone, Debug)]
#[must_use = "should be used in a command builder"]
pub struct UserBuilder(BaseCommandOptionData);

impl UserBuilder {
    /// Create a new default [`UserBuilder`].
    #[must_use = "builders have no effect if unused"]
    pub const fn new(name: String, description: String) -> Self {
        Self(BaseCommandOptionData {
            description,
            name,
            required: false,
        })
    }

    /// Consume the builder, returning the built command option.
    #[allow(clippy::missing_const_for_fn)]
    #[must_use = "should be used in a command builder"]
    pub fn build(self) -> CommandOption {
        CommandOption::User(self.0)
    }

    /// Set whether this option is required.
    ///
    /// Defaults to false.
    pub const fn required(mut self, required: bool) -> Self {
        self.0.required = required;

        self
    }
}

impl From<UserBuilder> for CommandOption {
    fn from(builder: UserBuilder) -> CommandOption {
        builder.build()
    }
}

#[cfg(test)]
mod tests {
    use super::*;
    use static_assertions::assert_impl_all;
    use std::fmt::Debug;

    assert_impl_all!(CommandBuilder: Clone, Debug, Send, Sync);
    assert_impl_all!(BooleanBuilder: Clone, Debug, Send, Sync);
    assert_impl_all!(ChannelBuilder: Clone, Debug, Send, Sync);
    assert_impl_all!(IntegerBuilder: Clone, Debug, Send, Sync);
    assert_impl_all!(MentionableBuilder: Clone, Debug, Send, Sync);
    assert_impl_all!(RoleBuilder: Clone, Debug, Send, Sync);
    assert_impl_all!(StringBuilder: Clone, Debug, Send, Sync);
    assert_impl_all!(SubCommandBuilder: Clone, Debug, Send, Sync);
    assert_impl_all!(SubCommandGroupBuilder: Clone, Debug, Send, Sync);
    assert_impl_all!(UserBuilder: Clone, Debug, Send, Sync);

    #[test]
    #[allow(clippy::too_many_lines)]
    fn construct_command_with_builder() {
        let command = CommandBuilder::new(
            "permissions".into(),
            "Get or edit permissions for a user or a role".into(),
            CommandType::ChatInput,
        )
        .option(
            SubCommandGroupBuilder::new("user".into(), "Get or edit permissions for a user".into())
                .option(
                    SubCommandBuilder::new("get".into(), "Get permissions for a user".into())
                        .option(
                            UserBuilder::new("user".into(), "The user to get".into())
                                .required(true),
                        )
                        .option(ChannelBuilder::new(
                            "channel".into(),
                            "The channel permissions to get. If omitted, the guild permissions \
                             will be returned"
                                .into(),
                        )),
                )
                .option(
                    SubCommandBuilder::new("edit".into(), "Edit permissions for a user".into())
                        .option(
                            UserBuilder::new("user".into(), "The user to edit".into())
                                .required(true),
                        )
                        .option(ChannelBuilder::new(
                            "channel".into(),
                            "The channel permissions to edit. If omitted, the guild permissions \
                             will be edited"
                                .into(),
                        )),
                ),
        )
        .option(
            SubCommandGroupBuilder::new("role".into(), "Get or edit permissions for a role".into())
                .option(
                    SubCommandBuilder::new("get".into(), "Get permissions for a role".into())
                        .option(
                            RoleBuilder::new("role".into(), "The role to get".into())
                                .required(true),
                        )
                        .option(ChannelBuilder::new(
                            "channel".into(),
                            "The channel permissions to get. If omitted, the guild permissions \
                             will be returned"
                                .into(),
                        )),
                )
                .option(
                    SubCommandBuilder::new("edit".into(), "Edit permissions for a role".into())
                        .option(
                            RoleBuilder::new("role".into(), "The role to edit".into())
                                .required(true),
                        )
                        .option(ChannelBuilder::new(
                            "channel".into(),
                            "The channel permissions to edit. If omitted, the guild permissions \
                             will be edited"
                                .into(),
                        ))
                        .option(
                            NumberBuilder::new(
                                "position".into(),
                                "The position of the new role".into(),
                            )
                            .autocomplete(true),
                        ),
                ),
        )
        .build();

        let command_manual = Command {
            application_id: None,
            guild_id: None,
            kind: CommandType::ChatInput,
            name: String::from("permissions"),
            default_permission: None,
            description: String::from("Get or edit permissions for a user or a role"),
            id: None,
            options: Vec::from([
                CommandOption::SubCommandGroup(OptionsCommandOptionData {
                    description: String::from("Get or edit permissions for a user"),
                    name: String::from("user"),
                    options: Vec::from([
                        CommandOption::SubCommand(OptionsCommandOptionData {
                            description: String::from("Get permissions for a user"),
                            name: String::from("get"),
                            options: Vec::from([
                                CommandOption::User(BaseCommandOptionData {
                                    description: String::from("The user to get"),
                                    name: String::from("user"),
                                    required: true,
                                }),
                                CommandOption::Channel(ChannelCommandOptionData {
                                    channel_types: Vec::new(),
                                    description: String::from(
                                        "The channel permissions to get. If omitted, the guild \
                                         permissions will be returned",
                                    ),
                                    name: String::from("channel"),
                                    required: false,
                                }),
                            ]),
                        }),
                        CommandOption::SubCommand(OptionsCommandOptionData {
                            description: String::from("Edit permissions for a user"),
                            name: String::from("edit"),
                            options: Vec::from([
                                CommandOption::User(BaseCommandOptionData {
                                    description: String::from("The user to edit"),
                                    name: String::from("user"),
                                    required: true,
                                }),
                                CommandOption::Channel(ChannelCommandOptionData {
                                    channel_types: Vec::new(),
                                    description: String::from(
                                        "The channel permissions to edit. If omitted, the guild \
                                         permissions will be edited",
                                    ),
                                    name: String::from("channel"),
                                    required: false,
                                }),
                            ]),
                        }),
                    ]),
                }),
                CommandOption::SubCommandGroup(OptionsCommandOptionData {
                    description: String::from("Get or edit permissions for a role"),
                    name: String::from("role"),
                    options: Vec::from([
                        CommandOption::SubCommand(OptionsCommandOptionData {
                            description: String::from("Get permissions for a role"),
                            name: String::from("get"),
                            options: Vec::from([
                                CommandOption::Role(BaseCommandOptionData {
                                    description: String::from("The role to get"),
                                    name: String::from("role"),
                                    required: true,
                                }),
                                CommandOption::Channel(ChannelCommandOptionData {
                                    channel_types: Vec::new(),
                                    description: String::from(
                                        "The channel permissions to get. If omitted, the guild \
                                         permissions will be returned",
                                    ),
                                    name: String::from("channel"),
                                    required: false,
                                }),
                            ]),
                        }),
                        CommandOption::SubCommand(OptionsCommandOptionData {
                            description: String::from("Edit permissions for a role"),
                            name: String::from("edit"),
                            options: Vec::from([
                                CommandOption::Role(BaseCommandOptionData {
                                    description: String::from("The role to edit"),
                                    name: String::from("role"),
                                    required: true,
                                }),
                                CommandOption::Channel(ChannelCommandOptionData {
                                    channel_types: Vec::new(),
                                    description: String::from(
                                        "The channel permissions to edit. If omitted, the guild \
                                         permissions will be edited",
                                    ),
                                    name: String::from("channel"),
                                    required: false,
                                }),
<<<<<<< HEAD
                                CommandOption::Number(ChoiceCommandOptionData {
                                    autocomplete: true,
=======
                                CommandOption::Number(NumberCommandOptionData {
>>>>>>> 1a2e9241
                                    choices: Vec::new(),
                                    description: String::from("The position of the new role"),
                                    max_value: None,
                                    min_value: None,
                                    name: String::from("position"),
                                    required: false,
                                }),
                            ]),
                        }),
                    ]),
                }),
            ]),
            version: CommandVersionId::new(1).expect("non zero"),
        };

        assert_eq!(command, command_manual);
    }
}<|MERGE_RESOLUTION|>--- conflicted
+++ resolved
@@ -212,12 +212,8 @@
     /// Create a new default [`IntegerBuilder`].
     #[must_use = "builders have no effect if unused"]
     pub const fn new(name: String, description: String) -> Self {
-<<<<<<< HEAD
-        Self(ChoiceCommandOptionData {
+        Self(NumberCommandOptionData {
             autocomplete: false,
-=======
-        Self(NumberCommandOptionData {
->>>>>>> 1a2e9241
             choices: Vec::new(),
             description,
             max_value: None,
@@ -339,12 +335,8 @@
     /// Create a new default [`NumberBuilder`].
     #[must_use = "builders have no effect if unused"]
     pub const fn new(name: String, description: String) -> Self {
-<<<<<<< HEAD
-        Self(ChoiceCommandOptionData {
+        Self(NumberCommandOptionData {
             autocomplete: false,
-=======
-        Self(NumberCommandOptionData {
->>>>>>> 1a2e9241
             choices: Vec::new(),
             description,
             max_value: None,
@@ -833,12 +825,8 @@
                                     name: String::from("channel"),
                                     required: false,
                                 }),
-<<<<<<< HEAD
-                                CommandOption::Number(ChoiceCommandOptionData {
+                                CommandOption::Number(NumberCommandOptionData {
                                     autocomplete: true,
-=======
-                                CommandOption::Number(NumberCommandOptionData {
->>>>>>> 1a2e9241
                                     choices: Vec::new(),
                                     description: String::from("The position of the new role"),
                                     max_value: None,
