//! Calculate the permissions of a member on a guild-level or a channel-level.
//!
//! # Examples
//!
//! ## Calculating member permissions in a channel
//!
//! Take a scenario where a member has two roles: the `@everyone` role (with the
//! same ID as the guild) that grants the [View Channel] permission across the
//! whole guild, and a second role that grants the [Send Messages] permission
//! across the whole guild. This means that - across the server - the member
//! will have the [View Channel] and [Send Messages] permissions, unless denied
//! or expanded by channel-specific permission overwrites.
//!
//! In a given channel, there are two permission overwrites: one for the
//! `@everyone` role and one for the member itself. These overwrites look
//! like:
//!
//! - `@everyone` role is allowed the [Embed Links] and [Add Reactions]
//! permissions; and
//! - member is denied the [Send Messages] permission.
//!
//! Taking into account the guild root-level permissions and the permission
//! overwrites, the end result is that in the specified channel the user has
//! the [View Channel], [Embed Links], and [Add Reactions] permission, but is
//! denied the [Send Messages] permission that their second role was granted on
//! a root level.
//!
//! Let's see that in code:
//!
//! ```
//! use twilight_util::permission_calculator::PermissionCalculator;
//! use twilight_model::{
//!     channel::{
//!         permission_overwrite::{
//!             PermissionOverwriteType,
//!             PermissionOverwrite,
//!         },
//!         ChannelType
//!     },
//!     guild::Permissions,
//!     id::Id,
//! };
//!
//! let guild_id = Id::new(1);
//! let user_id = Id::new(3);
//!
//! // Guild-level @everyone role that, by default, allows everyone to view
//! // channels.
//! let everyone_role = Permissions::VIEW_CHANNEL;
//!
//! // Roles that the member has assigned to them and their permissions. This
//! // should not include the `@everyone` role.
//! let member_roles = &[
//!     // Guild-level permission that grants members with the role the Send
//!     // Messages permission.
//!     (Id::new(2), Permissions::SEND_MESSAGES),
//! ];
//!
//! let channel_overwrites = &[
//!     // All members are given the Add Reactions and Embed Links members via
//!     // the `@everyone` role.
//!     PermissionOverwrite {
//!         allow: Permissions::ADD_REACTIONS | Permissions::EMBED_LINKS,
//!         deny: Permissions::empty(),
//!         id: Id::new(1),
//!         kind: PermissionOverwriteType::Role,
//!     },
//!     // Member is denied the Send Messages permission.
//!     PermissionOverwrite {
//!         allow: Permissions::empty(),
//!         deny: Permissions::SEND_MESSAGES,
//!         id: user_id.cast(),
//!         kind: PermissionOverwriteType::Member,
//!     },
//! ];
//!
//! let calculator = PermissionCalculator::new(
//!     guild_id,
//!     user_id,
//!     everyone_role,
//!     member_roles,
//! );
//! let calculated_permissions = calculator.in_channel(
//!     ChannelType::GuildText,
//!     channel_overwrites,
//! );
//!
//! // Now that we've got the member's permissions in the channel, we can
//! // check that they have the server-wide View Channel permission and
//! // the Add Reactions permission granted, but their guild-wide Send Messages
//! // permission was denied. Additionally, since the user can't send messages,
//! // their Embed Links permission was removed.
//!
//! let expected = Permissions::ADD_REACTIONS | Permissions::VIEW_CHANNEL;
//! assert!(!calculated_permissions.contains(Permissions::EMBED_LINKS));
//! assert!(!calculated_permissions.contains(Permissions::SEND_MESSAGES));
//! assert_eq!(expected, calculated_permissions);
//! ```
//!
//! [Add Reactions]: twilight_model::guild::Permissions::ADD_REACTIONS
//! [Embed Links]: twilight_model::guild::Permissions::EMBED_LINKS
//! [Send Messages]: twilight_model::guild::Permissions::SEND_MESSAGES
//! [View Channel]: twilight_model::guild::Permissions::VIEW_CHANNEL

mod bitops;
mod preset;

use self::preset::{
    PERMISSIONS_MESSAGING, PERMISSIONS_ROOT_ONLY, PERMISSIONS_STAGE_OMIT, PERMISSIONS_TEXT_OMIT,
    PERMISSIONS_VOICE_OMIT,
};
use twilight_model::{
    channel::{
        permission_overwrite::{PermissionOverwrite, PermissionOverwriteType},
        ChannelType,
    },
    guild::Permissions,
    id::{
        marker::{GuildMarker, RoleMarker, UserMarker},
        Id,
    },
};

/// Calculate the permissions of a member.
///
/// Using the member calculator you can calculate the member's permissions in
/// the [root-level][`root`] of a guild or [in a given channel][`in_channel`].
///
/// [`in_channel`]: Self::in_channel
/// [`root`]: Self::root
#[derive(Clone, Debug, Eq, PartialEq)]
#[must_use = "calculators aren't useful if you don't calculate permissions"]
pub struct PermissionCalculator<'a> {
    /// Permissions of the `@everyone` role for the guild.
    everyone_role: Permissions,
    /// ID of the guild.
    guild_id: Id<GuildMarker>,
    /// Slice of tuples of the member's roles and their permissions.
    member_roles: &'a [(Id<RoleMarker>, Permissions)],
    /// ID of the owner.
    owner_id: Option<Id<UserMarker>>,
    /// ID of the user whose permissions are being calculated.
    user_id: Id<UserMarker>,
}

impl<'a> PermissionCalculator<'a> {
    /// Create a calculator to calculate the permissions of a member.
    ///
    /// `everyone_role` is the permissions of the `@everyone` role on a
    /// guild-level; the permissions may be empty. The `@everyone` role's ID is
    /// the same as that of the `guild_id`.
    ///
    /// The provided member's roles *should not* contain the `@everyone` role.
    #[must_use = "calculators should be used to calculate permissions"]
    pub const fn new(
        guild_id: Id<GuildMarker>,
        user_id: Id<UserMarker>,
        everyone_role: Permissions,
        member_roles: &'a [(Id<RoleMarker>, Permissions)],
    ) -> Self {
        Self {
            everyone_role,
            guild_id,
            owner_id: None,
            member_roles,
            user_id,
        }
    }

    /// Configure the ID of the owner of the guild.
    ///
    /// This should be used if you don't want to manually take the user ID and
    /// owner ID in account beforehand.
    ///
    /// If the member's ID is the same as the owner's ID then permission
    /// calculating methods such as [`root`] will return all permissions
    /// enabled.
    ///
    /// [`root`]: Self::root
    #[must_use = "calculators should be used to calculate permissions"]
    pub const fn owner_id(mut self, owner_id: Id<UserMarker>) -> Self {
        self.owner_id = Some(owner_id);

        self
    }

    /// Calculate the guild-level permissions of a member.
    #[must_use = "calculating permissions is only useful if they're used"]
    pub const fn root(&self) -> Permissions {
        // If the user is the owner, then we can just return all of the
        // permissions.
        if matches!(self.owner_id, Some(id) if id.get() == self.user_id.get()) {
            return Permissions::all();
        }

        // If the `@everyone` role has the `ADMINISTRATOR` permission for some
        // reason, then we can just return all permissions.
        if self.everyone_role.contains(Permissions::ADMINISTRATOR) {
            return Permissions::all();
        }

        // The permissions that the @everyone role has is the baseline.
        let mut permissions = self.everyone_role;

        // At time of writing `const` functions don't support `for` loops, so we
        // use a `while` loop.
        let member_role_count = self.member_roles.len();
        let mut idx = 0;

        // Loop over all of the member's roles, adding them to the total
        // permissions. Role permissions are only additive.
        //
        // If one of the roles contains the `ADMINISTRATOR` permission then the
        // loop can be short-circuited.
        while idx < member_role_count {
            let (_, role_permissions) = self.member_roles[idx];

            if role_permissions.contains(Permissions::ADMINISTRATOR) {
                return Permissions::all();
            }

            permissions = bitops::insert(permissions, role_permissions);
            idx += 1;
        }

        permissions
    }

    /// Calculate the permissions of the member in a channel, taking into
    /// account a combination of the guild-level permissions and channel-level
    /// permissions.
    ///
    /// **Note** that this method will not return guild-level permissions such
    /// as [Manage Emojis and Stickers]; if you need the guild-level permissions
    /// use [`root`].
    ///
    /// # Conditional exclusions
    ///
    /// When the member doesn't have the "View Channel" permission then an empty
    /// permission set will be returned. This will happen in the following
    /// circumstances:
    ///
    /// - When the permission is denied on the role level and
    /// isn't enabled on a role or member permission overwrite;
    /// - When the permission is denied on a role permission overwrite but isn't
    /// enabled on a member permission overwrite; or
    /// - When permission isn't enabled on a guild level and isn't enabled via a
    /// permission overwrite.
    ///
    /// When the [Send Messages] permission is denied and is not similarly
    /// enabled like above then the [Attach Files], [Embed Links],
    /// [Mention Everyone], and [Send TTS Messages] permissions will not be
    /// present in the returned permission set.
    ///
    /// # Channel-based exclusions
    ///
    /// Permissions are removed based on the type of a channel. For example,
    /// when calculating the permissions of a voice channel we can know that if
    /// [Send Messages] is granted on a guild-level to everyone then it is
    /// omitted from the permissions for a specific channel.
    ///
    /// ## Stage Channels
    ///
    /// When the given channel type is a guild stage channel then the
    /// following permissions will be removed:
    ///
    /// - [Add Reactions]
    /// - [Attach Files]
    /// - [Deafen Members]
    /// - [Embed Links]
    /// - [Manage Webhooks]
    /// - [Mention Everyone]
    /// - [Priority Speaker]
    /// - [Read Message History]
    /// - [Send Messages]
    /// - [Send TTS Messages]
    /// - [Stream]
    /// - [Speak]
    /// - [Use External Emojis]
    /// - [Use Slash Commands]
    /// - [Use VAD]
    ///
    /// ## Text Channels
    ///
    /// When the given channel type is a guild text channel then the
    /// following permissions will be removed:
    ///
    /// - [Connect]
    /// - [Deafen Members]
    /// - [Move Members]
    /// - [Mute Members]
    /// - [Priority Speaker]
    /// - [Request To Speak]
    /// - [Speak]
    /// - [Stream]
    /// - [Use VAD]
    ///
    /// # Voice Channels
    ///
    /// When the given channel type is a guild voice channel then the
    /// following permissions will be removed:
    ///
    /// - [Add Reactions]
    /// - [Attach Files]
    /// - [Embed Links]
    /// - [Manage Messages]
    /// - [Manage Webhooks]
    /// - [Mention Everyone]
    /// - [Read Message History]
    /// - [Request To Speak]
    /// - [Send Messages]
    /// - [Send TTS Messages]
    /// - [Use External Emojis]
    /// - [Use Slash Commands]
    ///
    /// # Guild-based exclusions
    ///
    /// The following guild-level permissions will always be removed:
    ///
    /// - [Administrator]
    /// - [Ban Members]
    /// - [Change Nickname]
    /// - [Kick Members]
    /// - [Manage Emojis and Stickers]
    /// - [Manage Guild]
    /// - [Manage Nicknames]
    /// - [View Audit Log]
    /// - [View Guild Insights]
    ///
    /// If you need to know a member's guild-level permissions - such as whether
    /// they have the [View Audit Log] permission - use [`root`] instead.
    ///
    /// # Examples
    ///
    /// See the crate-level documentation for an example.
    ///
    /// [`root`]: Self::root
    /// [Administrator]: twilight_model::guild::Permissions::ADMINISTRATOR
    /// [Add Reactions]: twilight_model::guild::Permissions::ADD_REACTIONS
    /// [Attach Files]: twilight_model::guild::Permissions::ATTACH_FILES
    /// [Ban Members]: twilight_model::guild::Permissions::BAN_MEMBERS
    /// [Change Nickname]: twilight_model::guild::Permissions::CHANGE_NICKNAME
    /// [Connect]: twilight_model::guild::Permissions::CONNECT
    /// [Deafen Members]: twilight_model::guild::Permissions::DEAFEN_MEMBERS
    /// [Embed Links]: twilight_model::guild::Permissions::EMBED_LINKS
    /// [Kick Members]: twilight_model::guild::Permissions::KICK_MEMBERS
    /// [Manage Emojis and Stickers]: twilight_model::guild::Permissions::MANAGE_EMOJIS_AND_STICKERS
    /// [Manage Guild]: twilight_model::guild::Permissions::MANAGE_GUILD
    /// [Manage Messages]: twilight_model::guild::Permissions::MANAGE_MESSAGES
    /// [Manage Nicknames]: twilight_model::guild::Permissions::MANAGE_NICKNAMES
    /// [Manage Webhooks]: twilight_model::guild::Permissions::MANAGE_WEBHOOKS
    /// [Mention Everyone]: twilight_model::guild::Permissions::MENTION_EVERYONE
    /// [Move Members]: twilight_model::guild::Permissions::MOVE_MEMBERS
    /// [Mute Members]: twilight_model::guild::Permissions::MUTE_MEMBERS
    /// [Priority Speaker]: twilight_model::guild::Permissions::PRIORITY_SPEAKER
    /// [Read Message History]: twilight_model::guild::Permissions::READ_MESSAGE_HISTORY
    /// [Request To Speak]: twilight_model::guild::Permissions::REQUEST_TO_SPEAK
    /// [Send Messages]: twilight_model::guild::Permissions::SEND_MESSAGES
    /// [Send TTS Messages]: twilight_model::guild::Permissions::SEND_TTS_MESSAGES
    /// [Speak]: twilight_model::guild::Permissions::SPEAK
    /// [Stream]: twilight_model::guild::Permissions::STREAM
    /// [Use External Emojis]: twilight_model::guild::Permissions::USE_EXTERNAL_EMOJIS
    /// [Use Slash Commands]: twilight_model::guild::Permissions::USE_SLASH_COMMANDS
    /// [Use VAD]: twilight_model::guild::Permissions::USE_VAD
    /// [View Audit Log]: twilight_model::guild::Permissions::VIEW_AUDIT_LOG
    /// [View Guild Insights]: twilight_model::guild::Permissions::VIEW_GUILD_INSIGHTS
    #[must_use = "calculating permissions is only useful if they're used"]
    pub const fn in_channel(
        self,
        channel_type: ChannelType,
        channel_overwrites: &[PermissionOverwrite],
    ) -> Permissions {
        let mut permissions = self.root();

        // If the user contains the administrator privilege from the calculated
        // root permissions, then we do not need to do any more work.
        if permissions.contains(Permissions::ADMINISTRATOR) {
            return Permissions::all();
        }

        permissions = bitops::remove(permissions, PERMISSIONS_ROOT_ONLY);

        permissions = process_permission_overwrites(
            permissions,
            channel_overwrites,
            self.member_roles,
            self.guild_id,
            self.user_id,
        );

        // If the permission set is empty then we don't need to do any removals.
        if permissions.is_empty() {
            return permissions;
        }

        // Remove permissions that can't be used in a channel, i.e. are relevant
        // to guild-level permission calculating.
        permissions = bitops::remove(permissions, PERMISSIONS_ROOT_ONLY);

        // Remove the permissions not used by a channel depending on the channel
        // type.
        if matches!(channel_type, ChannelType::GuildStageVoice) {
            permissions = bitops::remove(permissions, PERMISSIONS_STAGE_OMIT);
        } else if matches!(channel_type, ChannelType::GuildText) {
            permissions = bitops::remove(permissions, PERMISSIONS_TEXT_OMIT);
        } else if matches!(channel_type, ChannelType::GuildVoice) {
            permissions = bitops::remove(permissions, PERMISSIONS_VOICE_OMIT);
        }

        permissions
    }
}

const fn has_role(roles: &[(Id<RoleMarker>, Permissions)], role_id: Id<RoleMarker>) -> bool {
    let len = roles.len();
    let mut idx = 0;

    while idx < len {
        let (iter_role_id, _) = roles[idx];

        if iter_role_id.get() == role_id.get() {
            return true;
        }

        idx += 1;
    }

    false
}

const fn process_permission_overwrites(
    mut permissions: Permissions,
    channel_overwrites: &[PermissionOverwrite],
    member_roles: &[(Id<RoleMarker>, Permissions)],
    configured_guild_id: Id<GuildMarker>,
    configured_user_id: Id<UserMarker>,
) -> Permissions {
    // Hierarchy documentation:
    // <https://discord.com/developers/docs/topics/permissions>
    let mut member_allow = Permissions::empty();
    let mut member_deny = Permissions::empty();
    let mut roles_allow = Permissions::empty();
    let mut roles_deny = Permissions::empty();

    let channel_overwrite_len = channel_overwrites.len();
    let mut idx = 0;

    while idx < channel_overwrite_len {
        let overwrite = &channel_overwrites[idx];

        match overwrite.kind {
            PermissionOverwriteType::Role => {
                // We need to process the @everyone role first, so apply it
                // straight to the permissions. The other roles' permissions
                // will be applied later.
                if overwrite.id.get() == configured_guild_id.get() {
                    permissions = bitops::remove(permissions, overwrite.deny);
                    permissions = bitops::insert(permissions, overwrite.allow);

                    idx += 1;

                    continue;
                }

                if !has_role(member_roles, overwrite.id.cast()) {
                    idx += 1;

                    continue;
                }

                roles_allow = bitops::insert(roles_allow, overwrite.allow);
                roles_deny = bitops::insert(roles_deny, overwrite.deny);
            }
            PermissionOverwriteType::Member => {
                if overwrite.id.get() == configured_user_id.get() {
                    member_allow = bitops::insert(member_allow, overwrite.allow);
                    member_deny = bitops::insert(member_deny, overwrite.deny);
                }
            }
<<<<<<< HEAD
            // Unknown, impossible to try and calculate with this
            PermissionOverwriteType::Unknown(_) => {}
=======
            _ => return Permissions::empty(),
>>>>>>> 9cdb4a50
        }

        idx += 1;
    }

    let role_view_denied = roles_deny.contains(Permissions::VIEW_CHANNEL)
        && !roles_allow.contains(Permissions::VIEW_CHANNEL);

    let user_view_denied = member_deny.contains(Permissions::VIEW_CHANNEL)
        && !member_allow.contains(Permissions::VIEW_CHANNEL);

    if user_view_denied || role_view_denied {
        return Permissions::empty();
    }

    // If the member or any of their roles denies the Send Messages
    // permission, then the rest of the messaging-related permissions can be
    // removed.
    let role_send_denied = roles_deny.contains(Permissions::SEND_MESSAGES)
        && !roles_allow.contains(Permissions::SEND_MESSAGES);

    let user_send_denied = member_deny.contains(Permissions::SEND_MESSAGES)
        && !member_allow.contains(Permissions::SEND_MESSAGES);

    if user_send_denied || role_send_denied {
        member_allow = bitops::remove(member_allow, PERMISSIONS_MESSAGING);
        roles_allow = bitops::remove(roles_allow, PERMISSIONS_MESSAGING);
        permissions = bitops::remove(permissions, PERMISSIONS_MESSAGING);
    }

    // Member overwrites take precedence over role overwrites. Permission
    // allows take precedence over denies.
    permissions = bitops::remove(permissions, roles_deny);
    permissions = bitops::insert(permissions, roles_allow);
    permissions = bitops::remove(permissions, member_deny);
    permissions = bitops::insert(permissions, member_allow);

    permissions
}

#[cfg(test)]
mod tests {
    use super::{preset::PERMISSIONS_ROOT_ONLY, PermissionCalculator};
    use static_assertions::assert_impl_all;
    use std::fmt::Debug;
    use twilight_model::{
        channel::{
            permission_overwrite::{PermissionOverwrite, PermissionOverwriteType},
            ChannelType,
        },
        guild::Permissions,
        id::Id,
    };

    assert_impl_all!(PermissionCalculator<'_>: Clone, Debug, Eq, PartialEq, Send, Sync);

    #[test]
    fn owner_is_admin() {
        let guild_id = Id::new(1);
        let user_id = Id::new(2);
        let everyone_role = Permissions::SEND_MESSAGES;
        let roles = &[];

        let calculator =
            PermissionCalculator::new(guild_id, user_id, everyone_role, roles).owner_id(user_id);

        assert_eq!(Permissions::all(), calculator.root());
    }

    // Test that a permission overwrite denying the "View Channel" permission
    // implicitly denies all other permissions.
    #[test]
    fn view_channel_deny_implicit() {
        let guild_id = Id::new(1);
        let user_id = Id::new(2);
        let everyone_role = Permissions::MENTION_EVERYONE | Permissions::SEND_MESSAGES;
        let roles = &[(Id::new(3), Permissions::empty())];

        {
            // First, test when it's denied for an overwrite on a role the user
            // has.
            let overwrites = &[PermissionOverwrite {
                allow: Permissions::SEND_TTS_MESSAGES,
                deny: Permissions::VIEW_CHANNEL,
                id: Id::new(3),
                kind: PermissionOverwriteType::Role,
            }];

            let calculated = PermissionCalculator::new(guild_id, user_id, everyone_role, roles)
                .in_channel(ChannelType::GuildText, overwrites);

            assert_eq!(calculated, Permissions::empty());
        }

        // And now that it's denied for an overwrite on the member.
        {
            let overwrites = &[PermissionOverwrite {
                allow: Permissions::SEND_TTS_MESSAGES,
                deny: Permissions::VIEW_CHANNEL,
                id: Id::new(2),
                kind: PermissionOverwriteType::Member,
            }];

            let calculated = PermissionCalculator::new(guild_id, user_id, everyone_role, roles)
                .in_channel(ChannelType::GuildText, overwrites);

            assert_eq!(calculated, Permissions::empty());
        }
    }

    #[test]
    fn remove_text_and_stage_perms_when_voice() {
        let guild_id = Id::new(1);
        let user_id = Id::new(2);
        let everyone_role = Permissions::CONNECT;
        let roles = &[(Id::new(3), Permissions::SEND_MESSAGES)];

        let calculated = PermissionCalculator::new(guild_id, user_id, everyone_role, roles)
            .in_channel(ChannelType::GuildVoice, &[]);

        assert_eq!(calculated, Permissions::CONNECT);
    }

    #[test]
    fn remove_audio_perms_when_text() {
        let guild_id = Id::new(1);
        let user_id = Id::new(2);
        let everyone_role = Permissions::CONNECT;
        let roles = &[(Id::new(3), Permissions::SEND_MESSAGES)];

        let calculated = PermissionCalculator::new(guild_id, user_id, everyone_role, roles)
            .in_channel(ChannelType::GuildText, &[]);

        // The `CONNECT` permission isn't included because text channels don't
        // have the permission.
        assert_eq!(calculated, Permissions::SEND_MESSAGES);
    }

    // Test that denying the "Send Messages" permission denies all message
    // send related permissions.
    #[test]
    fn deny_send_messages_removes_related() {
        let guild_id = Id::new(1);
        let user_id = Id::new(2);
        let everyone_role =
            Permissions::MANAGE_MESSAGES | Permissions::EMBED_LINKS | Permissions::MENTION_EVERYONE;
        let roles = &[(Id::new(3), Permissions::empty())];

        // First, test when it's denied for an overwrite on a role the user has.
        let overwrites = &[PermissionOverwrite {
            allow: Permissions::ATTACH_FILES,
            deny: Permissions::SEND_MESSAGES,
            id: Id::new(3),
            kind: PermissionOverwriteType::Role,
        }];

        let calculated = PermissionCalculator::new(guild_id, user_id, everyone_role, roles)
            .in_channel(ChannelType::GuildText, overwrites);

        assert_eq!(calculated, Permissions::MANAGE_MESSAGES);
    }

    /// Test that a member that has a role with the "administrator" permission
    /// has all denying overwrites ignored.
    #[test]
    fn admin() {
        let member_roles = &[(Id::new(3), Permissions::ADMINISTRATOR)];
        let calc =
            PermissionCalculator::new(Id::new(1), Id::new(2), Permissions::empty(), member_roles);
        assert!(calc.root().is_all());

        // Ensure that the denial of "send messages" doesn't actually occur due
        // to the user being an administrator.
        assert!(calc.in_channel(ChannelType::GuildText, &[]).is_all());
    }

    /// Test that guild-level permissions are removed in the permissions for a
    /// channel of any type.
    #[test]
    fn guild_level_removed_in_channel() {
        const CHANNEL_TYPES: &[ChannelType] = &[
            ChannelType::GuildCategory,
            ChannelType::GuildNews,
            ChannelType::GuildStageVoice,
            ChannelType::GuildText,
            ChannelType::GuildVoice,
        ];

        // We need to remove the `ADMINISTRATOR` permission or else the
        // calculator will (correctly) return all permissions.
        let mut everyone = PERMISSIONS_ROOT_ONLY;
        everyone.remove(Permissions::ADMINISTRATOR);

        for kind in CHANNEL_TYPES {
            let calc = PermissionCalculator::new(Id::new(1), Id::new(2), everyone, &[]);
            let calculated = calc.in_channel(*kind, &[]);

            assert!(!calculated.intersects(PERMISSIONS_ROOT_ONLY));
        }
    }
}<|MERGE_RESOLUTION|>--- conflicted
+++ resolved
@@ -477,12 +477,8 @@
                     member_deny = bitops::insert(member_deny, overwrite.deny);
                 }
             }
-<<<<<<< HEAD
             // Unknown, impossible to try and calculate with this
             PermissionOverwriteType::Unknown(_) => {}
-=======
-            _ => return Permissions::empty(),
->>>>>>> 9cdb4a50
         }
 
         idx += 1;
